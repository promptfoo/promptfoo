# Changelog

All notable changes to this project will be documented in this file.

The format is based on [Keep a Changelog](https://keepachangelog.com/en/1.1.0/).

## [Unreleased]

<<<<<<< HEAD
### Added

- feat(providers): add OpenAI Codex SDK provider with thread persistence, structured output, and Git-aware operations
- feat(webui): add custom policy generation to red team setup (#6181)
- feat(webui): add strategy test generation to red team setup (#6005)
- feat(webui): add visibility button for PFX passphrase field in red team target configuration (#6258)

=======
>>>>>>> 0fa79e3a
### Changed

- refactor(webui): migrate to React 19 patterns (#6319)
- chore(webui): replace emoji icons with Material-UI IconButton components in evaluation results page — action icons now display circular hover effects, color-coded active states (green for pass, red for fail), always-visible icons for better discoverability, and full accessibility support with aria-pressed and aria-label attributes (#6318)
- chore: Revert "chore(deps): upgrade cache-manager from v4 to v7" (#6311)
- chore(lint): enforce explicit /index imports in directory paths to prepare for ESM migration (#6263)
- chore(deps): configure Renovate to track all package.json files (#6282)
- chore(webui): improve UI treatment for domain-specific risks in red team setup (#6269)
- chore(deps): re-generate lock file (#6249)
- ci(github): add code scan action (#6261)
- chore: Update Strategy presets (#6275)

### Fixed

- fix(providers): fix LiteLLM provider API key authentication — reverts to inline authentication check to properly handle providers with `apiKeyRequired: false` and fixes Authorization header to be omitted (instead of sending "Bearer undefined") when no API key is set, resolving "API key is not set" error when using LITELLM_API_KEY environment variable (#6322)
- fix(webui): fix Basic strategy checkbox behavior in red team setup — unchecking Basic now correctly adds `enabled: false` instead of removing the strategy, matching documented behavior at [Basic strategy docs](https://www.promptfoo.dev/docs/red-team/strategies/basic/) (#6313)
- fix(code-scan): prevent "start line must precede end line" GitHub API error by ensuring start_line is only set when it differs from line - fixes single-line comment highlighting in PR reviews (#6314)
- fix(app): Test generation tooltips remain visible after dialog is rendered (#6309)
- fix(auth): allow CI environments to authenticate with Promptfoo Cloud using API keys — unblocks `jailbreak:meta` strategy in GitHub Actions by recognizing API key auth regardless of CI status (#6273)
- fix(webui): allow thumbs up/down ratings to toggle off and remove manual grading when clicked again (#6260)
- fix(python): resolve Windows path compatibility issues in Python provider protocol - changed delimiter from `:` to `|` to avoid conflicts with Windows drive letters (C:, D:, etc.), fixing ENOENT errors and timeouts in Python provider on Windows (#6262)

### Documentation

- docs(site): fix broken OpenAI config options link (#6277)
- docs(readme): update readme with code scanning (#6268)
- docs(site): rewrite web viewer page (#6264)
- docs(site): fix duplicate in sidebar (#6259)

### Dependencies

- chore(deps): update @apidevtools/json-schema-ref-parser to v15 — upgraded from v12 to v15, now using ESM modules with strict RFC 6901 compliance; updated Jest config to transform ESM packages (#6300)
- fix(deps): update dependency better-sqlite3 to v12.4.6 (#6323)
- chore(deps): update @biomejs/biome and all platform-specific CLI packages to 2.3.7 (#6307)
- chore(deps): update vitest monorepo to v4 (major) (#6299)
- chore(deps): update material-ui monorepo to v8 (major) (#6298)
- chore(deps): update dependency whatwg-url to v15 (#6297)
- chore(deps): update dependency recharts to v3 (#6294)
- chore(deps): update dependency react-markdown to v10 (#6293)
- chore(deps): update dependency react-is to v19 (#6292)
- chore(deps): update dependency react-error-boundary to v6 (#6291)
- chore(deps): update dependency gaxios to v7 (#6288)
- chore(deps): drop unused uuid types package (#6287)
- chore(deps): update dependency framer-motion to v12 (#6286)
- chore(deps): update dependency @types/uuid to v11 (#6285)
- chore(deps): update dependency esbuild to v0.27.0 (#6283)
- chore(deps): upgrade http-z to v8 and @swc/core to v1.15.3 (#6281)
- chore(deps): update dependencies in 12 example projects (#6280)
- chore(deps): upgrade glob to v13 and mathjs to v15 (#6279)
- chore(deps): update 67 minor and patch dependencies across all workspaces (#6278)
- chore(deps): bump langchain-core from 0.3.78 to 0.3.80 in /examples/redteam-langchain in the pip group (#6270)
- chore(deps): bump @aws-sdk/client-bedrock-runtime from 3.933.0 to 3.934.0 (#6254)
- chore(deps): bump @anthropic-ai/sdk from 0.69.0 to 0.70.0 (#6255)

## [0.119.9] - 2025-11-20

### Added

- feat(webui): add custom policy generation to red team setup (#6181)
- feat(webui): add strategy test generation to red team setup (#6005)
- feat(webui): add visibility button for PFX passphrase field in red team target configuration (#6258)

### Fixed

- fix(cli): add missing Authorization header in `validate target` command to fix 403 Forbidden error when calling agent helper endpoint (#6274)

## [0.119.8] - 2025-11-18

### Added

- feat(plugins): organize domain-specific risks into vertical suites (#6215)
- feat(providers): add Gemini 3 Pro support with thinking configuration (#6241)

### Fixed

- fix(code-scan): in `code-scans run`, don't log anything to stdout except json results when --json is used—fixes GitHub action (#6248)
- fix(code-scan): update default API host to https://api.promptfoo.app to fix websocket connection issues (#6247)

## [0.119.7] - 2025-11-17

### Added

- feat(assertions): add dot product and euclidean distance metrics for similarity assertion - use `similar:dot` and `similar:euclidean` assertion types to match production vector database metrics and support different similarity use cases (#6202)
- feat(webui): expose Hydra strategy configuration (max turns and stateful toggle) in red team setup UI (#6165)
- feat(providers): add GPT-5.1 model support including gpt-5.1, gpt-5.1-mini, gpt-5.1-nano, and gpt-5.1-codex with new 'none' reasoning mode for low-latency interactions and configurable verbosity control (#6208)
- feat(redteam): allow configuring `redteam.frameworks` to limit compliance frameworks surfaced in reports and commands (#6170)
- feat(webui): add layer strategy configuration UI in red team setup with per-step plugin targeting (#6180)
- feat(app): Metadata value autocomplete eval filter (#6176)
- feat(webui): display both total and filtered metrics simultaneously when filters are active, showing "X/Y filtered, Z total" format in evaluation results table for better visibility into filtered vs unfiltered data (#5969)
- feat(app): eval results filters permalinking (#6196)

### Changed

- chore(ci): synchronize package-lock.json to resolve npm ci failures (#6195)
- chore(ci): increase webui test timeout to 8 minutes in GitHub Actions workflow to prevent CI timeouts (#6201)
- chore(redteam): update foundation model report redteam config to use newer redteam strategies (#6216)

### Fixed

- fix: exclude source maps from npm package to reduce bundle size by ~22MB (#6235)
- fix(redteam): exclude cyberseceval and beavertails static dataset plugins from iterative strategies to prevent wasted compute and silent grading failures during Hydra/Meta/Tree iterations (#6230)
- fix(mcp): allow colons in eval ID validation for get_evaluation_details tool - fixes rejection of valid eval IDs returned by list_evaluations (e.g., eval-8h1-2025-11-15T14:17:18) by updating regex to accept ISO timestamp format (#6222)
- fix(site): fix missing background color on safari api reference search modal (#6218)
- fix(redteam): don't set default 'en' language when no language is configured - prevents unnecessary language modifiers from being passed to meta agent and other iterative strategies, keeping prompts focused on actual task without implied translation requirements (#6214)
- fix(app): aligning risk scores with documentation (#6212)
- fix(webui): fix duplicate React key warning in DefaultTestVariables component by implementing counter-based unique ID generation (#6201)
- fix(providers): correctly handle reasoning field in OpenAI-compatible models like gpt-oss-20b, extracting both reasoning and content instead of only reasoning (#6062)
- fix(samples): downlevel pem dependency to supported version
- fix(deps): remove unused dependency on @libsql/client
- fix(redteam): store rendered grading rubric in assertion.value for agentic strategies to display in UI Value column (#6125)

### Tests

- test(webui): suppress expected test error logs (109+ occurrences across parsing errors, API errors, context provider errors) and React/MUI warnings (act() warnings, DOM nesting, prop types) in setupTests.ts and vite.config.ts (#6201)

### Dependencies

- chore(deps): upgrade to React 19 (#6229)
- chore(deps): upgrade @googleapis/sheets from 9.8.0 to 12.0.0 (#6227)
- chore(deps): bump openai from 6.8.1 to 6.9.0 (#6208)

## [0.119.6] - 2025-11-12

### Documentation

- docs(providers): update Vertex AI documentation - removed deprecated models (PaLM/Bison, Claude 3 Opus, Claude 3.5 Sonnet v2), added Claude Sonnet 4.5, added missing Gemini 2.0 models, reorganized model listings by generation (Gemini 2.5/2.0/1.5, Claude 4/3, Llama 4/3.3/3.2/3.1), marked Preview/Experimental models, removed temporal language to make docs evergreen (#3169)

### Changed

- chore(site): remove Koala analytics and migrate Google tracking to Docusaurus built-in gtag configuration with multiple tracking IDs (G-3TS8QLZQ93, G-3YM29CN26E, AW-17347444171) (#6169)
- chore(webui): order 'plugins' before 'steps' in layer strategy YAML to match documentation examples (#6180)

### Fixed

- fix(webui): prevent infinite loop in StrategyConfigDialog useEffect - fixes vitest tests hanging by using stable empty array references for default parameters (#6203)
- fix(webui): require configuration for layer strategy before allowing navigation in red team setup - layer strategy now shows red border and blocks Next button until steps array is configured, similar to plugins requiring configuration
- fix(webui): filter hidden metadata keys from metadata filter dropdown - ensures consistent filtering of 'citations' and '\_promptfooFileMetadata' keys across MetadataPanel, EvalOutputPromptDialog, and metadata filter dropdown (#6177)
- fix(cli): format object and array variables with pretty-printed JSON in console table and HTML outputs for improved readability (#6175)
- fix(cli): only show error counter when >0
- fix(redteam): respect redteam.provider configuration for local grading - fixes issue where configuring a local provider (e.g., ollama:llama3.2) still sent grading requests to remote API instead of using the configured provider (#5959)
- fix: Reverts #6142 (#6189)

### Documentation

- docs(redteam): document Hydra configuration options for max turns, backtracking, and stateful operation (#6165)

## [0.119.5] - 2025-11-10

### Added

- feat(test-cases): add support for Excel files (.xlsx, .xls) as test case sources with optional xlsx dependency and sheet selection syntax (file.xlsx#SheetName or file.xlsx#2) (#4841)
- feat(providers): add OpenAI audio transcription support for whisper-1, gpt-4o-transcribe, gpt-4o-mini-transcribe, and gpt-4o-transcribe-diarize models with speaker identification, timestamp granularities, and per-minute cost tracking (#5957)
- feat(webui): display rendered assertion values with substituted variables in Evaluation tab instead of raw templates, improving readability for assertions with Nunjucks variables and loops (#5988)
- feat(prompts): add executable prompt scripts - use any script/binary to dynamically generate prompts via `exec:` prefix or auto-detection for common extensions (.sh, .bash, .rb, .pl); scripts receive context as JSON (#5329)
- feat(providers): add variable templating support for initialMessages in simulated-user provider, enabling template reuse across test cases with Nunjucks variables (#6143)
- feat(redteam): add `jailbreak:hydra` strategy - multi-turn conversational adversarial agent that learns from target responses and shares learnings across tests in the same scan for improved attack success rates (#6151)
- feat(providers): add missing Alibaba Cloud models - qwen3-vl-flash, qwen3-asr-flash-realtime, qwen3-vl-32b/8b (thinking/instruct), text-embedding-v4 (#6118)
- feat(eval): add 'not_equals' operator for plugin filters (#6155)

### Fixed

- fix(webui): correct multi-target filtering in red team report - statistics now properly filter by selected target instead of showing aggregated data across all targets; replaced modal with Select dropdown for clearer UX (#4251)
- fix(providers): auto-detect reasoning models by deployment name in Azure provider - now recognizes o1, o3, o4, and gpt-5 models and automatically uses `max_completion_tokens` instead of `max_tokens` (#6154)
- fix(prompts): fix basePath resolution for executable prompts with `exec:` prefix - relative paths now resolve correctly (5308c5d)
- fix(prompts): convert sync fs operations to async in executable prompt processor for better performance (5308c5d)
- fix(test-cases): improve xlsx error handling to avoid double-wrapping validation errors, provide clearer error messages for file not found, empty sheets, and invalid data (#4841)
- fix(docs): update xlsx documentation to use consistent version (0.18.5) and correct anchor links (#4841)
- fix(assertions): fix runtime variables not working in custom rubricPrompt for factuality and model-graded-closedqa assertions (#5340)
- fix(openai): fix timeouts on gpt-5-pro models by extending automatic timeout to 10 minutes (#6147)
- fix(deps): add @vitest/coverage-v8@3.2.4 to app workspace to match vitest version and fix coverage reporting "Cannot read properties of undefined (reading 'reportsDirectory')" error
- fix(deps): fix test coverage reporting errors (#6122)
- fix(cli): honor `commandLineOptions` from config file for `maxConcurrency`, `repeat`, `delay`, `cache`, `progressBar`, `generateSuggestions`, `table`, `share`, and `write` — previously ignored in favor of defaults (#6142)

### Changed

- chore(ci): make staging redteam test non-blocking to prevent intermittent API timeouts from failing CI runs (#6159)
- refactor(redteam): update risk score thresholds to match CVSS v3.x/v4.0 standards (Critical: 9.0-10.0, High: 7.0-8.9, Medium: 4.0-6.9, Low: 0.1-3.9) (#6132)
- chore(server): change traces fetch log to debug level (#6152)
- chore(redteam): rename `gradingGuidance` to `graderGuidance` for consistency with `graderExamples` - `gradingGuidance` still works as a deprecated alias for backward compatibility (#6128)

### Documentation

- docs(cli): document `promptfoo view --no` flag in command-line docs (#6067)
- docs(site): add blog post on Anthropic threat intelligence covering PROMPTFLUX and PROMPTSTEAL (first observed LLM-querying malware by Google), AI-orchestrated extortion campaigns, three categories of AI-assisted attacks (operator/builder/enabler), operational security implications, and practical Promptfoo testing examples for AI system exploitation risks (#5583)
- docs(site): re-add adaptive guardrails documentation covering enterprise feature for generating target-specific security policies from red team findings, including architecture, API integration, use cases, troubleshooting, and comparison to AWS Bedrock/Azure AI Content Safety (#5955)
- docs(guides): add comprehensive Portkey integration guide covering prompt management, multi-model testing across 1600+ providers, red-teaming workflows, and production deployment strategies by @ladyofcode (#5730)

### Tests

- test(webui): fix act() warnings and clean up test output by wrapping 16 tests in act(), removing 22 unnecessary console suppression patterns, and reducing setupTests.ts from 95 to 37 lines (#6199)
- test(providers): add test coverage for auto-detection of reasoning models by deployment name in Azure provider (#6154)
- test(assertions): add comprehensive test coverage for rendered assertion value metadata including variable substitution, loops, static text handling, and UI display fallback priority (#6145)

### Dependencies

- chore(deps): update 76 packages to latest minor and patch versions across all workspaces (#6139)

## [0.119.4] - 2025-11-06

### Added

- feat(cli): add `code-scans run` command for scanning code changes for LLM security vulnerabilities including prompt injection, PII exposure, and excessive agency - uses AI agents to trace data flows, analyze vulnerabilities across batches, and suggest fixes with configurable severity thresholds (see https://promptfoo.com/docs/code-scanning/ for more details) (#6121)
- feat(github-action): add Code Scan GitHub Action for automated PR security scanning with GitHub App OIDC authentication or manual API token setup; automatically posts review comments with severity levels and suggested fixes (see https://promptfoo.com/docs/code-scanning/ for more details) (#6121)
- feat(webui): add confirmation dialog and smart navigation for delete eval with improved UX (Material-UI dialog, next→previous→home navigation, loading states, toast notifications) (#6113)
- feat(redteam): pass policy text to intent extraction for custom policy tests, enabling more accurate and self-contained testing objectives that include specific policy requirements (#6116)
- feat(redteam): add timestamp context to all grading rubrics for time-aware evaluation and temporal context in security assessments (#6110)
- feat(model-audit): add revision tracking, content hash generation, and deduplication for model scans to prevent re-scanning unchanged models (saving ~99% time and bandwidth); add `--stream` flag to delete downloaded files immediately after scan ([#6058](https://github.com/promptfoo/promptfoo/pull/6058))
- feat(redteam): add FERPA compliance plugin (#6130)

### Fixed

- fix(redteam): dynamically update crescendo system prompt with currentRound and successFlag each iteration instead of rendering once with stale values (#6133)
- fix(examples): change Zod schema from `.optional()` to `.default('')` for OpenAI Agents SDK compatibility (#6114)
- fix(redteam): pass all gradingContext properties to rubric templates to fix categoryGuidance rendering errors in BeavertailsGrader (#6111)
- fix(webui): custom policy name consistency (#6123)
- fix(docker): resolve @swc/core SIGSEGV on Alpine Linux by upgrading to 1.15.0 and aligning base image with Node 24 (#6127)

## [0.119.2] - 2025-11-03

### Added

- feat(integrations): add Microsoft SharePoint dataset support with certificate-based authentication for importing CSV files (#6080)
- feat(providers): add `initialMessages` support to simulated-user provider for starting conversations from specific states, with support for loading from JSON/YAML files via `file://` syntax (#6090)
- feat(providers): add local config override support for cloud providers - merge local configuration with cloud provider settings for per-eval customization while keeping API keys centralized (#6100)
- feat(providers): add linkedTargetId validation with comprehensive error messages (#6053)
- feat(redteam): add `gradingGuidance` config option for plugin-specific grading rules to reduce false positives by allowing per-plugin evaluation context (#6108)
- feat(webui): add Grading Guidance field to plugin configuration dialogs in open-source UI (#6108)
- feat(webui): add eval copy functionality to duplicate evaluations with all results, configuration, and relationships via UI menu (#6079)
- feat(redteam): add pharmacy plugins (controlled substance compliance, dosage calculation, drug interaction) and insurance plugins (coverage discrimination, network misinformation, PHI disclosure) (#6064)
- feat(redteam): add goal-misalignment plugin for detecting Goodhart's Law vulnerabilities (#6045)
- feat(webui): add jailbreak:meta strategy configuration UI in red team setup with numIterations parameter (#6086)
- feat(redteam): expand OWASP Agentic preset to cover 8/10 threats with 20 plugins; add 'owasp:agentic:redteam' alias for easy selection (#6099)
- feat(redteam): display specific subcategory metrics for harmful plugins (e.g., "Copyright Violations", "Child Exploitation") instead of generic "Harmful" label, enabling granular vulnerability tracking and analysis (#6134)

### Changed

- chore(examples): update openai-agents-basic example from weather to D&D dungeon master with gpt-5-mini, comprehensive D&D 5e tools (dice rolling, character stats, inventory), and maxTurns increased to 20 (#6114)
- refactor(redteam): Prevent early (evaluator-based) exits in Jailbreak, Crescendo, and Custom Strategies (#6047)
- chore(webui): expand language options to 486 ISO 639-2 languages with support for all 687 ISO codes (639-1, 639-2/T, 639-2/B) in red team run settings (#6069)
- chore(app): larger eval selector dialog (#6063)
- refactor(app): Adds useApplyFilterFromMetric hook (#6095)
- refactor(cli): extract duplicated organization context display logic into shared utility function to fix dynamic import issue and improve code maintainability (#6070)

### Fixed

- fix(redteam): max concurrency run options override scan template settings (#6102)
- fix(python): use REQUEST_TIMEOUT_MS for consistent timeout behavior across providers (300s default, previously 120s) (#6098)
- fix(providers): selective env var rendering in provider config with full Nunjucks filter support (preserves runtime variables for per-test customization) (#6091)
- fix(core): handle Nunjucks template variables in URL sanitization to prevent parsing errors when sharing evals; add unit tests covering sanitizer behavior for Nunjucks template URLs (#6089)
- fix(app): Fixes the metric is defined filter (#6082)
- fix(providers): fix Python worker ENOENT errors by ensuring error responses are written before completion signal, improving error messages with function suggestions and fuzzy matching, and removing premature function validation to support embeddings-only and classification-only providers (#6073)
- fix(redteam): improve image strategy text wrapping to handle long lines and prevent overflow (#6066)
- fix(webui): handle plugin generation when target URL is not set (#6055)
- fix(evaluator): force uncached provider calls for repeat iterations (#6043)

### Tests

- test(examples): add 9 D&D test scenarios for openai-agents-basic (combat, stats, inventory, scenes, saves, crits, edge cases, short rest, magic item) (#6114)
- test(providers): add coverage for simulated-user initialMessages (vars/config precedence, file:// loading from JSON/YAML, validation, conversation flow when ending with user role) (#6090)
- test(redteam): add comprehensive tests for `gradingGuidance` feature and `graderExamples` flow-through, including full integration regression tests (#6108)
- test(webui): add tests for gradingGuidance UI in PluginConfigDialog and CustomIntentPluginSection (#6108)
- test(providers): add Python worker regression tests for ENOENT prevention, helpful error messages with function name suggestions, and embeddings-only provider support without call_api function (#6073)

### Documentation

- docs(examples): update openai-agents-basic README for D&D theme with tracing setup and example interactions; shorten openai-agents.md provider documentation (#6114)
- docs(python): update timeout documentation with REQUEST_TIMEOUT_MS environment variable and add retry logic example for handling rate limits (#6098)
- docs(redteam): add comprehensive documentation for `jailbreak:meta` strategy including usage guide, comparison with other jailbreak strategies, and integration into strategy tables (#6088)
- docs(site): add remediation reports documentation (#6083)
- docs(site): add custom strategy to the strategies reference table (#6081)
- docs(site): pricing page updates (#6068)
- docs(site): clarify remote inference in Community edition (#6065)

### Dependencies

- chore(deps): bump the github-actions group with 4 updates (#6092)
- chore(deps): bump @aws-sdk/client-bedrock-runtime from 3.920.0 to 3.921.0 (#6075)
- chore(deps): bump @aws-sdk/client-bedrock-runtime from 3.919.0 to 3.920.0 (#6060)

### Fixed

- fix(redteam): enable layer strategy with multilingual language support; plugins now generate tests in multiple languages even when layer strategy is present (#6084)
- fix(redteam): reduce multilingual deprecation logging noise by moving from warn to debug level (#6084)

## [0.119.1] - 2025-10-29

### Changed

- chore(redteam): categorize `jailbreak:meta` under agentic strategies and mark as remote-only for correct UI grouping and Cloud behavior (#6049)
- chore(redteam): improve support for custom policy metric names that should include strategy suffix (#6048)

### Fixed

- fix(providers): render environment variables in provider config at load time (#6007)
- fix(redteam): validate custom strategy strategyText requirement to prevent confusing errors during test execution (#6046)
- fix(init): include helpful error message and cleanup any directories created when example download fails (#6051)
- fix(providers): removing axios as a runtime dependency in google live provider (#6050)
- fix(csv): handle primitive values directly in red team CSV export to avoid double-quoting strings (#6040)
- fix(csv): fix column count mismatch in red team CSV export when rows have multiple outputs (#6040)
- fix(internals): propagate originalProvider context to all model-graded assertions (#5973)

### Dependencies

- chore(deps): bump better-sqlite3 from 11.10.0 to 12.4.1 for Node.js v24 support (#6052) by @cdolek-twilio
- chore(deps): update Biome version with force-include patterns (`!!`) for faster local linting/CI by @sklein12 (#6042)

## [0.119.0] - 2025-10-27

### Added

- feat(webui): filtering eval results by metric values w/ numeric operators (e.g. EQ, GT, LTE, etc.) (#6011)
- feat(providers): add Python provider persistence for 10-100x performance improvement with persistent worker pools (#5968)
- feat(providers): add OpenAI Agents SDK integration with support for agents, tools, handoffs, and OTLP tracing (#6009)
- feat(providers): add function calling/tool support for Ollama chat provider (#5977)
- feat(providers): add support for Claude Haiku 4.5 (#5937)
- feat(redteam): add `jailbreak:meta` strategy with intelligent meta-agent that builds dynamic attack taxonomy and learns from full attempt history (#6021)
- feat(redteam): add COPPA plugin (#5997)
- feat(redteam): add GDPR preset mappings for red team testing (#5986)
- feat(redteam): add modifiers support to iterative strategies (#5972)
- feat(redteam): add authoritative markup injection strategy (#5961)
- feat(redteam): add wordplay plugin (#5889)
- feat(redteam): add pluginId, strategyId, sessionId, and sessionIds to metadata columns in CSV export (#6016)
- feat(redteam): add subcategory filtering to BeaverTails plugin (a70372f)
- feat(redteam): Add Simba Red Team Agent Strategy (#5795)
- feat(webui): persist inline-defined custom policy names (#5990)
- feat(webui): show target response to generated red team plugin test case (#5869)
- feat(cli): log all errors in a log file and message to the console (#5992)
- feat(cli): add errors to eval progress bar (#5942)
- feat(cache): preserve and display latency measurements when provider responses are cached (#5978)

### Changed

- chore(internals): custom policy type def (#6037)
- chore(changelog): organize and improve Unreleased section with consistent scoping and formatting (#6024)
- refactor(redteam): migrate multilingual from per-strategy config to global language configuration; plugins now generate tests directly in target languages without post-generation translation (#5984)
- chore(cli): show telemetryDisabled/telemetryDebug in `promptfoo debug` output (#6015)
- chore(cli): improve error handling and error logging (#5930)
- chore(cli): revert "feat: Improved error handling in CLI and error logging" (#5939)
- chore(webui): add label column to prompts table (#6002)
- chore(webui): gray out strategies requiring remote generation when disabled (#5985)
- chore(webui): gray out remote plugins when remote generation is disabled (#5970)
- chore(webui): improve test transform modal editor (#5962)
- chore(webui): add readOnly prop to EvalOutputPromptDialog (#5952)
- refactor(webui): organize red team plugins page into tabs with separate components (#5865)
- chore(redteam): remove "LLM Risk Assessment" prefix (#6004)
- chore(redteam): add top-level redteam telemetry events (#5951)
- refactor(webui): reduce unnecessary API health requests (#5979)
- chore(api): export GUARDRAIL_BLOCKED_REASON constant for external use (#5956)
- chore(providers): add rendered request headers to http provider debug output (#5950)
- refactor(transforms): refactor transform code to avoid 'require' (#5943)
- refactor(transforms): refactor createRequest/ResponseTransform functions into separate module (#5925)
- chore(examples): consolidate Ollama examples into unified directory (#5977)
- chore(deps): move dependencies to optional instead of peer (#5948)
- chore(deps): move `natural` to optional dependency (#5946)
- chore(redteam): improve GOAT and Crescendo error logs with additional error details for easier debugging (#6036)

### Fixed

- fix(providers): revert eager template rendering that broke runtime variable substitution (5423f80)
- fix(providers): support environment variables in provider config while preserving runtime variable templates
- fix(providers): improve Python provider reliability with automatic python3/python detection, worker cleanup, request count tracking, and reduced logging noise (#6034)
- fix(providers): simulated-user and mischievous-user now respect assistant system prompts in multi-turn conversations (#6020)
- fix(providers): improve MCP tool schema transformation for OpenAI compatibility (#5965)
- fix(providers): sessionId now properly stored in metadata for providers that use server side generated sessionIds (#6016)
- fix(redteam): don't test session management if target is not stateful (#5989)
- fix(redteam): improve crescendo prompt example alignment with actual objective statements to increase accuracy (#5964)
- fix(redteam): fewer duplicate errors for invalid strategy and plugin ids (#5954)
- fix(fetch): use consistent units in retry counter log messages - now shows attempt count vs total attempts (#6017)
- fix(fetch): include error details in final error message when rate limited (#6019)
- fix(webui): pass extensions config when running eval from UI (#6006)
- fix(webui): in red team setup, reset config button hidden by version banner (#5896)
- fix(webui): sync selected plugins to global config in red team setup UI (#5991)
- fix(webui): HTTP test agent (#6033)
- fix(webui): reset red team strategy config dialog when switching strategies (#6035)

### Dependencies

- chore(deps): bump @aws-sdk/client-bedrock-runtime from 3.914.0 to 3.916.0 (#6008)
- chore(deps): bump @aws-sdk/client-bedrock-runtime from 3.913.0 to 3.914.0 (#5996)
- chore(deps): bump pypdf from 6.0.0 to 6.1.3 in /examples/rag-full (#5998)
- chore(deps): bump @aws-sdk/client-bedrock-runtime from 3.911.0 to 3.913.0 (#5975)
- chore(deps): bump @aws-sdk/client-bedrock-runtime from 3.910.0 to 3.911.0 (#5945)
- chore(deps): bump @anthropic-ai/sdk from 0.65.0 to 0.66.0 (#5944)

### Documentation

- docs(model-audit): improve accuracy and clarity of ModelAudit documentation (#6023)
- docs(contributing): add changelog and GitHub Actions enforcement (#6012)
- docs(redteam): add global language configuration section to red team configuration docs; remove multilingual strategy documentation (#5984)
- docs(providers): add OpenAI Agents provider documentation and example (#6009)
- docs(providers): update AWS Bedrock model access documentation (#5953)
- docs(providers): fix apiKey environment variable syntax across provider docs and examples (#6018)
- docs(providers): add echo provider examples for evaluating logged production outputs (#5941)
- docs(blog): add blog post on RLVR (Reinforcement Learning with Verifiable Rewards) (#5987)
- docs(site): configuring inference (#5983)
- docs(site): update about page (#5971)
- docs(site): add export formats (#5958)
- docs(site): September release notes (#5712)
- docs(site): add red-team claude guidelines (616844d)
- docs(site): remove duplicate links (5aea733)
- docs(examples): add example demonstrating conversation session id management using hooks (#5940)

### Tests

- test(server): add comprehensive unit tests for POST /providers/test route (#6031)
- test(providers): fix flaky latencyMs assertions in TrueFoundry provider tests (#6026)
- test(providers): add unit test verifying assistant system prompt inclusion for simulated-user provider (#6020)
- test(providers): add comprehensive tests for OpenAI Agents provider, loader, and tracing (#6009)
- test(redteam): update strategy and frontend tests for global language configuration migration (#5984)
- test(redteam): remove redteam constants mocks from unit tests (#6010)
- test(webui): add tests for evaluation UI components and hooks (#5981)

## [0.118.17] - 2025-10-15

### Changed

- chore: bump version to 0.118.17 (#5936)

### Fixed

- fix(evaluator): support `defaultTest.options.provider` for model-graded assertions (#5931)
- fix(webui): improve UI email validation handling when email is invalid; add better tests (#5932)
- fix(deps): move `claude-agent-sdk` to optionalDependencies (#5935)

### Dependencies

- chore(deps): bump `@aws-sdk/client-bedrock-runtime` from 3.908.0 to 3.910.0 (#5933)

## [0.118.16] - 2025-10-15

### Added

- feat(providers): add TrueFoundry LLM Gateway provider (#5839)
- feat(redteam): add test button for request and response transforms in red-team setup UI (#5482)

### Changed

- chore(providers): count errors in websocket responses as errors (#5915)
- chore(providers): update Alibaba model support (#5919)
- chore(redteam): validate emails after prompt for red team evaluations (#5912)
- chore(redteam): implement web UI email verification (#5928)
- chore(redteam): display estimated probes on red team review page (#5863)
- chore(webui): add flag to hide traces (#5924)
- chore(build): stop tracking TypeScript build cache file (#5914)
- chore(build): update dependencies to latest minor versions (#5916)
- chore(cli): remove duplicate 'Successfully logged in' message from auth login (#5907)
- chore(redteam): add max height and scroll to custom policies container (#5910)
- chore: bump version to 0.118.16 (#5920)
- docs: add docstrings to `feat/ruby-provider` (#5903)
- test: cover red team setup components and hooks in `src/app` (#5911)

### Fixed

- fix(providers): dynamically import `DefaultAzureCredential` from `@azure/identity` (#5921)
- fix(providers): improve debugging and address hanging in websocket provider (#5918)
- fix(http): parse stringified JSON body in provider config (#5927)
- fix(redteam): improve ASR calculation accuracy in redteam report (#5792)

### Documentation

- docs(site): fix typo (#5922)

## [0.118.15] - 2025-10-13

### Added

- feat(providers): add ruby provider (#5902)
- feat(providers): Claude Agent SDK provider support (#5509)
- feat(providers): Azure AI Foundry Assistants provider (#5181)
- feat(providers): add support for streaming websocket responses (#5890)
- feat(providers): snowflake cortex provider (#5882)

### Changed

- chore(providers): add support for new OpenAI models (GPT-5 Pro, gpt-audio-mini, gpt-realtime-mini) (#5876)
- chore(providers): rename azure ai foundry assistant to ai foundry agent (#5908)
- chore(providers): update params passed to azure ai foundry provider (#5906)
- chore(webui): group agentic strategies by turn compatibility in red team UI (#5861)
- chore(webui): sort red team plugins alphabetically by display name (#5862)
- chore(webui): improved color consistency and dark mode legibility on Red Team dashboard (#5829)
- chore(test): add snowflake provider tests and environment variables (#5883)
- chore(config): add conductor config (#5904)
- chore: bump version 0.118.15 (#5909)

### Fixed

- fix(app): disable red team scan Run Now button when Promptfoo Cloud is unavailable (#5891)
- fix(webui): fix infinite re-render when custom intents are specified (#5897)
- fix(redteam): clean up multilingual strategy logging and fix chunk numbering (#5878)
- fix(redteam): requested column in 'redteam generate' output incorporates fan out strategies (#5864)
- fix(core): resolve Windows path compatibility issues (#5841)
- fix(core): restore correct cache matching behavior for test results (#5879)

### Dependencies

- chore(deps): bump @aws-sdk/client-bedrock-runtime from 3.901.0 to 3.906.0 (#5877)
- chore(deps): bump @aws-sdk/client-bedrock-runtime from 3.906.0 to 3.907.0 (#5888)
- chore(deps): bump openai from 6.2.0 to 6.3.0 (#5887)
- chore(deps): update dependencies to latest safe minor/patch versions (#5900)

### Documentation

- docs(providers): add missing providers and troubleshooting pages to index (#5905)
- docs(guardrails): remove open source guardrails page (#5880)

## [0.118.14] - 2025-10-09

### Changed

- fix: there should always be a guardrails field passed out form openai chat provider (#5874)
- chore: bump version 0.118.14 (#5875)

## [0.118.13] - 2025-10-08

### Added

- feat(cli): Add connectivity tests to promptfoo validate (#5802)
- feat(guardrails): map content filter response to guardrails output (#5859)
- feat(webui): Download full results (#5674)

### Changed

- chore(core): change default log level to debug for network errors (#5860)
- chore(core): Don't log all request error messages (#5870)
- chore(linter): Enforce no unused function params (#5853)
- chore(providers): remove deprecated IBM BAM provider (#5843)
- refactor(webui): improve EvalOutputPromptDialog with grouped dependency injection (#5845)
- chore: bump version 0.118.13 (#5873)

### Fixed

- fix(webui): Don't prepend fail reasons to output text (#5872)
- fix(redteam): filter out placeholders before purpose generation (#5852)
- fix(tests): make auth login test tolerate colorized output (#5851)

### Dependencies

- chore(deps): bump @azure/identity from 4.12.0 to 4.13.0 (#5858)
- chore(deps): bump langchain-text-splitters from 0.3.5 to 1.0.0a1 in /examples/redteam-langchain in the pip group across 1 directory (#5855)

## [0.118.12] - 2025-10-08

### Added

- feat(providers): add Slack provider (#3469)

### Changed

- feat: postman import for http provider (#5778)
- feat: Bring request transform to parity with response transform (#5850)
- fix: import command (#5794)
- fix: implement remote generation environment variable controls (#5815)
- fix: resolve Windows path handling issues (#5827)
- fix: custom strategy UI (#5834)
- fix: eliminate Python validation race condition on Windows (#5837)
- fix: escape JSON special characters in raw HTTP request variables (#5842)
- fix: Show response headers in test target results (#5848)
- fix: double sharing red teams (#5854)
- chore: update DeepSeek provider to V3.2-Exp (#5787)
- chore: bump the github-actions group with 3 updates (#5789)
- chore: bump openai from 5.23.2 to 6.0.0 (#5790)
- chore: Revert "perf: Don't create new agent for every fetch (#5633)" (#5793)
- chore: add /index to directory imports for ESM compatibility (#5798)
- chore: bump @aws-sdk/client-bedrock-runtime from 3.899.0 to 3.901.0 (#5799)
- chore: bump openai from 6.0.0 to 6.0.1 (#5800)
- chore(telemetry): Add CI flag to identify call (#5801)
- chore: bump openai from 6.0.1 to 6.1.0 (#5806)
- chore: fix npm audit vulnerabilities (#5810)
- chore: Fix incorrect session parser help text (#5811)
- chore(internals): make `runAssertion` easier to read by moving const outside function scope (#5813)
- chore: update investor info and user count (#5816)
- chore(internals): Prevent `GradingResult.assertion` definition from being overridden in select red team grading cases (#5785)
- chore: show "why" in modelaudit ui (#5821)
- chore(site): migrate OG image generation to Satori (#5826)
- chore: remove outdated license notice (#5828)
- chore: show # github stars on site (#5831)
- chore(site): update Docusaurus to v3.9.1 and fix deprecated config (#5835)
- chore: bump openai from 6.1.0 to 6.2.0 (#5844)
- chore: invert default unblocking behavior (#5856)
- chore: bump version 0.118.12 (#5857)
- chore(site): Adds Travis to team page (#5786)
- docs: update readme.md (#5812)
- docs(contributing): add CLAUDE.md context files for Claude Code (#5819)
- docs(blog): safety benchmark blog post (#5781)
- docs(providers): update IBM WatsonX model list (#5838)
- docs(contributing): add warning against using commit --amend and force push (#5840)
- test: fix vitest timeout error in EvalOutputPromptDialog tests (#5820)
- test: fix flaky Python test failures on Windows (#5824)
- test: add mock cleanup to Python provider tests (#5825)
- refactor: Remove null from GradingResult.assertion type (#5818)

### Fixed

- fix(site): add metadata key to the provider response class (#5796)
- fix(webui): prevent empty state flash when loading large evals (#5797)
- fix(webui): Clicking "Show Charts" does not show charts (#5814)
- fix(webui): remove delimiter stripping logic from EvalOutputCell (#5817)
- fix(provider): merge config and prompt systemInstruction instead of throwing error in gemini (#5823)
- fix(assertions): allow is-refusal to detect refusals in provider error messages (#5830)
- fix(webui): improve usability of number inputs (#5804)
- test: Unit tests for fix(webui): improve usability of number inputs (#5836)

### Documentation

- docs(site): adding new hire bio (#5788)
- docs(site): fix formatting issue in about page (#5803)
- docs(site): add Dane to About page team section (#5833)

## [0.118.11] - 2025-09-30

### Added

- feat(providers): add support for Claude Sonnet 4.5 (#5764)
- feat(providers): add support for Gemini 2.5 Flash and Flash-Lite (#5737)
- feat(providers): add gpt-5-codex model support (#5733)
- feat(providers): add support for Qwen models in AWS Bedrock provider (#5718)
- feat(cli): add browser opening support for auth login command (#5722)
- feat(cli): add team switching functionality (#5750)
- feat(webui): add latency to eval export CSV (#5771)
- feat(cli): sanitize all log objects (#5773)
- feat(providers): add Anthropic web_fetch_20250910 and web_search_20250305 tool support (#5573)
- feat(providers): add CometAPI provider support with environment variable configuration and example usage (#5721)
- feat(providers): add Nscale provider support (#5690)
- feat(providers): add OpenAI gpt-realtime model with full audio support (#5426)
- feat(webui): add metadata `exists` operator to eval results filter (#5697)

### Changed

- chore(cli): improve installer-aware command generation utility for consistent CLI invocation (#5747)
- chore(core): sort metadata entries (#5751)
- chore(core): update error mapping (#5783)
- chore(providers): update Claude 4.5 Sonnet (#5763)
- chore(providers): update default Granite model to granite-3-3-8b-instruct (#5768)
- chore(redteam): remove on-topic call (#5774)
- chore(redteam): update red team init default to gpt-5 (#5756)
- chore: bump version 0.118.11 (#5784)
- chore: Add docstrings to `feat/add-latency-to-csv` (#5772)

### Fixed

- fix(core): ensure `-filter-failing` correctly filters failing tests when re-running an eval (#5770)
- fix(core): ensure Python and JavaScript providers have appropriate path prefix (#5765)
- fix(core): preserve glob patterns in vars context for test case expansion (#5701)
- fix(core): suppress verbose error logging for update check timeouts (#5745)
- fix(providers): improve OpenAI embedding provider error handling (#5742)
- fix(tests): resolve Windows test failures in Python tests (#5767)
- fix(webui): apply proper truncation initialization to variable cells (#5657)
- fix(webui): disable prompt editing in header row dialogs (#5746)
- fix(webui): handle login redirects (#5734)
- fix(webui): improve empty state UI and handle null eval data (#5780)

### Dependencies

- chore(deps): bump @anthropic-ai/sdk from 0.63.1 to 0.64.0 (#5758)
- chore(deps): bump @anthropic-ai/sdk from 0.64.0 to 0.65.0 (#5776)
- chore(deps): bump @aws-sdk/client-bedrock-runtime from 3.896.0 to 3.899.0 (#5777)
- chore(deps): bump openai from 5.23.0 to 5.23.1 (#5759)
- chore(deps): bump openai from 5.23.1 to 5.23.2 (#5775)

### Documentation

- docs(site): add new hire bio (#5769)
- docs(site): improve AWS Bedrock SSO authentication documentation (#5585)
- docs(site): refine and extend e2b sandbox evaluation guide with improved examples and fixes (#5753)
- docs(site): remove incorrect Python globals persistence tip (#5782)
- docs(site): strengthen git workflow warnings in CLAUDE.md (#5762)
- docs(site): write lethal trifecta blog (#5754)

### Tests

- test(webui): add tests for evaluation UI components (`src/app`) (#5766)

## [0.118.10] - 2025-09-26

### Changed

- feat: Revamp HTTP Provider setup (#5717)
- chore: introduce grading provider to RedteamProviderManager (#5741)
- chore(webui): UX improvements for displaying custom policies in Eval Results and Red Team Vulnerabilities Reports (#5562)
- chore: bump version 0.118.10 (#5749)

## [0.118.9] - 2025-09-25

### Changed

- feat: envoy ai gateway provider (#5731)
- feat: iso 42001 mappings (#5724)
- feat: Compress data when sharing an eval (#5738)
- fix: rename agentcore provider to bedrock agents provider (#5709)
- fix: increase timeout for version checks from 1s to 10s (#5715)
- fix: add missing backend support for filtering by highlights, plus tests (#5735)
- chore: improve parsing so in case a redteam provider doesn't take json obje… (#5700)
- chore: bump @aws-sdk/client-bedrock-runtime from 3.893.0 to 3.894.0 (#5706)
- chore: bump openai from 5.22.0 to 5.22.1 (#5707)
- chore: support multilingual provider set from server boot (#5703)
- chore: Add docstrings to `applying-column-format` (#5719)
- chore(webui): in eval creator disable `Run Eval` button if no prompts or test cases are available (#5558)
- chore: bump @aws-sdk/client-bedrock-runtime from 3.894.0 to 3.895.0 (#5727)
- chore: bump @anthropic-ai/sdk from 0.62.0 to 0.63.1 (#5728)
- chore: bump openai from 5.22.1 to 5.23.0 (#5729)
- chore: bump @aws-sdk/client-bedrock-runtime from 3.895.0 to 3.896.0 (#5732)
- chore: bump version 0.118.9 (#5740)

### Fixed

- fix(webui): prioritize JSON prettify over Markdown rendering when both enabled (#5705)
- fix(webui): Copying truncated text in eval results (#5711)
- fix(internals/redteam): decrease debug access grading false negatives (#5713)

## [0.118.8] - 2025-09-23

### Added

- feat(webui): populate metadata filter keys in results dropdown (#5584)

### Fixed

- fix: improve iterative judge parsing (#5691)
- fix(cli): prevent promptfoo CLI from hanging after commands complete (#5698)
- fix(dev): suppress noisy health check logs during local startup (#5667)
- fix(prompts): tune prompt set to reduce model refusals (#5689)

### Changed

- chore: bump version 0.118.8 (#5699)

### Documentation

- docs(site): publish August release notes (#5625)
- docs(site): document `linkedTargetId` usage for custom provider linking (#5684)

## [0.118.7] - 2025-09-22

### Added

- feat(webui): connect login page to promptfoo auth system (#5685)
- feat: ability to retry errors from cli (#5647)

### Changed

- chore(webui): add 404 page (#5687)
- refactor(webui): Vulnerability Report Table Improvements (#5638)
- chore: bump version 0.118.7 (#5695)
- chore: bump openai from 5.21.0 to 5.22.0 (#5694)
- chore: bump @aws-sdk/client-bedrock-runtime from 3.891.0 to 3.893.0 (#5693)

## [0.118.6] - 2025-09-18

### Tests

- test: network isolation for tests (#5673)

### Dependencies

- chore(deps): upgrade Vite to v7 and fix browser compatibility issues (#5681)

### Documentation

- docs(site): clarify webhook issue meaning (#5679)
- docs(examples): add HTTP provider streaming example (#5648)
- docs(blog): add autonomy and agency in AI article (#5512)

### Added

- feat(redteam): support threshold in custom plugin configuration (#5644)
- feat: upgrade Material UI from v6 to v7 (#5669)
- feat(redteam): Adds support for `metric` field on custom plugins (#5656)
- feat: migrate from MUI Grid to Grid2 across all components (#5578)
- feat: report filters (#5634)
- feat: Add string array support for context-based assertions (#5631)

### Changed

- chore: Exclude node modules and build/dist from biome (#5641)
- chore: improvements to framework compliance cards (#5642)
- chore: improve design of eval download dialog (#5622)
- chore: bump @aws-sdk/client-bedrock-runtime from 3.888.0 to 3.890.0 (#5636)
- chore: bump @aws-sdk/client-bedrock-runtime from 3.890.0 to 3.891.0 (#5649)
- chore: bump openai from 5.20.3 to 5.21.0 (#5651)
- chore: update redteam small model to gpt-4.1-mini-2025-04-14 (#5645)
- chore: reduce coloration on Report View Test Suites table (#5643)
- chore: bump version 0.118.6 (#5655)
- chore(webui): minor style tweaks to datagrid pages for consistency (#5686)
- chore: persistent header on report view (#5678)
- chore(webui): fix z-index on version update banner (#5677)
- refactor(webui): Reports table UX Improvements (#5637)
- ci: revert temporarily disable redteam multi-lingual strategy in integration tests (#5658)
- ci: temporarily disable redteam multi-lingual strategy in integration tests (#5639)
- refactor(redteam): remove dead code and optimize page meta handling (#5672)
- chore: remove accidentally committed site/package-lock.json (#5688)
- chore: Allow overwriting the logger (#5663)
- chore: Update names in workflow (#5659)
- chore: update dependencies to latest compatible versions (#5627)
- chore(internals): Improves support for defining LLM-Rubric assertion threshold in CSV test cases (#5389)

### Fixed

- fix(webui): Filtering eval results on severity (#5632)
- fix(tests): correct TypeScript errors in test files (#5683)
- fix(webui): unify page layout styles (#5682)
- fix: trace visualization circular dependency (#5676)
- fix(webui): re-enable sharing button by default (#5675)
- fix: apply prettier formatting to blog post (#5670)
- fix: Remove global fetch patch (#5665)
- fix(webui): Include description column, if defined, in CSV export of eval results (#5654)
- fix(redteam): add robust fallbacks, partial retries, dedupe, safer logs to multilingual strategy (#5652)
- fix: handle dynamic imports without eval (#5630)
- fix: Catch exception when no vertex projectId is found (#5640)
- fix: spacing on report view (#5646)
- fix: plugin counts flickering (#5635)

## [0.118.5] - 2025-09-16

### Tests

- test: Unit tests for feat: upload csv for custom policies (#5629)
- test: Unit tests for chore: organize EvalOutputPromptDialog and change it to a drawer (#5628)

### Added

- feat(webui): organize `EvalOutputPromptDialog` and convert it to a drawer, (#5619)
- feat(webui): add keyboard navigation to the web UI results table, (#5591)
- feat(webui): enable bulk deletion of eval results, (#5438)
- feat(providers): add `azure:responses` provider alias for Azure Responses API, (#5293)
- feat(providers): support application inference profiles in Bedrock, (#5617)
- feat(redteam): add "layer" strategy for combining multiple strategies, (#5606)
- feat(redteam): set severity on reusable custom policies, (#5539)
- feat(redteam): display unencrypted attacks in the web UI results table, (#5565)
- feat(redteam): enable test generation for custom policies in the plugins view, (#5587)
- feat(redteam): allow uploading CSVs for custom policies, (#5618)
- feat(cli): add ability to pause and resume evals, (#5570)

### Changed

- chore(examples): update model IDs to GPT-5 and latest models, (#5593)
- chore(providers): remove Lambda Labs provider due to API deprecation, (#5599)
- chore(providers): update Cloudflare AI models and remove deprecated ones, (#5590)
- chore(redteam): add MCP plugin preset, (#5557)
- chore(redteam): add UI indicators and documentation for HuggingFace gated datasets in redteam web UI, (#5545)
- chore(internals): improve error logging on redteam test generation failures, (#5458)
- chore(internals): reduce log level of global fetch logs, (#5588)
- chore(server): add context to health check logging during startup, (#5568)
- chore(webui): hide trace timeline section when no traces are available, (#5582)
- chore(webui): improve delete confirmation dialog styling, (#5610)
- chore(webui): remove `React.FC` type annotations for React 19 compatibility, (#5572)
- ci: increase test timeout from 8 to 10 minutes, (#5586)
- ci: temporarily disable macOS Node 24.x tests due to flaky failures, (#5579)
- refactor: move `src/util/file.node.ts` path utilities, (#5596)
- refactor: standardize all directory import paths for ESM compatibility, (#5603)
- refactor: standardize directory import paths for ESM compatibility, (#5605)
- refactor: standardize import paths for ESM preparation, (#5600)
- refactor: standardize TypeScript import paths for ESM compatibility, (#5597)
- test: CoverBot: add tests for UI interaction utilities and components (`src/app`), (#5611)
- chore: update `act` import for React 19 compatibility, (#5574)
- chore(dependencies): bump `@aws-sdk/client-bedrock-runtime` from 3.886.0 to 3.887.0, (#5580)
- chore(dependencies): bump `@aws-sdk/client-bedrock-runtime` from 3.887.0 to 3.888.0, (#5602)
- chore(dependencies): bump `axios` from 1.11.0 to 1.12.0 in npm_and_yarn group across one directory, (#5569)
- chore(dependencies): bump `openai` from 5.20.1 to 5.20.2, (#5601)
- chore(dependencies): bump `openai` from 5.20.2 to 5.20.3, (#5624)
- chore(dependencies): bump version to 0.118.5, (#5626)

### Fixed

- fix(assertions): handle `threshold=0` correctly across all assertion types, (#5581)
- fix(cli): prevent accidental escaping of Python path override, (#5589)
- fix(cli): fix table display for `promptfoo list`, (#5616)
- fix(cli): temporarily disable SIGINT handler, (#5620)
- fix(internal): strip authentication headers in HTTP provider metadata, (#5577)
- fix(redteam): ensure custom policies skip the basic refusal check, (#5614)
- fix(server): hide non-critical `hasModelAuditBeenShared` error logging, (#5607)
- fix(webui): always show failure reasons in the results view when available, (#5608)
- fix(webui): improve filter component styling and layout, (#5604)
- fix(webui): prevent phantom strategy filter options for non-redteam evaluations, (#5575)
- fix(webui): fix undulating CSS header animation, (#5571)

### Documentation

- docs(site): clarify llm-rubric pass/score/threshold semantics, (#5623)
- docs(site): add August 2025 release highlights (#5518)

## [0.118.4] - 2025-09-12

### Added

- feat(cli): Add CI-friendly progress reporting for long-running evaluations (#5144)
- feat(cli): Auto-share if connected to the cloud (#5475)
- feat(cli): Log all requests and persist debug logs (#5504)
- feat(internals): Reuse FilterMode type across backend (#5542)
- feat(providers): Add AWS Bedrock AgentCore provider (#5267)
- feat(providers): Extend configuration options for Ollama provider to support thinking (#5212)
- feat(providers): OpenAI real-time custom ws URLs (#5528)
- feat(redteam): Add VLGuard plugin for multi-modal red teaming (#5243)
- feat(redteam): More financial plugins (#5419)
- feat(redteam): Risk scoring (#5191)
- feat(redteam): Special token injection plugin (#5489)
- feat(webui): Add passes-only filter to results view (#5430)

### Changed

- chore(internals): Add probes and token metrics to eval event (#5538)
- chore(internals): Add support for reusable custom policies (#5290)
- chore(internals): Remove node-fetch (#5503)
- chore(internals): Send auth info to cloud (#3744)
- chore(modelaudit): Add support for modelaudit v0.2.5 CLI arguments (#5500)
- chore(onboarding): Add Azure preset (#5537)
- chore(onboarding): Make provider menu single-select (#5536)
- chore(providers): Make OpenAI max retries configurable (#5541)
- chore(providers): Update OpenAI pricing and add missing models (#5495)
- chore(redteam): Consolidate accordion UIs on review page (#5508)
- chore(redteam): Improve user persona question in config (#5559)
- chore(redteam): Minor improvements to red team setup flow (#5523)
- chore(redteam): Retire Pandamonium redteam strategy (#5122)
- chore(redteam): Unify all date formats across tables (#5561)
- chore(redteam): Update plugin prompts to reduce rejection (#5560)
- chore(redteam): Use sharp to modify unsafeBench image formats (#5304)
- perf(webui): Optimize history endpoint to eliminate N+1 queries (#5333)
- refactor(modelaudit): Move modelAuditCliParser.ts to correct directory (#5511)
- refactor(internals): Gracefully handle remote generation disabled in plugins that require it (#5413)
- revert(redteam): Remove red team limits functionality (#5527)

### Fixed

- fix(redteam): Allow users to delete values from numeric inputs and then type (#5530)
- fix(redteam): Deduplicate assertions in DoNotAnswer and XSTest (#5513)
- fix(internals): Eliminate flaky Unicode test timeouts on Windows CI (#5485)
- fix(config): Handle function references in external file loading (#5548)
- fix(providers): Fix MCP tool calls returning [object Object] in Azure Chat provider (#5423)
- fix(config): Preserve Python assertion file references in YAML tests (issue #5519) (#5550)
- fix(providers): Proxy HTTP provider generate request through server (#5486)
- fix(internals): Resolve SIGSEGV crash in evaluator tests on macOS Node 24 (#5525)
- fix(webui): Revert migration from MUI Grid to Grid2 across all components (#5510)
- fix(cli): Use fetch with proxy to get server version (#5490)
- fix(internals): Read evaluateOptions from config file properly (#5375)
- fix(onboarding): Don't throw error when user refuses permission to write (#5535)
- fix(provider): Prioritize explicit projectId config over google-auth-library (#5492)
- fix(providers): Handle system-only prompt in Gemini (#5502)
- fix(providers): Update outdated Azure OpenAI Provider data sources (#5411)
- fix(redteam): Add missing finance graders (#5564)
- fix(redteam): Add missing plugins to webui (#5546)
- fix(redteam): Handle empty string responses in multi-turn strategies (#5549)
- fix(redteam): Prevent JSON blob injection in Crescendo chat templates (#5532)
- fix(webui): Text truncation initialization on eval page (#5483)

### Dependencies

- chore(deps): Bump @anthropic-ai/sdk from 0.61.0 to 0.62.0 (#5551)
- chore(deps): Bump @aws-sdk/client-bedrock-runtime from 3.879.0 to 3.882.0 (#5480)
- chore(deps): Bump @aws-sdk/client-bedrock-runtime from 3.882.0 to 3.883.0 (#5506)
- chore(deps): Bump @aws-sdk/client-bedrock-runtime from 3.883.0 to 3.886.0 (#5553)
- chore(deps): Bump @azure/identity from 4.11.2 to 4.12.0 (#5533)
- chore(deps): Bump langchain-community from 0.3.14 to 0.3.27 in /examples/redteam-langchain in the pip group across 1 directory (#5481)
- chore(deps): Bump langchain-community from 0.3.3 to 0.3.27 in /examples/langchain-python in the pip group across 1 directory (#5484)
- chore(deps): Bump openai from 5.19.1 to 5.20.0 (#5526)
- chore(deps): Bump openai from 5.20.0 to 5.20.1 (#5552)
- chore(deps): Bump version to 0.118.4 (#5567)
- chore(deps): Bump vite from 6.3.5 to 6.3.6 in the npm_and_yarn group across 1 directory (#5531)

### Documentation

- docs(e2b-example): Add e2b-code-eval example (promptfoo + e2b sandbox) (#5477)
- docs(examples): Add Google ADK integration example (#5520)
- docs(examples): Add YAML schema directives to example configs (#5476)
- docs(redteam): Add missing plugins to sidebar and improve bias docs (#5498)
- docs(site): Add Alan DeLong to the team section on the About page (#5507)
- docs(site): Add comprehensive multilingual evaluation support (#5505)
- docs(site): Add SKIP_OG_GENERATION environment variable for faster docs builds (#5521)
- docs(site): Clarify file extension requirements for custom providers (#5478)
- docs(site): Clarify JFrog ML vs JFrog Artifactory distinction (#5543)
- docs(site): Complete parameters page migration (#5494)
- docs(site): Redteam limits documentation (#5516)
- docs(site): Update Lily bio (#5515)
- docs(site): Updates to agent guide (#5499)
- docs(site): Latency assertion description (#5479)

### Tests

- test(webui): CoverBot: Added tests for frontend UI components and discovery utility (`src/app`) (#5514)

## [0.118.3] - 2025-09-04

### Added

- feat: migrate MUI Grid to Grid2 across all components (#5435)
- feat: Add open source red team limits (#5230)

### Changed

- Add AWS Bedrock support for OpenAI GPT OSS models (#5444)
- Add Amazon Bedrock API key authentication support (#5468)
- Ability to filter evals view by severity (#5443)
- Check cloud permissions for target before running red team (#5400)
- Make vars and context available for request transform (#5461)
- Add Vertex AI responseSchema file loading support (#5414)
- Close menus when mouse leaves (#5456)
- Default sharing to false (#5473)
- Handle empty function arguments in OpenAI Responses API tool callbacks (#5454)
- Improve Windows Python detection and add sys.executable support (#5467)
- Prioritize tool calls over content in openrouter provider (#5417)
- Support commandLineOptions.envPath in config files (#5415)
- Support setting HELICONE_API_KEY for Cloud Gateway (#5465)
- Token tracking (#5239)
- Add "results" menu, link to red team reports view (#5459)
- Bump version 0.118.3 (#5474)
- Include provider response metadata on test case transform (#5316)
- Refactor Crescendo maxTurns property (#4528)
- Remove accidental server directory (#5471)
- Replace direct process.env calls with environment helpers (#5472)
- Reorganize misplaced test files from src/ to test/ directory (#5470)
- Fix enterprise email (#5463)
- Bump openai from 5.18.1 to 5.19.1 (#5466)
- Add Tusk test runner workflow for src Jest unit tests (#5469)

## [0.118.2] - 2025-09-03

### Added

- feat(providers): Add support for Meta Llama API provider (#5432)
- feat(providers): Support TLS certs in http provider (#5452)
- feat(providers): add support for xAI Grok Code Fast models (#5425)

### Changed

- fix: Update util.ts to reflect correct Anthropic Haiku 3.5 pricing (#5436)
- chore: drop Node.js 18 support (#5428)
- chore(http): improve PFX debug logging + tests (#5445)
- chore(webui): Show footer on custom metrics dialog (#5424)
- chore: silence dotenv commercial logging messages (#5453)
- chore: remove example (#5420)
- test: CoverBot: Added tests for analytics tracking and red team reporting components (`src/app`) (#5441)
- test: optimize Python Unicode test suite for CI reliability (#5449)
- chore: bump the github-actions group with 3 updates (#5440)
- chore: update dependencies (non-breaking) (#5448)
- chore: update dependencies to latest minor/patch versions (#5433)
- chore: bump version 0.118.2 (#5457)

### Fixed

- fix(sharing): Share when it's enabled via the Config or the CLI command (#5404)
- fix(grader): reduce grader false positives (#5431)

### Documentation

- docs(site): add more guardrails assertion doc (#5434)
- docs(site): add multi-lingual RAG evaluation guidance (#5447)
- docs(site): optimize OG image generation performance (#5451)
- docs(site): update blog post (#5422)

## [0.118.1] - 2025-08-29

### Added

- feat(redteam): Add AI auto-fill for HTTP target configuration in redteam target setup ui (#5391)
- feat(redteam): Handle uploaded signatureAuth in target setup ui (#5405)

### Changed

- chore(site): integrate pylon chat into site (#5407)
- chore: bump version 0.118.1 (#5418)

### Fixed

- fix(providers): Handle Qwen tool call responses in openrouter provider (#5416)

### Documentation

- docs(site): avoid logging full image/base64; use boolean presence only (#5408)

## [0.118.0] - 2025-08-28

### Added

- feat(providers): add support for database-stored certificates in HTTP provider for promptfoo cloud (#5401)

### Changed

- fix: stop progress bar to show a clearer share error message (#5399)
- chore(internals)!: send provider-transformed output directly to test context transforms (#5376)
  **Breaking:** `contextTransform` now receives the provider transform directly.
- chore(providers): sanitize sensitive credentials in HTTP provider debug logs (#5387)
- chore: warn when tests and red-team configuration are both present during generation (#5398)
- chore(release): bump version to 0.118.0 (#5402)
- test: add tests for CoverBot store management and red-team reporting components (`src/app`) (#5372)

### Documentation

- docs(site): update model-graded metrics (#5285)
- docs(site): remove references to "parallel" introduced by #5376 (#5403)

## [0.117.11] - 2025-08-27

### Added

- feat(redteam): add -t/--target option to redteam generate command (#5338)

### Changed

- feat: MCP Agent example to red team with tool call results (#5379)
- feat: medical offlabel use (#5342)
- feat: modelaudit ability to remove recent paths (#5330)
- fix: Address design nits in redteam setup UI (#5264)
- fix: allow custom ApiProvider instances in defaultTest configuration (#5381)
- fix: mcp eval example (#5390)
- fix: Prioritize tool calls over thinking for openrouter reasoning models (#5395)
- fix: use `model` role for gemini ai studio models (#5386)
- chore: Adjust padding in plugins page (#5396)
- chore: bump version 0.117.11 (#5397)
- chore(CI): enable and refactor Docker build for caching (#5374)
- chore: remove promptfoo/package-lock.json (#5380)
- chore: visual formatting for modelaudit flat list (#5331)
- refactor(webui): Clicking "show more" on eval results metric pills renders dialog (#5337)
- docs: expose sidebar on pages that aren't in the sidebar (#5377)
- docs: model audit ci/cd (#5335)
- docs: remove orphaned star animation gif (#5383)
- docs: update site user count to 150,000+ across site constants and pages (#5394)
- chore: bump @aws-sdk/client-bedrock-runtime from 3.873.0 to 3.876.0 (#5392)
- chore: bump openai from 5.15.0 to 5.16.0 (#5388)

### Documentation

- docs(site): fix context transform examples to use context.vars.prompt (#5393)

## [0.117.10] - 2025-08-25

### Changed

- feat: improve HuggingFace dataset fetching performance and reliability (#5346)
- feat: add Google AI Studio default providers (#5361)
- feat: share model audit scans to cloud (#5336)
- feat: add google vertex credentials in config (#5179)
- fix: safe raw HTTP templating via Nunjucks raw-wrap + CRLF normalization (#5358)
- fix: improve JSON export error handling for large datasets (#5344)
- fix: replace raw-request editor with auto-growing textarea to prevent layout overflow (#5369)
- chore: better error messages for browser (#5226)
- chore: improve strategy presets (#5357)
- chore: set onboarding defaults to gpt 5 (#5360)
- chore: update dependencies to latest minor versions (#5363)
- chore: log posthog errors to debug (#5359)
- chore: sync dependencies (#5367)
- test: clean up skipped tests and add FunctionCallbackHandler coverage (#5366)
- chore: bump version 0.117.10 (#5373)
- docs: add critical git workflow guidelines to CLAUDE.md (#5362)
- docs: add SARIF output format documentation for ModelAudit (#5364)

### Fixed

- fix(CI): refactor docker build (#5353)
- fix(internals): defaultTest.provider doesn't override (#5348)

## [0.117.9] - 2025-08-22

### Added

- feat(ollama): support for `think` and passthrough parameters (#5341)
- feat: Persist model audit scans (#5308)
- feat: add support for Claude Opus 4.1 (#5183)
- feat: support file:// in http provider `body` (#5321)

### Fixed

- fix(ui): prevent header dropdown collapse on hover (#5355)
- fix(webui): Apply metric filters to eval results via url search params (#5332)
- fix: loaders on all pages (#5339)
- fix(internals): Pass `vars.output` and `vars.rubric` to LLM rubric grading call (#5315)
- fix: resolve TypeScript errors in test files (7992892)
- fix: validation for no target label set (#5318)

### Changed

- chore(webui): add navigation in redteam report from severity table to vulnerabilities table filtered by severity (#5320)
- chore: dropdown menu design consistency (#5328)
- chore: fix build (#5326)
- chore: recursively resolve file:// references in json and yaml prompts (#5215)
- chore(modelAudit): defer auth to modelaudit via environment variable (#5296)
- chore: more share debug info on error (#5266)
- chore: add stack trace to redteam error in web runner (#5319)
- chore: copy for Review page (e957b5c)
- chore: explain why things are disabled on the targets page (#5312)

### Dependencies

- chore: bump @aws-sdk/client-bedrock-runtime from 3.864.0 to 3.872.0 (#5323)
- chore: bump openai from 5.13.1 to 5.15.0 (#5345)
- chore(deps): run npm audit fix dependencies (#5343)
- chore: bump openai from 5.12.2 to 5.13.1 (#5314)

### Documentation

- docs(site): add truncation marker to top-5-open-source-ai-red-teaming-tools-2025 blog post (#5351)
- docs: add writing for promptfoo guidelines to sidebar (#5277)
- docs(site): describe llm-rubric default grading providers (#5350)
- docs: og image updates (#5324)
- docs: red team data flow (#5325)
- docs: modelaudit updates (#5322)
- docs(site): Add GitHub Actions caching optimization tip (#5301)

### Tests

- test: Unit tests for fix: loaders on all pages (#5347)

## [0.117.8] - 2025-08-20

### Tests

- test: Unit tests for fix: loaders on all pages (#5347)

### Fixed

- fix(ui): prevent header dropdown collapse on hover (#5355)
- fix: audit fix dependencies (#5343)
- fix: loaders on all pages (#5339)
- fix(webui): Apply metric filters to eval results via url search params (#5332)
- fix: validation for no target label set (#5318)
- fix(internals): Pass `vars.output` and `vars.rubric` to LLM rubric grading call (#5315)

### Documentation

- docs(site): describe llm-rubric default grading providers (#5350)
- docs: red team data flow (#5325)
- docs: og image updates (#5324)
- docs: modelaudit updates (#5322)
- docs(site): Add GitHub Actions caching optimization tip (#5301)
- docs(site): correct author attribution (#5297)
- docs: add writing for promptfoo guidelines to sidebar (#5277)
- docs(site): add truncation marker to top-5-open-source-ai-red-teaming-tools-2025 blog post (#5351)
- docs(site): update security quiz questions and answers for prompt injection blog (#5302)

### Added

- feat(redteam): make unblock call optional for multi-turn strategies (#5292)
- feat(ollama): support for `think` and passthrough parameters (#5341)
- feat: support file:// in http provider `body` (#5321)
- feat: Persist model audit scans (#5308)
- feat: add support for Claude Opus 4.1 (#5183)

### Changed

- fix: add lru-cache dependency (#5309)
- chore: many plugins and strategies selected warning (#5306)
- chore: add max max concurrency to generate (#5305)
- chore: bump version 0.117.8 (#5311)
- ci: add depcheck (#5310)
- chore: fix build (#5326)
- chore(webui): add navigation in redteam report from severity table to vulnerabilities table filtered by severity (#5320)
- chore: explain why things are disabled on the targets page (#5312)
- chore: bump version 0.117.9 (#5356)
- chore: bump openai from 5.13.1 to 5.15.0 (#5345)
- chore: dropdown menu design consistency (#5328)
- chore: bump @aws-sdk/client-bedrock-runtime from 3.864.0 to 3.872.0 (#5323)
- chore: add stack trace to redteam error in web runner (#5319)
- chore: bump openai from 5.12.2 to 5.13.1 (#5314)
- chore(modelAudit): defer auth to modelaudit via environment variable (#5296)
- chore: more share debug info on error (#5266)
- chore: recursively resolve file:// references in json and yaml prompts (#5215)

## [0.117.7] - 2025-08-19

### Added

- feat(site): add hero image for red teaming tools blog post (#5291)
- feat(webui): Demarcate redteam results (#5255)

### Changed

- feat: Add unverifiable claims red team plugin (#5190)
- fix: lower sharing chunk size (#5270)
- chore(webui): Rename "Redteam" to "Red Team" in evals datagrid (#5288)
- chore: bump version 0.117.7 (#5299)
- test: CoverBot: Added test coverage for History page component (`src/app`) (#5289)
- docs: add open source ai red teaming tools post (#5259)
- docs: add red team github action info (#5294)

### Fixed

- fix(webui/reports): Don't exclude failure cases from stats (#5298)
- fix(internals): Gracefully handle object responses during target purpose discovery (#5236)
- fix(site): fix YAML front matter parsing error in jailbreaking blog post (#5287)
- fix(webui): Improved handling of long loglines (#5227)

### Documentation

- docs(site): add AI Safety vs AI Security blog post with interactive quiz (#5268)
- docs(site): add blog post about prompt injection vs jailbreaking differences (#5282)
- docs(site): document transform and contextTransform for model-graded assertions (#5258)
- docs(site): improve context assertion documentation (#5249)

## [0.117.6] - 2025-08-18

### Changed

- feat: Add Agent provider types in red team setup (#5244)
- feat: add update check for modelaudit package (#5278)
- feat: add update notification banner to web UI (#5279)
- feat: edit and replay requests in details dialog (#5242)
- feat: Surface run options and probes on red team review page (#5272)
- fix: composite indices and query optimization (#5275)
- fix: exclude errors from report (#5271)
- fix: Fix json-output example (#5213)
- fix: handle json schema for openrouter provider (#5284)
- fix: handle thinking tokens for openrouter (#5263)
- fix: OpenAI Responses API function callbacks and Azure implementation (#5176)
- fix: throw error instead of failing when trace data is unavailable (#5192)
- perf(webui): Reduces eval results load-time when filters are applied via search param (#5234)
- chore: add bias to foundation plugins list (#5280)
- chore: Add .serena to .gitignore (#5225)
- chore: bump version 0.117.6 (#5273)
- chore: fix model id name (#5232)
- chore: improve generated constants handling to prevent accidental commits (#5148)
- chore: remove file (#5229)
- chore: show final prompt in table view for attacks that mutate prompts (#5269)
- chore: simplify eval progress bar (#5238)
- chore: update dark mode styles, formatting, etc (#5251)
- chore(webui): Don't show loading animations while streaming eval results (#5201)
- chore(webui/eval results): Sticky header sticks to the top of the viewport (#5208)
- test: CoverBot: Added tests for red team reporting components (`src/app`) (#5228)
- docs: Add AWS Bedrock Guardrails image testing documentation (#5253)
- docs: add july release notes (#5133)
- docs: hide events banner (#5217)
- docs: separate malicious code plugin documentation (#5222)
- chore: bump @anthropic-ai/sdk from 0.58.0 to 0.59.0 (#5218)
- chore: bump @anthropic-ai/sdk from 0.59.0 to 0.60.0 (#5257)
- chore: bump @aws-sdk/client-bedrock-runtime from 3.862.0 to 3.863.0 (#5211)
- chore: bump @aws-sdk/client-bedrock-runtime from 3.863.0 to 3.864.0 (#5221)
- chore: bump openai from 5.12.0 to 5.12.1 (#5210)
- chore: bump openai from 5.12.1 to 5.12.2 (#5219)
- chore: bump pypdf from 5.7.0 to 6.0.0 in /examples/rag-full in the pip group across 1 directory (#5252)
- chore: bump the npm_and_yarn group with 2 updates (#5276)

### Fixed

- fix(provider): Remove maxTokens for gpt-5 calls (#5224)
- fix(providers): Validate that OpenAI response reasoning outputs have summary items (#5235)
- fix(site): suppress noisy font loading warnings in OG image plugin (#5254)

### Documentation

- docs(site): add cross-links between multimodal strategy documentation (#5241)
- docs(site): add missing meta descriptions and optimize existing ones for SEO (#5247)
- docs(site): enhance OG image generation with full metadata support (#5246)
- docs(site): remove unused markdown-page.md (#5245)

## [0.117.5] - 2025-08-08

### Added

- feat(assertions): add conversational relevancy metric (#2130)
- feat(export): add metadata to exported evaluation files (#4886)
- feat(providers): add support for Docker Model Runner provider (#5081)
- feat(webui): add plugin and strategy filters for red team results (#5086)

### Changed

- feat: add GPT-5 support (#5205)
- feat: add collapsible header to ResultsView (#5159)
- feat: add contains-html and is-html assertions (#5161)
- feat: add Google Imagen image generation support (#5104)
- feat: add max-score assertion for objective output selection (#5067)
- feat: add selected state to provider type picker (#5152)
- feat: add unified page wrapper around each red team setup step (#5136)
- feat: apply plugin modifiers for crescendo (#5032)
- feat: help text to nudge towards better red teams (#5153)
- feat: improve red team plugin selection UI with test generation (#5125)
- feat: respect prompt config override in all providers (#5189)
- feat: update red team provider selection UI (#5078)
- fix: adjust padding on docs sidebar to prevent overlap (#5099)
- fix: fix XML crash (#5194)
- fix: list reasoning tokens on the left side of token breakdown tooltip (#5113)
- fix: map critical severity to error in ModelAudit scanner output (#5098)
- fix: prevent double stateful target question in strategies page (#4988)
- fix: prevent Unicode corruption in Python providers (#5108)
- fix: remove problematic caching from ModelAudit installation check (#5120)
- fix: replace broken Ashby iframe with link to careers page (#5088)
- fix: reset provider type correctly and handle Go providers (#5154)
- fix: share debugging (#5131)
- chore: add link to documentation in plugin sample modal (#5193)
- chore: add missing image back to home page (#5196)
- chore: fix width on application details page (#5139)
- chore: improve RAG metrics with detailed metadata and fix context relevance scoring (#5164)
- chore: memoize context value in PostHog provider (#5089)
- chore: remove accidentally committed PR description file (#5175)
- chore: rename scan templates to attack profiles (#5165)
- chore: support verbosity and reasoning parameters for GPT-5 (#5207)
- chore: update dependencies to latest minor and patch versions (#5109)
- chore: update dependencies to latest minor and patch versions (#5173)
- chore: update Replicate provider (#5085)
- chore(providers): improve Google API key error handling and test reliability (#5147)
- chore(webui): add intelligent scroll-timeline polyfill loading (#5130)
- chore: bump @anthropic-ai/sdk from 0.57.0 to 0.58.0 (#5186)
- chore: bump @aws-sdk/client-bedrock-runtime from 3.848.0 to 3.855.0 (#5096)
- chore: bump @aws-sdk/client-bedrock-runtime from 3.855.0 to 3.856.0 (#5107)
- chore: bump @aws-sdk/client-bedrock-runtime from 3.856.0 to 3.857.0 (#5126)
- chore: bump @aws-sdk/client-bedrock-runtime from 3.857.0 to 3.858.0 (#5145)
- chore: bump @aws-sdk/client-bedrock-runtime from 3.858.0 to 3.859.0 (#5167)
- chore: bump @aws-sdk/client-bedrock-runtime from 3.859.0 to 3.861.0 (#5188)
- chore: bump @aws-sdk/client-bedrock-runtime from 3.861.0 to 3.862.0 (#5198)
- chore: bump @azure/identity from 4.10.2 to 4.11.0 (#5180)
- chore: bump @azure/identity from 4.11.0 to 4.11.1 (#5185)
- chore: bump openai from 5.10.2 to 5.11.0 (#5127)
- chore: bump openai from 5.11.0 to 5.12.0 (#5187)
- chore: bump version to 0.117.5 (#5206)
- chore(webui/evals): filter by categorical plugins (#5118)
- docs: add bert-score example (#5091)
- docs: add dynamic OG image generation for social media previews (#5157)
- docs: add red teaming best practices (#5155)
- docs: clarify contains-any/contains-all CSV format (#5150)
- docs: fix company name (#5143)
- docs: fix images (#5197)
- docs: fix multi-turn strategy documentation (#5156)
- docs: guide for evaluating LangGraph agents with Promptfoo (#4926)
- docs: include font for meta image (#5158)
- docs: make MCP image taller (#5199)
- docs: update Ollama documentation with latest models and defaultTest guidance (#5084)
- perf: make database migrations non-blocking and fix error handling (#5105)
- style: extract helper function for deduplicating strategy IDs (#5138)
- test: add tests for fix width on application details page (#5140)
- test: add tests for red team compliance reporting utilities in src/app (#5170)
- test: fix flaky Python Unicode tests (#5128)
- test: fix modelGradedClosedQa test segmentation fault on macOS/Node 24 (#5163)
- test: increase test coverage for unified page wrapper around each red team setup step (#5142)

### Fixed

- fix(internals): force CommonJS mode for db:migrate in Node 24 (#5123)
- fix(openrouter): handle Gemini thinking tokens correctly (#5116)
- fix(providers): correct WebP image detection in Google provider (#5171)
- fix(webui): deduplicate strategy IDs (#5132)
- fix(webui): fix custom policy validation timing issue (#5141)
- fix(webui): refresh eval list when navigating back after editing eval name (#5090)
- fix(webui/evals): prevent applying the same plugin/strategy multiple times (#5114)
- fix(webui/evals): show highlights after search results (#5137)

### Documentation

- docs(site): add comprehensive command line options documentation (#5135)
- docs(site): add Lily Liu to team page (#5177)
- docs(site): add Series A post (#5097)
- docs(site): rename will.jpg to will.jpeg for consistency (#5178)

## [0.117.4] - 2025-07-29

### Changed

- fix: progress bars incrementing beyond their maximum values (#5049)
- docs: clarifiy derivedMetrics documentation (#5068)
- chore: refactor token tracking utilities, track all tokens (#4897)
- fix: resolve Jest test failures and open handles (#5052)
- fix: skip validation for defaultTest to allow partial test case properties (#4732)
- chore: add new fields to eval_ran telemetry (#4638)
- chore(redteam): improve redteam plugin error messaging (#4330)
- feat: add support for OpenAI deep research models (#4661)
- feat: add mcp server (#4595)
- feat: add support for connecting to existing Chrome browser sessions (#5069)
- docs: update defcon posting (#5070)
- docs: update defcon posting (#5071)
- fix: Nested config field for custom target json (#5076)
- docs: switch to likert preview image (#5083)
- test: CoverBot: Added tests for model audit and prompt management UI components (`src/app`) (#5087)
- fix: handle multi-line prompts in parseGeneratedPrompts for testGenerationInstructions (#5093)
- chore: bump version 0.117.4 (#5094)

### Fixed

- fix(providers): Preserve text formatting when no images present for Google provider (#5058)
- fix(simba): fix simba host (#5092)

### Documentation

- docs(site): add AI red teaming for first-timers blog post (#5017)
- docs(blog): defcon and blackhat info (#5050)

## [0.117.3] - 2025-07-25

### Added

- feat(eval-creator): add YAML file upload support for test cases (#5054)

### Changed

- fix: improve x.ai provider error handling for 502 errors (#5051)
- fix: Infinite re-render on redteam review page (#5061)
- fix: sessionid(s) in extension hooks (#5053)
- fix: Bias Plugins should send config in remote generation (#5064)
- chore(redteam): regenerate sessionId for each iteration in single-turn strategies (#4835)
- chore: Change mcp log from error to debug (#5060)
- chore: Improve telemetry (#5062)
- chore: Add simba command (#5063)
- chore(webui): improve redteam setup UI with progressive disclosure for advanced options (#5028)
- refactor: remove redundant dotenv from Vite app (#4983)
- chore: bump version 0.117.3 (#5066)
- test: CoverBot: Added tests for eval-creator components and feature flag hook (`src/app`) (#5013)
- docs: fix cli command and remove gratuitous hover (#5056)
- docs: update user count from 100,000 to 125,000 (#5046)
- docs: updates to political bias post (#5057)
- docs: improve crewai eval example (#5035)
- docs: update GitHub Actions to v4 across documentation and examples (#5008)
- docs: add style check guidance to CLAUDE.md (#5065)

### Fixed

- fix(webui): Eval results pass rate chart rendering incorrect percentages (#5048)
- fix(webui): Eval results histogram improvements (#5059)
- fix(google): handle multiple candidates in gemini response (#5020)

### Documentation

- docs(blog): grok-4 political bias post (#4953)

## [0.117.2] - 2025-07-24

### Added

- feat(webui): First-class support for zooming eval results table by @will-holley in #4966
- feat(webui): Apply metrics filter when clicking on a metric pill rendered in eval results cell by @will-holley in #4991

### Changed

- feat: Grading and test generation improvements for BFLA, BOLA and RBAC by @sklein12 in #4982
- feat: New Sample Target by @sklein12 in #4979
- feat: HTTP Target test button improvements by @faizanminhas in #5007
- feat: Add metadata filtering to eval results by @will-holley in #5014
- fix: add goal related rubric when grade crescendo turns to increase grading accuracy by @MrFlounder in #4980
- fix: update HTTP config generator endpoint to use v1 API by @mldangelo in #4989
- fix: View logs button on redteam report by @sklein12 in #5009
- fix: undo unintended changes to http config editor by @faizanminhas in #5012
- fix: Autofocus on Redteam configuration description field by @sklein12 in #5019
- fix: remove filter icon by @sklein12 in #5021
- fix: Ollama token usage by @SamPatt in #5022
- chore: revert eval view ui improvements by @mldangelo in #4969
- chore(webui): Improvements to pagination "go to" functionality by @will-holley in #4976
- chore(webui): Eval results sticky header improvements by @will-holley in #4978
- chore: update custom strategy prompt by @MrFlounder in #4994
- chore(cli): add support for 'help' argument to display command help by @mldangelo in #4823
- chore(examples): remove redteam-agent example by @mldangelo in #5001
- chore(providers): add GEMINI_API_KEY environment variable support by @mldangelo in #5004
- chore(webui): Migrate from JS to CSS for eval results scroll effects by @will-holley in #4995
- chore(webui): Eval result pagination UX improvements by @will-holley in #4993
- chore: Sort imports and turn on rule against unused imports by @faizanminhas in #5010
- chore: Make default target stateful by @faizanminhas in #4992
- chore: add medical plugins collection by @MrFlounder in #5006
- chore: Improve grading accuracy with Goal-Aware Grading for iterative/iterative tree by @MrFlounder in #4996
- chore: Add additionalRubric and storedGraderResult to GOAT and Custom providers by @MrFlounder in #5015
- chore: prevent testGenerationInstructions from being serialized if not present by @faizanminhas in #5029
- chore: Add lint rule to ensure key in jsx by @faizanminhas in #5034
- chore(webui): Eval Results UI Tweaks by @will-holley in #5023
- chore: skip goal extraction for datasets by @MrFlounder in #5036
- chore(providers): add GitHub Models provider by @mldangelo in #4998
- chore: bump version 0.117.2 by @MrFlounder in #5045
- ci: increase build job timeout from 4 to 5 minutes by @mldangelo in #5043
- test: refactor share.test.ts to prevent flaky timeouts by @mldangelo in #5037
- test: remove share.test.ts file by @mldangelo in #5044
- docs: remove label from featured blog post by @typpo in #5011
- chore: bump @aws-sdk/client-bedrock-runtime from 3.846.0 to 3.848.0 by @dependabot in #4985
- chore: bump the npm_and_yarn group with 2 updates by @dependabot in #4984
- chore: bump @anthropic-ai/sdk from 0.56.0 to 0.57.0 by @dependabot in #5016
- chore: bump openai from 5.10.1 to 5.10.2 by @dependabot in #5024
- chore: bump the npm_and_yarn group with 2 updates by @dependabot in #5026
- chore: bump axios from 1.10.0 to 1.11.0 in the npm_and_yarn group by @dependabot in #5031

### Fixed

- fix(redteam): find plugin assertion in strategy providers by @MrFlounder in #4981
- fix(site): dark mode style on redteam setup ui by @mldangelo in #5000
- fix(test): improve share test isolation to prevent CI timeouts by @mldangelo in #5038

### Documentation

- docs(providers): update OpenAI Assistants example by @aloisklink in #4987
- docs(redteam): improve custom strategy documentation by @mldangelo in #4990
- docs(blog): correct author attribution in DeepSeek censorship post by @mldangelo in #5002
- docs(openai): remove gpt-4.5-preview references after API deprecation by @mldangelo in #5005
- docs(site): vegas contact redirect by @typpo in #5033
- docs(browser): improve browser provider documentation and examples by @mldangelo in #5030
- docs(providers): remove deprecated claude-3-sonnet-20240229 model references by @mldangelo in #5018
- docs(site): add hipaa badge by @typpo in #5039
- docs(site): add documentation for using text and embedding providers with Azure by @mldangelo in #5027
- docs(blog): fix missing blog posts by removing even-number enforcement by @mldangelo in #5042

## [0.117.1] - 2025-07-17

### Changed

- fix: move inquirer dependencies to production dependencies (#4973)
- fix: grading in crescendo (#4960)
- fix: composite strategy test generation (#4971)
- chore: bump version 0.117.1 (#4974)
- docs: remove tags from blog card (#4970)

### Documentation

- docs(blog): add system cards security analysis with vulnerability testing (#4937)

## [0.117.0] - 2025-07-17

### Added

- feat(http): support JKS and PFX Certificates in HTTP providers (#4865)
- feat(langfuse): add Langfuse prompt label support with improved parsing (#4847)
- feat(prompts): preserve function names when using glob patterns (#4927)
- feat(providers): add grok-4 support (#4855)
- feat(providers): image understanding for Google providers (#4767)
- feat(azure): add system prompt support for azure provider (#4869)
- feat(cli): xml output (#4912)

### Changed

- chore(knip): integrate knip for unused code detection and clean up codebase (#4464)
- chore(linting): migrate from ESLint + Prettier to Biome (#4903)
- chore(assertions): additional checking on llm-rubric response (#4954)
- chore(assertions): include reason in model-graded-closedqa pass reason (#4931)
- chore(build): resolve build warnings and optimize bundle size (#4895)
- chore(csv): improve \_\_metadata warning message and test coverage (#4842)
- chore(providers): improve guardrails handling in Azure providers (#4788)
- chore(redteam): add domain-specific risks section and reduce verbose descriptions (#4879)
- chore(release): bump version 0.117.0 (#4963)
- chore(server): check if server is already running before starting (#4896)
- chore(server): log correct eval ID instead of description in WebSocket updates (#4910)
- chore(telemetry): add telemetry logging when tracing is enabled (#4925)
- chore(types): typings needed for enterprise (#4955)
- chore(vscode): use Biome as default formatter of TS files in vscode (#4920)
- chore(webui): conditionally render metrics selector (#4936)
- chore(webui): display context values in eval results (#4856)
- chore(webui): improves eval results table spacing (#4965)
- chore(webui): revert eval view ui improvements (#4967)
- chore(webui/eval): allow filtering results by >1 metrics simultaneously (disabled by default) (#4870)
- refactor(eval-config): modernize eval-creator state management (#4908)
- refactor(webui): improve metrics ui (#4938)
- refactor(webui/eval results): pagination improvements (#4914)

### Fixed

- fix(cli): --filter-failing not working with custom providers (#4911)
- fix(google-sheets): replace hardcoded range with dynamic approach (#4822)
- fix(internal): fixes filtering by metric keys which contain dots (#4964)
- fix(providers): add thinking token tracking for Google Gemini models (#4944)
- fix(providers): esm provider loading (#4915)
- fix(providers): implement callEmbeddingApi for LiteLLM embedding provider (#4952)
- fix(redteam): prevent redteam run from hanging when using an mcp client (#4924)
- fix(redteam): respect PROMPTFOO_DISABLE_REDTEAM_REMOTE_GENERATION for cloud users (#4839)
- fix(redteam): set pluginId on eval results (#4928)
- fix(redteam): test target in http provider setup with non-200 status codes (#4932)
- fix(webui): eval results table horizontal scrolling (#4826)
- fix(webui): fix hard-coded light mode colors in model audit interface (#4907)
- fix(webui): handle null table.body in DownloadMenu disabled prop (#4913)
- fix(webui): resolve pagination scrolling and layout issues in ResultsTable (#4943)
- fix(webui): scrolling when `tbody` is outside of viewport (#4948)

### Dependencies

- chore(deps): add overrides to fix build issues (#4957)
- chore(deps): bump @aws-sdk/client-bedrock-runtime from 3.842.0 to 3.844.0 (#4850)
- chore(deps): bump aiohttp from 3.11.11 to 3.12.14 in /examples/redteam-langchain in the pip group across 1 directory (#4922)
- chore(deps): bump openai from 5.8.3 to 5.9.0 (#4863)
- chore(deps): bump openai from 5.9.2 to 5.10.1 (#4961)
- chore(deps): move knip to dev dependencies (#4958)
- chore(deps): npm audit fix (#4962)
- chore(deps): test removing knip to resolve installation errors (#4956)
- chore(deps): update all example dependencies to latest versions (#4900)
- chore(deps): update dependencies to latest minor/patch versions (#4899)
- chore(deps): update non-breaking dependencies (#4935)
- chore(deps): update Jest to version 30 (#4939)

### Documentation

- docs(analytics): add google tag manager (#4904)
- docs(api): improves `contextTransform` documentation (#4854)
- docs(assertions): add missing deterministic assertions (#4891)
- docs(azure): improve Azure provider documentation (#4836)
- docs(blog): add blog image generation script (#4945)
- docs(blog): add truncation markers to articles without them (#4934)
- docs(blog): add truncation markers to blog posts (#4906)
- docs(blog): mcp proxy blog (#4860)
- docs(blog): revise article tags (#4949)
- docs(blog): soc2 type ii and iso 27001 blog (#4880)
- docs(comparison): pyrit comparison (#4679)
- docs(config): clarify PROMPTFOO_EVAL_TIMEOUT_MS and PROMPTFOO_MAX_EVAL_TIME_MS descriptions (#4947)
- docs(enterprise): adaptive guardrails enterprise (#4951)
- docs(events): blackhat landing page (#4862)
- docs(events): defcon landing page (#4864)
- docs(events): events banner (#4867)
- docs(examples): add mischievous-user strategy to redteam multi-turn examples (#4837)
- docs(gemini): update experimental Gemini model IDs to stable versions (#4894)
- docs(google): add examples for gemini URL context and code execution tools (#4923)
- docs(guide): guide for evaluating CrewAI agents with Promptfoo (#4861)
- docs(images): standardize CrewAI image filenames to kebab-case (#4941)
- docs(integration): add n8n integration (#4917)
- docs(litellm): fix example with modern model IDs and proper embedding config (#4885)
- docs(mcp): add mcp testing guide (#4846)
- docs(mcp): add mcp to sidebar (#4852)
- docs(metrics): add similar to model graded metrics table (#4830)
- docs(providers): update available databricks models (#4887)
- docs(providers): update provider index with missing providers and latest 2025 model IDs (#4888)
- docs(release): add monthly release notes (#4358)
- docs(resources): add arsenal link (#4878)
- docs(security): add soc2 badge (#4877)
- docs(site): add OWASP top 10 tldr blog post (#4853)
- docs(site): expand June 2025 release notes with detailed feature documentation (#4881)
- docs(site): improve Google AI and Vertex authentication documentation (#4892)
- docs(site): improve NLP metric explanations and add SEO metadata (#4890)
- docs(site): update python documentation for basePath config option (#4819)
- docs(ui): better mobile wrap on homepage tabs (#4884)
- docs(ui): colors (#4875)
- docs(ui): contrast fixes (#4901)
- docs(ui): fix button clickability issue on hero sections (#4905)
- docs(ui): remove bouncing down arrow in mobile (#4882)
- docs(ui): remove text shadow (#4898)

### Tests

- test(core): coverBot: added tests for core UI components and user context hooks (`src/app`) (#4929)
- test(EnterpriseBanner): add unit tests for EnterpriseBanner component (#4919)
- test(redteam): add unit test for src/redteam/remoteGeneration.ts (#4834)
- test(server): fix flaky server share tests (#4942)
- test(server): fix flaky server tests (#4968)
- test(server): mock database in server tests (#4959)
- test(tusk): update Tusk test runner workflow - coverage script (#4921)

## [0.116.7] - 2025-07-09

### Tests

- test: add unit test for src/commands/export.ts (#4889)
- test: add unit test for src/commands/upgrade.ts (#4874)
- test: add unit test for src/main.ts (#4873)
- test: add unit test for src/models/eval.ts (#4868)
- test: add unit test for src/assertions/contextRecall.ts (#4859)
- test: add unit test for src/assertions/contextFaithfulness.ts (#4858)
- test: add unit test for src/assertions/contextRelevance.ts (#4857)
- test: add unit test for src/util/xlsx.ts (#4843)
- test: add unit test for src/commands/eval.ts (#4824)

### Changed

- fix: Always do remote generation if logged into cloud (#4832)
- chore(providers/sagemaker): Improves error handling in SageMakerCompletionProvider (#4808)
- chore(providers/sagemaker): Improves validation of user-provided config (#4809)
- chore: update graderExamplesString (#4821)
- chore: bump version 0.116.7 (#4833)

## [0.116.6] - 2025-07-09

### Changed

- fix: Failing test (#4829)
- chore: bump version 0.116.6 (#4831)

## [0.116.5] - 2025-07-09

### Changed

- feat: add support for loading defaultTest from external files (#4720)
- feat: add embedding support to LiteLLM provider (#4804)
- feat: add mischievous user strategy (#4107)
- fix: add glob pattern support for loading scenario files (#4761)
- fix: improve model-audit installation check dark mode display (#4816)
- fix: pass env vars to MCP server (#4827)
- chore: better remote grading logs (#4820)
- chore: bump openai from 5.8.2 to 5.8.3 (#4817)
- chore: bump version 0.116.5 (#4828)
- chore: capitalize 'Red Team' in navigation menu for consistency (#4799)
- chore: remove redundant 'Done.' message from evaluation output (#4810)
- chore: remove python script result data type debug log (#4807)
- chore: update website with MCP Proxy (#4812)
- docs: add Azure OpenAI vision example (#4806)
- docs: add looper guide (#4814)
- docs: add SonarQube integration (#4815)
- test: add unit test for src/assertions/guardrails.ts (#4765)
- test: add unit test for src/redteam/commands/generate.ts (#4789)
- test: add unit test for src/redteam/constants/strategies.ts (#4800)
- test: add unit test for src/redteam/plugins/pii.ts (#4780)
- test: add unit test for src/types/providers.ts (#4766)
- test: add unit test for src/validators/redteam.ts (#4803)

## [0.116.4] - 2025-07-08

### Tests

- test: add unit test for src/redteam/types.ts (#4795)

### Added

- feat(redteam): add support for custom multi-turn strategy by @MrFlounder in #4783
- feat(redteam): expose generate function in redteam namespace by @mldangelo in #4793

### Changed

- chore: bump version 0.116.4 by @MrFlounder in #4805
- chore: rename strategy name from playbook to custom by @MrFlounder in #4798
- refactor: inline MEMORY_POISONING_PLUGIN_ID constant by @mldangelo in #4794
- docs: add doc for custom strategy by @MrFlounder in #4802
- docs: modular configuration management by @typpo in #4763
- refactor: move MULTI_MODAL_STRATEGIES constant (#4801)

## [0.116.3] - 2025-07-07

### Added

- feat(providers): add MCP provider (#4768)
- feat(providers): add new AIMLAPI provider (#4721)
- feat(assertions): add contextTransform support for RAG evaluation (#4467)
- feat(assertions): add finish reason as assertion option (#3879)
- feat(assertions): trace assertions (#4750)
- feat(tracing): add traces to JavaScript, Python asserts (#4745)

### Changed

- chore(schema): remove duplicate 'bias' entry in config-schema.json (#4773)
- chore(telemetry): add PostHog client to app (#4726)
- chore(redteam): add reason field to give clear/customized guardrails triggering reason (#4764)
- chore(providers): expose MCP plugin in UI (#4762)
- chore(providers): AWS SageMaker AI provider cleanup (#4667)
- chore(providers): update AIML integration (#4751)
- chore(redteam): improve organization of redteam strategies in setup UI (#4738)
- chore(telemetry): identify to PostHog whether user is also cloud user (#4782)
- chore: expose doRedteamRun in package exports (#4758)
- docs: add Gemini Live API audio (#4729)
- docs: ModelAudit vs ModelScan (#4769)
- docs: multiple MCP server connections (#4755)
- docs: update ModelAudit documentation with new features and fixes (#4699)
- test: add integrity check for generated-constants.ts (#4753)
- test: fix flaky Google Live test and improve test speed (#4774)
- test: fix mock pollution in testCaseReader (#4775)
- test: isolate mocks so tests can run in any order with --randomize (#4744)

### Fixed

- fix(telemetry): prevent PostHog initialization when telemetry is disabled (#4772)
- fix(redteam): fix modifiers application order in PII plugins (#4779)

### Dependencies

- chore(deps): bump @anthropic-ai/sdk from 0.55.1 to 0.56.0 (#4756)
- chore(deps): bump @aws-sdk/client-bedrock-runtime from 3.840.0 to 3.842.0 (#4747)
- chore(deps): bump @azure/identity from 4.10.1 to 4.10.2 (#4748)
- chore(deps): bump version 0.116.3 (#4792)
- chore(deps): update pbkdf2 to 3.1.3 (#4777)
- chore(deps): upgrade glob from v10 to v11 (#4776)

## [0.116.2] - 2025-07-02

### Changed

- fix: unblock postbuild for ci by @MrFlounder in #4742
- chore: bump version 0.116.2 by @MrFlounder in #4743

## [0.116.1] - 2025-07-02

### Added

- feat(cli): support pdb tracing in 3rd party Python scripts by @will-holley in #4723

### Changed

- fix: http body parsing when it comes from yaml string by @MrFlounder in #4728
- fix: remove accidentally committed redteam.yaml file by @mldangelo in #4733
- fix: fix the case when http body has not escaped charactors by @MrFlounder in #4739
- fix: update package-lock.json by @mldangelo in #4719
- test: fix SIGSEGV caused by better-sqlite3 in test environment by @mldangelo in #4737
- chore: Add unblocking detection to GOAT strategy by @MrFlounder in #4532
- chore: add preset for guardrails eval by @MrFlounder in #4640
- chore: Improve telemetry delivery by @sklein12 in #4655
- chore: reset generated constants after build by @mldangelo in #4731
- chore: update onboarding model defaults by @typpo in #4708
- chore(webui): improve styling of EvalsDataGrid by @mldangelo in #4736
- ci(workflows): gracefully handle missing PostHog secret in forks by @ggiiaa in #4725
- test: refactor assertion tests by @mldangelo in #4718
- chore: bump version 0.116.1 by @MrFlounder in #4741
- docs: add system prompt hardening blog post by @ladyofcode in #4630
- chore: bump @anthropic-ai/sdk from 0.55.0 to 0.55.1 by @dependabot in #4710
- chore: bump @aws-sdk/client-bedrock-runtime from 3.839.0 to 3.840.0 by @dependabot in #4709

### Fixed

- fix(webui): replace window.location.href with React Router navigation by @mldangelo in #4717

### Documentation

- docs(site): add guide on humanity's last exam by @mldangelo in #4694
- docs(site): clarify self-hosting workflow for eval sharing by @mldangelo in #4730
- docs(site): fix relative link in HLE benchmark guide by @mldangelo in #4711

## [0.116.0] - 2025-07-01

### Tests

- test: add unit test for src/redteam/providers/advNoise.ts (#4716)
- test: add unit test for src/redteam/strategies/advNoise.ts (#4715)
- test: add unit test for src/redteam/strategies/index.ts (#4714)
- test: add unit test for src/redteam/constants/strategies.ts (#4713)
- test: add unit test for src/providers/openai/image.ts (#4706)
- test: add unit test for src/providers/openai/util.ts (#4705)
- test: add unit test for src/providers/openai/completion.ts (#4703)

### Added

- feat(redteam): add financial plugins (#4416)
- feat(redteam): add bias plugins (#4382)
- feat(providers): add Helicone AI Gateway provider (#4662)

### Changed

- chore: enable WAL mode for SQLite (#4104)
- chore(providers): add thread ID function call for OpenAI and Azure assistants (#2263)
- chore(app): improve target test error handling (#4652)
- chore(cli): add missing CLI options to scan-model command for feature parity (#4670)
- chore(providers): convert Cloudflare AI to use OpenAI-compatible endpoints (#4683)
- chore(providers): log flagged output for Azure chat models (#4636)
- chore(redteam): add centralized REDTEAM_DEFAULTS and maxConcurrency support (#4656)
- chore(webui): add checkbox to clear all variables (#666)
- chore(webui): add defaultTest variables to red team setup UI (#4671)
- chore(webui): remove unused components (#4695)
- chore(webui): set page titles on every page (#4668)
- chore(telemetry): add pass/fail/errors to eval_run event (#4639)
- chore(telemetry): improve page view deduplication (#4651)
- test: add unit test for src/server/routes/providers.ts (#4658)
- test: verify that plugins are synced between code and documentation (#4681)

### Fixed

- fix(app): use client-generated session IDs when testing targets (#4653)
- fix(matchers): track token usage for successful API calls (#4677)
- fix(providers): handle content filter errors in Azure Assistant API (#4674)
- fix(providers): fix SageMaker Llama inference configuration serialization (#4637)
- fix(redteam): respect maxConcurrency from Web UI (#4605)
- fix(simulated-user): pass context variables to custom providers (#4654)
- fix(telemetry): add telemetry for red teams (#4641)
- fix(webui): handle undefined outputs in DownloadMenu (#4693)
- fix(webui): prevent pass/fail badge from disappearing when toggling highlight (#4700)
- fix(webui): support derived metrics in eval configuration uploaded via Web UI (#4647)
- fix(webui): use backendCounts first before counting metrics on page (#4659)
- fix(sharing): fix file outputs when sharing (#4698)

### Dependencies

- chore(deps): bump @anthropic-ai/sdk from 0.54.0 to 0.55.0 (#4628)
- chore(deps): bump openai from 5.7.0 to 5.8.1 (#4664)
- chore(deps): bump version to 0.116.0 (#4707)
- chore(deps): update minor and patch dependencies (#4686)

### Documentation

- docs(site): add async Python note (#4680)
- docs(site): add Garak comparison (#4660)
- docs(site): update Garak post (#4672)
- docs(site): add ModelAudit HuggingFace scanner (#4645)
- docs(redteam): add missing docs to sidebar (#4690)
- docs(redteam): remove duplicate ToxicChat plugin (#4689)
- docs(redteam): update Target Purpose documentation (#4523)
- docs(site): add FAQ section for offline environment usage (#4650)
- docs(site): add HuggingFace datasets integration documentation (#4691)
- docs(site): add truncation marker to Garak blog post (#4666)
- docs(site): clarify self-hosting replica limitations (#4669)
- docs(site): remove copy for LLM button (#4665)
- docs(site): remove unnecessary configuration review text from getting started guide (#4597)
- docs(site): reorganize configuration documentation structure (#4692)
- docs(site): use relative URLs for internal links and fix broken references (#4688)
- docs(site): correct typos in red team agent blog post (#4634)

## [0.115.4] - 2025-06-25

### Tests

- test: add unit test for src/providers/browser.ts (#4687)
- test: add unit test for src/migrate.ts (#4685)
- test: add unit test for src/commands/debug.ts (#4684)
- test: add unit test for src/esm.ts (#4682)
- test: add unit test for src/constants.ts (#4657)
- test: add comprehensive test coverage for SageMaker provider (#4646)
- test: add unit test for src/providers/shared.ts (#4643)
- test: add unit test for src/redteam/constants/plugins.ts (#4642)
- test: add unit test for src/assertions/counterfactual.ts (#4629)

### Changed

- feat: opentelemetry tracing support (#4600)
- chore: bump version 0.115.4 (#4635)
- chore: remove invariant (#4633)
- chore: update Tusk test runner workflow (#4627)\*
- docs: prevent copy button from overlapping screenshot overlay (#4632)

## [0.115.3] - 2025-06-24

### Tests

- test: add unit test for src/models/eval.ts (#4624)

### Changed

- fix: empty vars array on eval results [#4621](https://github.com/promptfoo/promptfoo/pull/4621) by @sklein12
- fix: save sessionId for multi-turn strategies [#4625](https://github.com/promptfoo/promptfoo/pull/4625) by @sklein12
- chore: PROMPTFOO_DISABLE_TEMPLATE_ENV_VARS controls process.env access, not `env:` access [#4620](https://github.com/promptfoo/promptfoo/pull/4620) by @mldangelo
- chore: bump version to 0.115.3 [#4626](https://github.com/promptfoo/promptfoo/pull/4626) by @sklein12

### Fixed

- fix(webui): handle null scores in ResultsCharts component [#4610](https://github.com/promptfoo/promptfoo/pull/4610) by @mldangelo
- fix(redteam): skip goal extraction when remote generation is disabled [#4623](https://github.com/promptfoo/promptfoo/pull/4623) by @mldangelo
- fix(test): hyperbolic provider tests failing due to env variable pollution [#4619](https://github.com/promptfoo/promptfoo/pull/4619) by @mldangelo
- fix(cli): remove context schema validation from extension hooks [#4622](https://github.com/promptfoo/promptfoo/pull/4622) by @will-holley

## [0.115.2] - 2025-06-24

### Added

- feat(cli): add assertion generation (#4559)
- feat(providers): add support for hyperbolic image and audio providers (#4260)

### Changed

- chore(redteam): add cross-session leak strategy exclusions (#4516)
- chore(cli): display key metrics (success, failures, pass rate) at the bottom of output (#4580)
- chore: remove unused import (#4530)
- chore(webui): show provider breakdown only for multiple providers (#4599)
- chore(redteam): update Target Purpose Discovery (#4480)
- chore(ci): update CodeRabbit config to be less aggressive (#4586)
- chore(providers): update Gemini models to include latest 2.5 Pro Preview and Flash models (#4499)
- chore(providers): update tau-simulated-user docs and example (#4468)
- chore(webui): use CSS to create PDF-optimized report and browser to save as PDF (#4535)
- chore(app): remove discovered purpose from report view (#4541)
- chore(cli): add cache busting for select provider API calls (#4508)
- chore(cli): improve concurrency log statements (#4606)
- chore(eval): add first-class support for `beforeAll` and `beforeEach` extension hooks mutation of context (#4197)
- chore(providers): document support for loading system instructions from files (#4582)
- chore(providers): enhance OpenAI provider with legacy models and new parameters (#4502)
- chore(redteam): add continueAfterSuccess option to multi-turn strategies (#4570)
- chore(webui): improve purpose form (#4603)
- chore(redteam): add JSON file support to intent plugin with enhanced UI (#4574)
- chore(redteam): add unblock multiturn (#4498)
- chore(ci): clean up CodeRabbit configuration and minimize automated comments (#4573)
- build: update Tusk vitest reporter (#4602)
- chore: bump version to 0.115.2 (#4617)
- docs: add audit logging documentation for enterprise features (#4482)
- docs: add feedback page and update CLI link (#4591)
- docs: add ISO badge (#4534)
- docs: improve contact form (#4531)
- docs: update ModelAudit documentation (#4585)
- docs: clarify no OpenAI key required for Claude redteam (#4524)
- docs: add red team Gemini documentation (#4542)
- docs: add trust center documentation (#4539)
- docs: update contact form (#4529)
- test: add unit test for src/commands/delete.ts (#4572)
- test: add unit test for src/commands/modelScan.ts (#4526)
- test: add unit test for src/commands/show.ts (#4571)
- test: add unit test for src/providers/azure/completion.ts (#4510)
- test: add unit test for src/providers/ollama.ts (#4509)
- test: add unit test for src/providers/ollama.ts (#4512)
- test: add unit test for src/providers/openai/completion.ts (#4511)
- test: add unit test for src/python/pythonUtils.ts (#4486)
- test: improve mock setup and teardown for --randomize (#4569)

### Fixed

- fix(openrouter): unpack passthrough at the root level (#4592)
- fix(webui): escape HTML special characters in output reports (#4555)
- fix(webui): sort EvalsDataGrid by creation date (#4594)
- fix(cli): include cached results in grand total (#4581)
- fix(webui): improve base64 matching (#4609)
- fix(modelaudit): use modelaudit binary (#4525)
- fix(webui): make Citations font consistent with other headers (#4598)
- fix(redteam): respect maxTurns from dev doc in crescendo (#4527)
- fix(webui): prevent Welcome component from rendering while loading eval data (#4604)
- fix(cli): prevent RangeError in progress bar variable display (#4475)
- fix(server): resolve Express.js NotFoundError when serving app (#4601)

### Dependencies

- chore(deps): bump @aws-sdk/client-bedrock-runtime from 3.830.0 to 3.835.0 (#4614)
- chore(deps): bump openai from 5.5.0 to 5.5.1 (#4537)
- chore(deps): bump openai from 5.5.1 to 5.6.0 (#4596)
- chore(deps): bump openai from 5.6.0 to 5.7.0 (#4615)
- chore(deps): bump urllib3 from 1.26.19 to 2.5.0 in /examples/docker-code-generation-sandbox (#4556)
- chore(deps): bump urllib3 from 2.3.0 to 2.5.0 in /examples/redteam-langchain (#4557)

### Documentation

- docs(blog): add authors to blog posts and update authors.yml (#4564)
- docs(blog): add descriptions and keywords to blog posts (#4565)
- docs(examples): add pydantic-ai example with structured output evaluation (#4575)
- docs(examples): consolidate Google Vertex Tools examples (#4587)
- docs(examples): consolidate Python assertion examples into unified folder (#4588)
- docs(examples): consolidate translation examples (#4590)
- docs(site): document new features in ModelAudit (#4593)
- docs(site): document new features in modelaudit (#4593)
- docs(site): fix author reference on 2025-summer-new-redteam-agent blog post (#4563)
- docs(site): Update ModelAudit scanners documentation with comprehensive scanner coverage (#4562)

## [0.115.1] - 2025-06-17

### Tests

- test: add unit test for src/redteam/sharedFrontend.ts (#4608)
- test: add unit test for src/redteam/types.ts (#4607)
- test: add unit test for src/redteam/providers/simulatedUser.ts (#4584)
- test: add unit test for src/redteam/strategies/index.ts (#4583)
- test: add unit test for src/providers/hyperbolic/chat.ts (#4578)
- test: add unit test for src/providers/hyperbolic/image.ts (#4577)
- test: add unit test for src/providers/hyperbolic/audio.ts (#4576)
- test: add unit test for src/redteam/strategies/counterfactual.ts (#4548)
- test: add unit test for src/redteam/strategies/index.ts (#4547)
- test: add unit test for src/redteam/constants/strategies.ts (#4545)
- test: add unit test for src/telemetry.ts (#4543)

### Changed

- fix: Windows Python path validation race condition (#4485)
- fix: View results as evaluation runs (#4459)
- chore: refactor modifiers and apply to all plugins (#4454)
- chore(cli): update plugin severity overrides API endpoint (#4460)
- chore(webui): fix text length reset value to use reasonable default (#4469)
- chore(webui): remove unused hook files (#4470)
- chore: remove unused token usage utilities (#4471)
- chore: convert console.logs to logger (#4479)
- chore: improve tusk workflow (#4461)
- chore: bump version to 0.115.1 (#4520)
- docs: add log file location section to troubleshooting guide (#4473)
- docs: capitalize Promptfoo (#4515)
- docs: update red-teaming agent blog post title (#4497)
- docs: improve installation and getting-started pages with tabbed interface and SEO metadata (#4395)
- docs: improve Python provider documentation (#4484)
- docs: add ModelAudit binary formats documentation (#4500)
- docs: update ModelAudit documentation (#4514)
- docs: add ModelAudit weighted distribution scanner documentation (#4501)
- docs: add ModelAudit ZIP feature documentation (#4491)
- docs: separate pages for prompts, test cases, and outputs (#4505)
- docs: update model reference in guide.md (#4513)
- docs: fix typo in blog post (#4496)
- docs: update title on blog post (#4495)
- test: add unit test for src/util/cloud.ts (#4462)
- test: add unit test for src/util/convertEvalResultsToTable.ts (#4457)

### Dependencies

- chore(deps): bump @aws-sdk/client-bedrock-runtime from 3.828.0 to 3.830.0 (#4519)
- chore(deps): bump @azure/identity from 4.10.0 to 4.10.1 (#4477)
- chore(deps): bump openai from 5.3.0 to 5.5.0 (#4518)
- chore(deps): update zod to 3.25.63 and zod-validation-error to 3.5.0 (#4463)

### Documentation

- docs(blog): add new redteam agent documentation (#4494)
- docs(examples): fix custom-grader-csv README inconsistencies (#4474)
- docs(site): add llms.txt mentions and documentation standards (#4481)
- docs(site): add robots.txt (#4488)

## [0.115.0] - 2025-06-12

### Added

- feat(providers): Google live audio output ([#4280](https://github.com/promptfoo/promptfoo/pull/4280)) by **@adelmuursepp**
- feat(webui): static model-scanning UI ([#4368](https://github.com/promptfoo/promptfoo/pull/4368)) by **@typpo**
- feat(tests): configuration support for test generators ([#4301](https://github.com/promptfoo/promptfoo/pull/4301)) by **@mldangelo**
- feat(cli): per-provider token-usage statistics ([#4044](https://github.com/promptfoo/promptfoo/pull/4044)) by **@mldangelo**
- feat(providers): optional token-estimation for HTTP provider ([#4439](https://github.com/promptfoo/promptfoo/pull/4439)) by **@mldangelo**
- feat(redteam): enable HTTP-token estimation by default in red-team mode ([#4449](https://github.com/promptfoo/promptfoo/pull/4449)) by **@mldangelo**
- feat(redteam): cloud-based plugin-severity overrides ([#4348](https://github.com/promptfoo/promptfoo/pull/4348)) by **@will-holley**
- feat(providers): custom-header support for Azure API ([#4409](https://github.com/promptfoo/promptfoo/pull/4409)) by **@yurchik11**
- feat(core): maximum evaluation-time limit via `PROMPTFOO_MAX_EVAL_TIME_MS` ([#4322](https://github.com/promptfoo/promptfoo/pull/4322)) by **@mldangelo**
- feat(redteam): Aegis red-team dataset ([#4119](https://github.com/promptfoo/promptfoo/pull/4119)) by **@mldangelo**
- feat(providers): Mistral Magistral reasoning models ([#4435](https://github.com/promptfoo/promptfoo/pull/4435)) by **@mldangelo**
- feat(core): WebSocket header support ([#4456](https://github.com/promptfoo/promptfoo/pull/4456)) by **@typpo**

### Changed

- refactor(redteam): consolidate constants ([#4372](https://github.com/promptfoo/promptfoo/pull/4372)) by **@mldangelo**
- chore(ci): set CodeRabbit review settings ([#4413](https://github.com/promptfoo/promptfoo/pull/4413)) by **@sklein12**
- chore(core): coding-rules for error messages ([#4401](https://github.com/promptfoo/promptfoo/pull/4401)) by **@sklein12**
- chore(core): improve `RangeError` diagnostics ([#4431](https://github.com/promptfoo/promptfoo/pull/4431)) by **@mldangelo**
- chore(core): prefer remote-purpose generation ([#4444](https://github.com/promptfoo/promptfoo/pull/4444)) by **@typpo**
- chore(core): remove unused types & deprecated functions ([#4450](https://github.com/promptfoo/promptfoo/pull/4450)) by **@mldangelo**
- chore(cursor): local-dev guidance for coding agents ([#4403](https://github.com/promptfoo/promptfoo/pull/4403)) by **@mldangelo**
- chore(docs): add README for missing examples ([#4404](https://github.com/promptfoo/promptfoo/pull/4404)) by **@mldangelo**
- chore(providers): initial o3-pro support ([#4397](https://github.com/promptfoo/promptfoo/pull/4397)) by **@mldangelo**
- chore(providers): o3-pro improvements ([#4396](https://github.com/promptfoo/promptfoo/pull/4396)) by **@mldangelo**
- chore(redteam): delimit user-inputs in purpose discovery ([#4405](https://github.com/promptfoo/promptfoo/pull/4405)) by **@typpo**
- chore(redteam): turn off discovery by default ([#4393](https://github.com/promptfoo/promptfoo/pull/4393)) by **@sklein12**
- chore(release): bump version → 0.115.0 ([#4451](https://github.com/promptfoo/promptfoo/pull/4451)) by **@mldangelo**
- chore(ui): improve `EvalOutputPromptDialog` styling ([#4364](https://github.com/promptfoo/promptfoo/pull/4364)) by **@typpo**
- chore(webui): remove extra OpenAI targets ([#4447](https://github.com/promptfoo/promptfoo/pull/4447)) by **@mldangelo**
- chore(webui): add token-estimation UI ([#4448](https://github.com/promptfoo/promptfoo/pull/4448)) by **@mldangelo**
- chore(docs): fix link to careers page (#4506)
- chore: bump @anthropic-ai/sdk from 0.53.0 to 0.54.0 (#4441)

### Fixed

- fix(eval): gracefully handle `RangeError` & truncate oversized output ([#4424](https://github.com/promptfoo/promptfoo/pull/4424)) by **@Sly1029**
- fix(providers): add timeout to `ProxyAgent` ([#4369](https://github.com/promptfoo/promptfoo/pull/4369)) by **@AegisAurora**
- fix(config): persist Goat configuration ([#4370](https://github.com/promptfoo/promptfoo/pull/4370)) by **@sklein12**
- fix(parser): lenient JSON parsing for MathPrompt ([#4361](https://github.com/promptfoo/promptfoo/pull/4361)) by **@typpo**
- fix(redteam): standardize plugin parameter to `prompt` ([#4425](https://github.com/promptfoo/promptfoo/pull/4425)) by **@mldangelo**
- fix(assertions): support `snake_case` fields in Python assertions ([#4398](https://github.com/promptfoo/promptfoo/pull/4398)) by **@mldangelo**
- fix(redteam): handle purpose without prompts ([#4445](https://github.com/promptfoo/promptfoo/pull/4445)) by **@typpo**
- fix(webui): stream test-cases to viewer ([#4440](https://github.com/promptfoo/promptfoo/pull/4440)) by **@mldangelo**
- fix(redteam): connect `MisinformationDisinformationGrader` ([#4452](https://github.com/promptfoo/promptfoo/pull/4452)) by **@mldangelo**

### Dependencies

- chore(deps): bump `@aws-sdk/client-bedrock-runtime` → 3.826.0 ([#4366](https://github.com/promptfoo/promptfoo/pull/4366)) by **@dependabot**
- chore(deps): bump `@aws-sdk/client-bedrock-runtime` → 3.828.0 ([#4442](https://github.com/promptfoo/promptfoo/pull/4442)) by **@dependabot**
- chore(deps): bump `brace-expansion` → 1.1.12 ([#4423](https://github.com/promptfoo/promptfoo/pull/4423)) by **@dependabot**
- chore(deps): bump `openai` → 5.3.0 ([#4407](https://github.com/promptfoo/promptfoo/pull/4407)) by **@dependabot**
- chore(deps): bump pip group dependencies ([#4379](https://github.com/promptfoo/promptfoo/pull/4379)) by **@dependabot**
- chore(deps): minor + patch bumps across workspaces ([#4377](https://github.com/promptfoo/promptfoo/pull/4377)) by **@mldangelo**
- chore(deps): upgrade Express → 5.1.0 ([#4378](https://github.com/promptfoo/promptfoo/pull/4378)) by **@mldangelo**

### Documentation

- docs(blog): GPT red-team post ([#4363](https://github.com/promptfoo/promptfoo/pull/4363)) by **@typpo**
- docs(blog): Claude red-team post ([#4365](https://github.com/promptfoo/promptfoo/pull/4365)) by **@typpo**
- docs(guides): clarify completion-variable for factuality ([#4385](https://github.com/promptfoo/promptfoo/pull/4385)) by **@mldangelo**
- docs(blog): fix broken image link in GPT post ([#4391](https://github.com/promptfoo/promptfoo/pull/4391)) by **@mldangelo**
- docs(blog): update Claude-4 post date ([#4392](https://github.com/promptfoo/promptfoo/pull/4392)) by **@mldangelo**
- docs(site): move discovery docs under _Tools_ ([#4408](https://github.com/promptfoo/promptfoo/pull/4408)) by **@typpo**
- docs(guides): GPT-4.1 vs GPT-4o MMLU comparison ([#4399](https://github.com/promptfoo/promptfoo/pull/4399)) by **@mldangelo**
- docs(blog): 100 k-users milestone post ([#4402](https://github.com/promptfoo/promptfoo/pull/4402)) by **@mldangelo**
- docs(redteam): configuration precedence section ([#4412](https://github.com/promptfoo/promptfoo/pull/4412)) by **@typpo**
- docs(policies): PromptBlock format for custom policies ([#4327](https://github.com/promptfoo/promptfoo/pull/4327)) by **@mldangelo**
- docs(site): improve copy-button positioning ([#4414](https://github.com/promptfoo/promptfoo/pull/4414)) by **@mldangelo**
- docs(workflow): GH-CLI rule improvements ([#4415](https://github.com/promptfoo/promptfoo/pull/4415)) by **@mldangelo**
- docs(blog): overflow in MCP blog post ([#4367](https://github.com/promptfoo/promptfoo/pull/4367)) by **@AISimplyExplained**
- docs(redteam): remove duplicate memory-poisoning entry ([#4388](https://github.com/promptfoo/promptfoo/pull/4388)) by **@mldangelo**

### Tests

- test(redteam): unique risk-category IDs ([#4390](https://github.com/promptfoo/promptfoo/pull/4390)) by **@mldangelo**
- test(pricing): add missing o3 pricing information ([#4400](https://github.com/promptfoo/promptfoo/pull/4400)) by **@mldangelo**
- test(providers): Azure embedding ([#4411](https://github.com/promptfoo/promptfoo/pull/4411)) & completion ([#4410](https://github.com/promptfoo/promptfoo/pull/4410)) by **@gru-agent**
- test(redteam): graders unit tests ([#4433](https://github.com/promptfoo/promptfoo/pull/4433), [#4455](https://github.com/promptfoo/promptfoo/pull/4455)) by **@gru-agent**
- test(redteam): Aegis plugin unit tests ([#4434](https://github.com/promptfoo/promptfoo/pull/4434)) by **@gru-agent**
- test(redteam): memory-poisoning plugin tests ([#4453](https://github.com/promptfoo/promptfoo/pull/4453)) by **@gru-agent**
- test: add unit test for src/util/tokenUsage.ts (#4472)
- test: add unit test for src/redteam/extraction/purpose.ts (#4446)
- test: add unit test for src/providers/defaults.ts (#4438)
- test: add unit test for src/providers/mistral.ts (#4437)
- test: add unit test for src/database/index.ts (#4436)
- test: add unit test for src/redteam/plugins/medical/medicalIncorrectKnowledge.ts (#4430)
- test: add unit test for src/redteam/plugins/medical/medicalSycophancy.ts (#4429)
- test: add unit test for src/redteam/plugins/medical/medicalAnchoringBias.ts (#4428)
- test: add unit test for src/redteam/plugins/medical/medicalPrioritizationError.ts (#4427)
- test: add unit test for src/redteam/plugins/medical/medicalHallucination.ts (#4426)
- test: add unit test for src/redteam/plugins/financial/financialComplianceViolation.ts (#4422)
- test: add unit test for src/redteam/plugins/financial/financialDataLeakage.ts (#4421)
- test: add unit test for src/redteam/plugins/financial/financialCalculationError.ts (#4420)
- test: add unit test for src/redteam/plugins/financial/financialSycophancy.ts (#4419)
- test: add unit test for src/redteam/plugins/financial/financialHallucination.ts (#4418)
- test: add unit test for src/redteam/graders.ts (#4417)

## [0.114.7] - 2025-06-06

### Tests

- test: add unit test for src/assertions/python.ts (#4406)
- test: add unit test for src/redteam/plugins/agentic/memoryPoisoning.ts (#4389)
- test: add unit test for src/redteam/plugins/harmful/graders.ts (#4384)
- test: add unit test for src/redteam/graders.ts (#4383)
- test: add unit test for src/server/server.ts (#4380)
- test: add unit test for src/redteam/constants/metadata.ts (#4376)
- test: add unit test for src/redteam/constants/plugins.ts (#4375)
- test: add unit test for src/redteam/constants/frameworks.ts (#4374)
- test: add unit test for src/redteam/constants/strategies.ts (#4373)
- test: add unit test for src/redteam/providers/goat.ts (#4371)

### Changed

- Revert "chore(redteam): add target option to generate command (#4215)" (#4359)
- chore: bump version 0.114.7 (#4360)

## [0.114.6] - 2025-06-06

### Added

- feat(redteam): add medical plugins for testing medical anchoring bias (#4196)

### Changed

- chore(redteam): add target option to generate command (#4215)
- chore(redteam): update OpenAI model options in redteam setup (#4344)
- chore(webui): update OpenAI model options with GPT-4.1 series and o4-mini models in eval-creator (#4350)
- docs: update getting-started example (#4346)
- test: clean up teardown and setup to remove side effects from tests (#4351)

### Fixed

- fix(redteam): include plugin and strategy IDs in report CSV output (#4347)
- fix(webui): reset defaultTest configuration on setup page (#4345)

### Dependencies

- chore(deps): bump @aws-sdk/client-bedrock-runtime from 3.823.0 to 3.825.0 (#4355)
- chore(deps): bump openai from 5.1.0 to 5.1.1 (#4354)
- chore(deps): bump version to 0.114.6 (#4357)

## [0.114.5] - 2025-06-05

### Changed

- chore(redteam): update custom policy template and generatedPrompts parser (#4324)
- chore(redteam): add severity levels to redteam plugin objects (#4310)
- chore(redteam): store original text for encoding strategies (#4248)
- chore(redteam): add emoji encoding strategy (#4263)
- chore(cli): terminal cleanup on Ctrl+C (#4313)
- chore(providers): improve logging when inheriting from OpenAiChatCompletionProvider (#4320)
- chore(tusk): fix tusk test runner workflow configuration (#4328)
- chore(tusk): add Tusk test runner workflow for even more unit tests (#4326)
- test: add unit test for src/redteam/providers/agentic/memoryPoisoning.ts (#4319)
- test: improve test setup and teardown for better isolation (#4331)

### Fixed

- fix(redteam): exclude memory poisoning plugin from strategies (#4317)
- fix(redteam): agent discovered info dark mode (#4312)
- fix(eval): handle undefined maxConcurrency with proper fallbacks (#4314)

### Dependencies

- chore(deps): bump @anthropic-ai/sdk from 0.52.0 to 0.53.0 (#4333)
- chore(deps): bump version 0.114.5 (#4332)

### Documentation

- docs(site): add Tabs Fakier as Founding Developer Advocate to team page (#4315)

### Tests

- test(webui): add telemetry hook tests (#4329)
- test: add unit test for src/redteam/plugins/eu-ai-act/deepfakeDisclosure.ts (#4342)
- test: add unit test for src/redteam/plugins/eu-ai-act/biometricEmotion.ts (#4341)
- test: add unit test for src/redteam/plugins/eu-ai-act/datasetShift.ts (#4340)
- test: add unit test for src/redteam/plugins/eu-ai-act/lawenforcementBiometricId.ts (#4339)
- test: add unit test for src/redteam/plugins/eu-ai-act/lawenforcementPredictivePolicing.ts (#4338)
- test: add unit test for src/redteam/plugins/eu-ai-act/biometricInference.ts (#4337)
- test: add unit test for src/redteam/plugins/eu-ai-act/explainability.ts (#4336)
- test: add unit test for src/redteam/plugins/eu-ai-act/identityAiDisclosure.ts (#4335)
- test: add unit test for src/redteam/plugins/policy.ts (#4325)
- test: add unit test for src/envars.ts (#4323)

## [0.114.4] - 2025-06-04

### Changed

- chore(templating): add PROMPTFOO_DISABLE_OBJECT_STRINGIFY environment variable for object template handling (#4297)
- chore(cli): improve token usage presentation (#4294)
- chore(providers): add base URL override for Google provider (#4255)
- chore(providers): add custom headers support for Google Gemini (#4308)
- chore(redteam): add tool-discovery:multi-turn alias to tool-discovery (#4302)
- chore(redteam): remove empty values from discovery result (#4295)
- chore(redteam): improve shell injection attack generation (#4304)
- chore(redteam): update goal extraction logic (#4285)
- chore(webui): add highlight count to eval view (#4249)
- docs: update GPT-4o to GPT-4.1 references (#4296)
- docs: refresh getting started models section (#4290)
- docs: standardize file references to use file:// scheme (#4291)
- docs: add descriptions to example configs (#4283)

### Fixed

- fix(webui): restore dark mode cell highlighting without breaking status pill visibility (#4300)
- fix(redteam): set plugin severity (#4303)
- fix(redteam): remove empty values from discovery result (#4295)
- fix: improve logging when inheriting from OpenAiChatCompletionProvider (#4110)

### Dependencies

- chore(deps): bump @aws-sdk/client-bedrock-runtime from 3.821.0 to 3.823.0 (#4306)
- chore(deps): bump openai from 5.0.1 to 5.0.2 (#4292)
- chore(deps): bump openai from 5.0.2 to 5.1.0 (#4307)
- chore(deps): bump tar-fs from 2.1.2 to 2.1.3 in npm_and_yarn group (#4293)
- chore(deps): bump version to 0.114.4 (#4309)

### Documentation

- docs(examples): update model references from gpt-4o-mini to gpt-4.1-mini (#4289)

### Tests

- test(redteam): add unit test for discover command (#4298)
- test: add unit test for src/redteam/strategies/mathPrompt.ts (#4316)
- test: add unit test for src/validators/redteam.ts (#4311)
- test: add unit test for src/redteam/plugins/shellInjection.ts (#4305)

## [0.114.3] - 2025-06-02

### Tests

- test: add unit test for src/envars.ts (#4299)

### Added

- **feat(redteam):** Update application definition flow to collect better info

### Changed

- **feat:** Display audio file variables in result table
  [#3864](https://github.com/promptfoo/promptfoo/pull/3864) by @faizanminhas
  [#4244](https://github.com/promptfoo/promptfoo/pull/4244) by @faizanminhas
- **fix:** Resolve model-graded assertion providers from providerMap
  [#4273](https://github.com/promptfoo/promptfoo/pull/4273) by @mldangelo
- **fix:** File content not being loaded when referenced with `file://` prefix in vars
  [#3793](https://github.com/promptfoo/promptfoo/pull/3793) by @adityabharadwaj198
- **fix:** Use array as type for vars
  [#4281](https://github.com/promptfoo/promptfoo/pull/4281) by @sklein12
- **test:** Add unit test for `src/globalConfig/accounts.ts`
  [#4259](https://github.com/promptfoo/promptfoo/pull/4259) by @gru-agent
- **test:** Add unit test for `src/util/config/manage.ts`
  [#4258](https://github.com/promptfoo/promptfoo/pull/4258) by @gru-agent
- **test:** Add vitest coverage for frontend pages
  [#4274](https://github.com/promptfoo/promptfoo/pull/4274) by @mldangelo
- **test:** Add unit test for `renderVarsInObject` formatting
  [#4254](https://github.com/promptfoo/promptfoo/pull/4254) by @mldangelo
- **test:** Add unit test for `src/redteam/plugins/base.ts`
  [#4233](https://github.com/promptfoo/promptfoo/pull/4233) by @gru-agent
- **test:** Add unit test for `src/redteam/providers/crescendo/index.ts`
  [#4211](https://github.com/promptfoo/promptfoo/pull/4211)
  [#4214](https://github.com/promptfoo/promptfoo/pull/4214) by @gru-agent
- **test:** Add unit test for `src/redteam/providers/crescendo/prompts.ts`
  [#4213](https://github.com/promptfoo/promptfoo/pull/4213) by @gru-agent
- **docs:** Add job board
  [#4264](https://github.com/promptfoo/promptfoo/pull/4264) by @typpo
- **docs:** Add custom policy to sidebar
  [#4272](https://github.com/promptfoo/promptfoo/pull/4272) by @typpo
- **docs:** Add native build guidance to troubleshooting section
  [#4253](https://github.com/promptfoo/promptfoo/pull/4253) by @mldangelo
- **docs:** Add anchor links to press page section headings
  [#4265](https://github.com/promptfoo/promptfoo/pull/4265) by @mldangelo
- **docs:** Add JSON schema to example
  [#4276](https://github.com/promptfoo/promptfoo/pull/4276) by @ladyofcode
- **docs:** Add schema header to example configs
  [#4277](https://github.com/promptfoo/promptfoo/pull/4277) by @mldangelo
- **docs:** Unify formatting across site
  [#4270](https://github.com/promptfoo/promptfoo/pull/4270) by @mldangelo
- **chore:** Fix open handles in readline tests preventing graceful Jest exit
  [#4242](https://github.com/promptfoo/promptfoo/pull/4242) by @mldangelo
- **chore:** Add external file loading support for `response_format` in OpenAI API
  [#4240](https://github.com/promptfoo/promptfoo/pull/4240) by @mldangelo
- **chore:** Always have unique redteam file when running live
  [#4237](https://github.com/promptfoo/promptfoo/pull/4237) by @sklein12
- **chore:** Add metadata to generated `redteam.yaml`
  [#4257](https://github.com/promptfoo/promptfoo/pull/4257) by @typpo
- **chore:** Bump `openai` from 4.103.0 to 5.0.1
  [#4250](https://github.com/promptfoo/promptfoo/pull/4250) by @dependabot
- **chore:** Redteam → red team
  [#4268](https://github.com/promptfoo/promptfoo/pull/4268) by @typpo
- **chore:** Improve dark mode highlight styling for eval cell views
  [#4269](https://github.com/promptfoo/promptfoo/pull/4269) by @mldangelo
- **chore:** Update dependencies to latest minor/patch versions
  [#4271](https://github.com/promptfoo/promptfoo/pull/4271) by @mldangelo
- **chore:** Clarify wording
  [#4278](https://github.com/promptfoo/promptfoo/pull/4278) by @typpo
- **chore:** Format estimated probes
  [#4279](https://github.com/promptfoo/promptfoo/pull/4279) by @typpo
- **chore:** Update grader for malicious code
  [#4286](https://github.com/promptfoo/promptfoo/pull/4286) by @MrFlounder
- **chore:** Add back example config to red team create flow
  [#4282](https://github.com/promptfoo/promptfoo/pull/4282) by @faizanminhas
- **chore:** Bump version 0.114.3
  [#4287](https://github.com/promptfoo/promptfoo/pull/4287) by @sklein12
- **chore(webui):** Hide diff filter option on /eval when single column
  [#4246](https://github.com/promptfoo/promptfoo/pull/4246) by @mldangelo
- **chore(webui):** Allow toggling highlight on eval outputs
  [#4252](https://github.com/promptfoo/promptfoo/pull/4252) by @mldangelo

## [0.114.2] - 2025-05-29

### Tests

- test: add unit test for src/redteam/strategies/index.ts (#4267)
- test: add unit test for src/redteam/constants.ts (#4266)
- test: add unit test for src/redteam/types.ts (#4245)
- test: add unit test for src/redteam/util.ts (#4234)
- test: add unit test for src/validators/redteam.ts (#4227)
- test: add unit test for src/redteam/plugins/bola.ts (#4226)
- test: add unit test for src/redteam/plugins/bfla.ts (#4225)
- test: add unit test for src/redteam/providers/goat.ts (#4223)
- test: add unit test for src/util/readline.ts (#4220)

### Added

- feat(redteam): Off-Topic Plugin (#4168)
- feat(redteam): Set a goal for attacks (#4217)

### Changed

- fix: fix border radius on purpose example (#4229)
- fix: resolve env variables in renderVarsInObject (issue #4143) (#4231)
- fix: Check if body is good json before sending warning (#4239)
- chore: bump version 0.114.2 (#4241)
- chore(redteam): handle null goal (#4232)

### Documentation

- docs(site): clarify deepseek model aliases and fix configuration examples (#4236)

## [0.114.1] - 2025-05-29

### Added

- feat(redteam): Target Discovery Agent (#4203)
- feat(providers): add OpenAI MCP (Model Context Protocol) support to Responses API (#4180)

### Changed

- fix: Relax private key validation (#4216)
- fix: Undefined values on red team application purpose page (#4202)
- chore: Add purpose to crescendo prompt (#4212)
- chore: Add purpose with goat generation (#4222)
- chore: Always include raw output from http provider, status code and status text (#4206)
- chore: centralize readline utilities to fix Jest open handle issues (#4219)
- chore: move http data to metadata (#4209)
- chore(redteam): tight up some graders (#4210)
- chore(redteam): tight up some graders (#4224)
- chore: bump version 0.114.1 (#4228)

## [0.114.0] - 2025-05-28

### Added

- feat(providers): Add xAI image provider (#4130)
- feat(cli): add validate command (#4134)
- feat(redteam): add camelCase strategy (#4146)

### Changed

- feat: add typed row interfaces for eval queries (#4186)
- feat: add goal/intent extraction (#4178)
- fix: isolate proxy vars in bedrock tests (#4181)
- fix: when there’s too many intents result won’t render error (#4175)
- fix: need to send auth request to api path (#4199)
- fix: Gemini MCP integration - can not parse $schema field (#4200)
- chore(redteam): add harmful plugin preset to redteam setup ui (#4132)
- chore(redteam): add label strategy-less plugins in redteam setup ui (#4131)
- chore(redteam): improve style of redteam purpose field in webui (#4124)
- chore(providers): add xai live search support (#4123)
- chore(providers): add Claude 4 support to anthropic, bedrock, and vertex providers (#4129)
- chore: bump @aws-sdk/client-bedrock-runtime from 3.816.0 to 3.817.0 (#4164)
- chore(providers): update fal provider (#4182)
- chore: remove redundant test comments (#4183)
- chore: add typed interface for MCP tool schemas (#4187)
- chore(redteam): add ToxicChat dataset as redteam plugin (#4121)
- chore(webui): add max concurrency as an option for run in browser (#4147)
- chore(app/evals): Adds Agent Discovered Information to Redteam Report (#4198)
- chore: bump version 0.114.0 (#4201)
- docs: fix DOM nesting warning and sort plugins array (#4174)
- docs: iterative jailbreak diagram (#4191)

### Fixed

- fix(prompts): splitting when PROMPTFOO_PROMPT_SEPARATOR is contained within a string with text files (#4142)
- fix(docs): Fix issue with docs links not scrolling to the top (#4195)

### Documentation

- docs(site): minimal copy page button + sanitize text (#4156)
- docs(site): scroll to top when using (#4162)
- docs(site): document missing redteam plugins (#4169)
- docs(site): restore scroll-to-top behavior on page navigation (#4176)

## [0.113.4] - 2025-05-26

### Tests

- test: add unit test for src/commands/canary.ts (#4193)
- test: add unit test for src/canary/index.ts (#4192)
- test: add unit test for src/assertions/sql.ts (#4185)
- test: re-enable sql assertion edge cases (#4184)
- test: add unit test for src/redteam/plugins/intent.ts (#4179)
- test: add unit test for src/redteam/graders.ts (#4173)
- test: add unit test for src/providers/xai/chat.ts (#4172)
- test: add unit test for src/redteam/plugins/offTopic.ts (#4171)
- test: add unit test for src/providers/xai/image.ts (#4170)
- test: add unit test for src/redteam/graders.ts (#4166)
- test: add unit test for src/providers/xai.ts (#4163)
- test: add unit test for src/redteam/constants.ts (#4161)

### Changed

- feat: Server-side pagination, filtering and search for eval results table (#4054)
- feat: add score to pass/fail in CSV and add json download (#4153)
- fix: Run red team from UI without email (#4158)
- chore: bump version 0.113.4 (#4160)
- refactor: unify React import style (#4177)
- refactor: organize xai providers into dedicated folder (#4167)
- refactor: organize bedrock providers into dedicated folder (#4165)

### Fixed

- fix(webui): defaultTest shown in webui YAML editor (#4152)

### Documentation

- docs(site): reduce sidebar padding (#4154)

## [0.113.3] - 2025-05-24

### Changed

- fix: zod error when state.answer has object (#4136)
- fix: use current working directory for redteam file if loading from cloud (#4145)
- fix: Throw error on un-supported command - redteam run with a cloud target but no config (#4144)
- fix: bias:gender plugin generation (#4126)
- chore: bump openai from 4.100.0 to 4.103.0 (#4140)
- chore: bump @aws-sdk/client-bedrock-runtime from 3.812.0 to 3.816.0 (#4137)
- chore: bump @anthropic-ai/sdk from 0.51.0 to 0.52.0 (#4138)
- chore(telemetry): add isRedteam property to telemetry events (#4149)
- build: increase build job timeout from 3 to 4 minutes (#4150)
- chore: bump version 0.113.3 (#4151)

## [0.113.2] - 2025-05-22

### Changed

- fix: intent grader crescendo (#4113)
- chore: revert telemtry changes (#4122)
- chore: bump version 0.113.2 (#4128)
- chore(cli/redteam/discover): Small improvements (#4117)

### Dependencies

- chore(deps): update peer dependencies to latest versions (#4125)

## [0.113.1] - 2025-05-21

### Tests

- test: add unit test for src/redteam/plugins/intent.ts (#4114)

### Changed

- chore(redteam): Target discovery agent by @sklein12 in [#4084](https://github.com/promptfoo/promptfoo/pull/4084)
- chore(redteam): Add log by @MrFlounder in [#4108](https://github.com/promptfoo/promptfoo/pull/4108)
- chore(redteam): Update purpose example by @MrFlounder in [#4109](https://github.com/promptfoo/promptfoo/pull/4109)
- chore(providers): Support templated URLs in HTTP by @mldangelo in [#4103](https://github.com/promptfoo/promptfoo/pull/4103)
- chore(redteam): Update default REDTEAM_MODEL from 'openai:chat:gpt-4o' to 'openai:chat:gpt-4.1-2025-04-14' by @mldangelo in [#4100](https://github.com/promptfoo/promptfoo/pull/4100)
- chore(telemetry): Add isRunningInCi flag to telemetry events by @mldangelo in [#4115](https://github.com/promptfoo/promptfoo/pull/4115)
- chore: Bump version 0.113.1 by @mldangelo in [#4116](https://github.com/promptfoo/promptfoo/pull/4116)
- docs: Add enterprise disclaimer to self-hosting by @mldangelo in [#4102](https://github.com/promptfoo/promptfoo/pull/4102)

### Fixed

- fix(redteam): Skip plugins when validation fails by @faizanminhas in [#4101](https://github.com/promptfoo/promptfoo/pull/4101)

### Dependencies

- chore(deps): Update Smithy dependencies to latest version by @mldangelo in [#4105](https://github.com/promptfoo/promptfoo/pull/4105)

## [0.113.0] - 2025-05-20

### Tests

- test: add unit test for src/assertions/llmRubric.ts (#4096)
- test: add unit test for src/telemetry.ts (#4094)

## [0.112.9] - 2025-05-20

### Fixed

- fix: target purpose not making it into redteam config (#4097)

### Changed

- chore: Remove deprecated sharing setups (#4082)
- chore: add vision grading example (#4090)

## [0.112.8] - 2025-05-20

### Changed

- feat: multilingual combinations (#4048)
- feat: add copy as markdown button to doc pages (#4039)
- fix: telemetry key (#4093)
- chore: bump @anthropic-ai/sdk from 0.50.4 to 0.51.0 (#4030)
- chore: add headers support for url remote mcp servers (#4018)
- chore(providers): Adds support for openai codex-mini-latest (#4041)
- chore(redteam): improve multilingual strategy performance and reliability (#4055)
- chore(providers): update default openai models for openai:chat alias (#4066)
- chore: Update prompt suffix help text (#4058)
- chore(docs): update model IDs in documentation to reflect latest naming convention (#4046)
- chore(redteam): introduce strategy collection for other-encodings (#4075)
- chore(webui): display currently selected eval in eval dialogue (#4079)
- chore: Improve memory usage when sharing results (#4050)
- chore(docs): Handle index.md files for copy page (#4081)
- chore: update Google Sheets fetch to use proxy helper (#4087)
- chore: simplify crypto usage in sagemaker provider (#4089)
- chore: bump version 0.112.8 (#4095)
- docs: add curl example for medical agent (#4049)
- docs: update CLI docs (#4063)
- docs: standardize code block titles (#4067)
- test: add unit test for src/redteam/commands/discover.ts (#4034)
- test: add unit test for src/redteam/commands/generate.ts (#4036)
- test: add unit test for src/providers/ai21.ts (#4056)
- test: add unit test for src/commands/eval.ts (#4062)
- test: add unit test for src/evaluatorHelpers.ts (#4037)

### Fixed

- fix(providers): AI21 response validation (#4052)
- fix(redteam): respect cliState.webUI in multilingual progressbar (#4047)
- fix(redteam): fix test count calculation for multiple strategies (#4065)
- fix(redteam): replace other-encodings with individual morse and piglatin strategies (#4064)
- fix(webui): evaluateOptions removal in YAML editor (#4059)
- fix(redteam): fix open handle in video test (#4069)
- fix(hooks): add missing results to afterAll hook context (#4071)

### Dependencies

- chore(deps): update dependencies (#4073)

### Documentation

- docs(examples): add uniform init commands to all example READMEs (#4068)

## [0.112.7] - 2025-05-15

### Tests

- test: add unit test for src/redteam/constants.ts (#4076)
- test: add unit test for src/redteam/strategies/multilingual.ts (#4060)
- test: add unit test for src/redteam/index.ts (#4057)
- test: add unit test for src/providers/openai/util.ts (#4042)
- test: add unit test for src/redteam/providers/offTopic.ts (#4028)
- test: add unit test for src/redteam/plugins/offTopic.ts (#4027)
- test: add unit test for src/redteam/constants.ts (#4026)
- test: add unit test for src/redteam/constants.ts (#4019)

### Added

- feat(redteam): add MCP plugin (#3989)
- feat(redteam): Target Purpose Discovery (#3907)

### Changed

- fix: stringify objects in matcher templates (#3896)
- fix: Azure auth headers get set to null in subclass (#4015)
- fix: move custom policies into the correct accordion (#4017)
- fix: update return type for task extract-goat-failure (#4021)
- chore: adjust framework compliance column width (#4005)
- chore: bump @aws-sdk/client-bedrock-runtime from 3.808.0 to 3.810.0 (#4012)
- chore: bump @azure/identity from 4.9.1 to 4.10.0 (#4013)
- chore: bump version 0.112.7 (#4023)
- chore: exclude response from crescendo if privacy setting is enabled (#4009)
- chore: remove accidentally committed example prompt (#4008)
- chore: update GOAT implementation (#4011)
- chore: update multilingual description (#4016)
- chore(cli): improve color of Red Team test generation table headers (#4004)
- chore(redteam): add link to view all logs at top of report (#4007)
- chore(redteam): add feature flag for purpose discovery agent (#4040)
- chore(cli/redteam/discover): Sets default turn count to 5 (#4035)

### Fixed

- fix(redteam): remove duplicate Datasets section in Plugins component (#4022)
- fix(cli): Discovery bugs (#4032)
- fix: dont bomb redteam if discovery fails (#4029)

### Documentation

- docs(blog): Agent2Agent Protocol (#3981)
- docs(examples): add OpenAI Agents SDK example (#4006)
- docs(usage): update sharing instructions with API key details (#4010)

## [0.112.6] - 2025-05-14

### Added

- feat(redteam): add EU AI Act mappings (#4000)
- feat(redteam): add gender bias plugin (#3886)
- feat(eval): add evaluation duration display (#3996)

### Changed

- fix: autowrap prompts with partial nunjucks tags (#3999)
- chore(providers): improve Perplexity API integration (#3990)
- build: add Node.js 24 support (#3941)
- chore(redteam): set plugin config type (#3982)
- chore(providers): add EU Claude 3.7 Sonnet model to Bedrock (#3998)
- chore(redteam): update iterative tree (#3987)
- chore: bump version to 0.112.6 (#4003)
- refactor: clean up providers for redteam generate (#3954)
- docs: add basic enterprise architecture diagram (#3988)
- test: add unit test for src/redteam/types.ts (#3983)

### Fixed

- fix(python): resolve paths relative to promptfooconfig when not cloud config (#4001)

### Dependencies

- chore(deps): update dependencies (#3985)

### Documentation

- docs(ci): add Azure pipelines (#3986)
- docs(ci): add Bitbucket and Travis CI (#3997)
- docs(examples): add medical agent example (#3993)
- docs(blog): add truncation marker to MCP blog post (#3984)

## [0.112.5] - 2025-05-12

### Tests

- test: add unit test for src/redteam/constants.ts (#3995)
- test: add unit test for src/redteam/plugins/mcp.ts (#3994)

### Added

- chore(cli): revert "feat(cli): adds global `--verbose` option" (#3945)

### Changed

- chore(cli): add global env-file option to all commands recursively (#3969)
- chore(cli): add global verbose option to all commands recursively (#3950)
- chore(cli): better error handling and logging for remote generation (#3965)
- chore(cli): better error handling for remote generation (#3956)
- revert: "chore: better error handling for remote generation" (#3964)
- chore(cli): better response parsing errors (#3955)
- chore(providers): add support for Amazon Nova Premier model (#3951)
- chore(redteam): improvement, include purpose in iterative attacker prompt (#3948)
- chore(redteam): minor changes to category descriptions and ordering (#3960)
- chore(redteam): order attack methods by decreasing ASR (#3959)
- chore(redteam): red teamer two words (#3976)
- chore(logger): replace console.error with logger.error in MCPClient (#3944)
- chore(providers): add google ai studio embedding provider and improve docs (#3686)
- chore: lint with type info (#3932)
- docs: how to create inline assertions for package users (#3974)
- docs: improve Docusaurus documentation instructions (#3977)
- docs: instructions on how to run the documentation (#3973)
- docs: update CLAUDE.md with additional commands and project conventions (#3972)
- docs: update user count from 75,000 to 80,000 (#3940)
- test: add unit test for src/redteam/plugins/pii.ts (#3947)

### Fixed

- fix(config): resolve relative paths in combineConfigs (#3942)
- fix(evaluator): correctly count named scores based on contributing assertions (#3968)
- fix(fetch): no proxy values should take priority in fetch (#3962)
- fix(providers): combine prompt config with provider config for bedrock (#3970)
- fix(providers): ensure correct addition for bedrock token counts (#3762)
- fix(redteam): crescendo formatting (#3952)
- fix(redteam): pii grader false positives (#3946)
- fix(redteam): shell injection false positives (#3957)
- fix(redteam): add strategy pills and output details to passed tests (#3961)

### Dependencies

- chore(deps): bump version 0.112.5 (#3980)
- chore(deps): sync dependencies (#3971)
- chore(deps): update dependencies (#3943)

### Documentation

- docs(google-vertex): fix duplicate readme (#3979)
- docs(openai): update structured output external schema file example (#3967)

## [0.112.4] - 2025-05-08

### Tests

- test: add unit test for src/redteam/constants.ts (#3963)
- test: add unit test for src/commands/view.ts (#3928)
- test: add unit test for src/redteam/commands/setup.ts (#3923)
- test: add unit test for src/constants.ts (#3922)
- test: add unit test for src/redteam/commands/report.ts (#3921)
- test: add unit test for src/redteam/types.ts (#3912)

### Added

- feat(assertions): add PI scorer (#3799)
- feat(redteam): add video strategy (#3820)
- feat(evals): optionally time out eval steps (#3765)

### Changed

- fix: foreign key error in better-sqlite3 and adapt new transaction API (#3937)
- chore(cli): add global `--verbose` option (#3931)
- chore(redteam): implement agentic plugin UI (#3880)
- chore(providers): improve error message in http provider transform (#3910)
- chore(cloud): improve error messages on cloud requests (#3934)
- chore: bump version 0.112.4 (#3939)
- chore(telemetry): implement minor telemetry changes (#3895)
- chore(telemetry): remove assertion-used event (#3894)
- chore(assertions): add throw error option for LLM Rubric if provider doesn't return a result or errors out (#3909)
- chore(cli): allow sharing urls with auth credentials (#3903)
- revert: "chore(cli): allow sharing urls with auth credentials" (#3918)
- refactor: improve self hosting environment variable handling (#3920)
- test: add unit test for src/models/eval.ts (#3904)
- test: add unit test for src/python/pythonUtils.ts (#3915)
- test: add unit test for src/redteam/constants.ts (#3881)
- test: fix huggingface dataset tests to mock environment variables (#3936)

### Fixed

- fix(redteam): filter null values in harmful completion provider output (#3908)
- fix(python): increase timeout for python path validation (#3914)
- fix(cli): read `.env` file prior to calling env var getters (#3892)

### Dependencies

- chore(deps): bump @anthropic-ai/sdk from 0.40.1 to 0.41.0 (#3930)
- chore(deps): bump @aws-sdk/client-bedrock-runtime from 3.799.0 to 3.803.0 (#3898)
- chore(deps): bump @aws-sdk/client-bedrock-runtime from 3.803.0 to 3.804.0 (#3913)
- chore(deps): bump openai from 4.96.2 to 4.97.0 (#3890)

### Documentation

- docs(http-provider): add documentation about returning object for custom parser (#3897)
- docs(http-provider): fix missing return statement in HTTP provider example (#3925)
- docs(blog): fix scroll to top when linking into blog post (#3889)
- docs(assertions): improve PI scorer documentation (#3924)
- docs(redteam): add memory poisoning plugin documentation (#3867)
- docs(usage): add information about HTTP Basic Authentication (#3919)
- docs(site): fix landing page content jumping on step switch (#3891)
- docs(blog): add mcp blog (#3893)

## [0.112.3] - 2025-05-02

### Tests

- test: add unit test for src/util/convertEvalResultsToTable.ts (#3876)
- test: add unit test for src/models/evalResult.ts (#3875)
- test: add unit test for src/types/index.ts (#3874)

### Changed

- Red team: Added memory poisoning plugin ([#3785](https://github.com/promptfoo/promptfoo/pull/3785)) @will-holley
- CLI: Improved progress bar visualization with thread grouping ([#3768](https://github.com/promptfoo/promptfoo/pull/3768)) @AISimplyExplained
- Improved red team strategy documentation ([#3870](https://github.com/promptfoo/promptfoo/pull/3870)) @mldangelo
- Bumped version to 0.112.2 ([#3872](https://github.com/promptfoo/promptfoo/pull/3872)) @sklein12
- Bumped version to 0.112.3 ([#3877](https://github.com/promptfoo/promptfoo/pull/3877)) @sklein12
- Implemented plumbing and prompt enabling customers to use cloud attacker and unified configurations ([#3852](https://github.com/promptfoo/promptfoo/pull/3852)) @MrFlounder
- Optimized Meteor tests for improved performance ([#3869](https://github.com/promptfoo/promptfoo/pull/3869)) @mldangelo
- Optimized Nova Sonic tests for improved performance ([#3868](https://github.com/promptfoo/promptfoo/pull/3868)) @mldangelo
- Retrieve unified config with provider from cloud ([#3865](https://github.com/promptfoo/promptfoo/pull/3865)) @sklein12
- Dataset plugins now clearly marked in setup UI ([#3859](https://github.com/promptfoo/promptfoo/pull/3859)) @mldangelo
- Moved maybeLoadFromExternalFile to file.ts ([#3851](https://github.com/promptfoo/promptfoo/pull/3851)) @benbuzz790

## [0.112.2] - 2025-05-01

### Tests

- test: add unit test for src/redteam/constants.ts (#3860)

### Added

- **feat(providers):** support Google Search grounding [#3800](https://github.com/promptfoo/promptfoo/pull/3800)
- **feat(providers):** mcp support for all models that support function calling [#3832](https://github.com/promptfoo/promptfoo/pull/3832)
- **feat(providers):** Add support for Amazon nova-sonic [#3713](https://github.com/promptfoo/promptfoo/pull/3713)

### Changed

- **fix:** allow escaping of `{{ }}` placeholders in prompts [#3858](https://github.com/promptfoo/promptfoo/pull/3858)
- **fix:** Trim CSV assertion values [#3863](https://github.com/promptfoo/promptfoo/pull/3863)
- **chore(providers):** add llama4 support for bedrock [#3850](https://github.com/promptfoo/promptfoo/pull/3850)
- **chore:** make custom metrics more obviously clickable [#3682](https://github.com/promptfoo/promptfoo/pull/3682)
- **refactor:** colocate fetching evalID [#3715](https://github.com/promptfoo/promptfoo/pull/3715)
- **chore:** Respect Max text length for variable cells in results table [#3862](https://github.com/promptfoo/promptfoo/pull/3862)
- **docs:** updates to grading documentation [#3848](https://github.com/promptfoo/promptfoo/pull/3848)
- **docs:** add false positives [#3857](https://github.com/promptfoo/promptfoo/pull/3857)
- **chore(workflows):** update permissions in GitHub workflows [#3849](https://github.com/promptfoo/promptfoo/pull/3849)
- **chore:** bump `openai` from 4.96.0 to 4.96.2 [#3853](https://github.com/promptfoo/promptfoo/pull/3853)
- **chore:** bump `vite` from 6.2.6 to 6.2.7 [#3856](https://github.com/promptfoo/promptfoo/pull/3856)
- **chore:** bump `@aws-sdk/client-bedrock-runtime` from 3.798.0 to 3.799.0 [#3854](https://github.com/promptfoo/promptfoo/pull/3854)
- **chore:** bump `@aws-sdk/client-bedrock-runtime` from 3.797.0 to 3.798.0 [#3843](https://github.com/promptfoo/promptfoo/pull/3843)
- **chore:** bump `@anthropic-ai/sdk` from 0.40.0 to 0.40.1 [#3842](https://github.com/promptfoo/promptfoo/pull/3842)
- **chore:** bump `formidable` from 3.5.2 to 3.5.4 [#3845](https://github.com/promptfoo/promptfoo/pull/3845)

### Fixed

- **fix(sharing):** sharing to self-hosted [#3839](https://github.com/promptfoo/promptfoo/pull/3839)
- **fix(webui):** align settings icon to top right in strategy cards [#2938](https://github.com/promptfoo/promptfoo/pull/2938)

### Documentation

- **docs(site):** improve pricing page [#3790](https://github.com/promptfoo/promptfoo/pull/3790)

## [0.112.1] - 2025-04-29

### Tests

- test: add unit test for src/share.ts (#3840)

### Changed

- chore: set telemetry key (#3838)
- chore: improve chunking (#3846)
- chore: bump version 0.112.1 (#3847)

## [0.112.0] - 2025-04-29

### Added

- feat(env): allow every env variable to be overridden within the env block in a promptfoo config (#3786)
- feat(redteam): homoglyph strategy (#3811)
- feat(redteam): add more encodings (#3815)
- feat(providers): add cerebras provider (#3814)

### Changed

- feat: persist search in url (#3717)
- feat: METEOR score (#3776)
- feat: enable custom response parser to optionally return provider response (#3824)
- fix: update dependencies to address npm audit issues (#3791)
- fix: accordion positioning in plugins view (#3807)
- fix: results api returns elements ordered by date (#3826)
- chore: write static plugin severity to metadata (#3783)
- chore: respect redteam commandLineOptions from config (#3782)
- chore: update telemetry endpoint (#3751)
- chore: add cloud log in link (#3787)
- chore: bump h11 from 0.14.0 to 0.16.0 in /examples/python-provider in the pip group across 1 directory (#3794)
- chore: bump openai from 4.95.1 to 4.96.0 (#3792)
- chore: bump h11 from 0.14.0 to 0.16.0 in /examples/redteam-langchain in the pip group across 1 directory (#3796)
- chore: add target option to cli redteam run (#3795)
- chore: bump @aws-sdk/client-bedrock-runtime from 3.787.0 to 3.796.0 (#3802)
- refactor: remove if string check (#3801) (Refactor categorized as chore)
- chore: add info banner for community red teams (#3809)
- chore(examples): remove moderation assertions from foundation model redteam (#3804)
- refactor: remove unused datasetGenerationProvider in favor of synthesizeProvider (#3818) (Refactor categorized as chore)
- chore: resolve relative provider paths from cloud configs (#3805)
- chore: bump @aws-sdk/client-bedrock-runtime from 3.796.0 to 3.797.0 (#3829)
- chore: bump @anthropic-ai/sdk from 0.39.0 to 0.40.0 (#3828)
- chore: bump version 0.112.0 (#3844)
- docs: donotanswer example (#3780)
- docs: "red team" two words (#3798)
- docs: add self-hosting caveats (#3808)
- docs: add CLAUDE.md (#3810)
- test: add unit test for src/redteam/plugins/xstest.ts (#3779)
- test: add unit test for src/models/eval.ts (#3827)

### Fixed

- fix(provider): OpenAI Realtime history issue (#3719)
- fix(matchers): score results correctly with trailing newlines. (#3823)
- fix(webui): overlapping text results pill on narrow screens (#3831)
- fix(build): add missing strategy entries for build (#3836)

### Dependencies

- chore(deps): update react-router-dom to v7.5.2 (#3803)
- chore(deps): move 'natural' to peer dependency (#3813)

### Documentation

- docs(plugins): `harmful:bias` => `bias` name correction (#3731)
- docs(vertex): put setup and config at the top (#3830)
- docs(site): add redirect from /docs to /docs/intro (#3837)

## [0.111.1] - 2025-04-22

### Tests

- test: add unit test for src/providers/mcp/client.ts (#3835)
- test: add unit test for src/providers/mcp/transform.ts (#3834)
- test: add unit test for src/redteam/strategies/simpleVideo.ts (#3822)
- test: add unit test for src/redteam/strategies/index.ts (#3821)
- test: add unit test for src/providers/cerebras.ts (#3819)
- test: add unit test for src/redteam/strategies/otherEncodings.ts (#3817)
- test: add unit test for src/redteam/strategies/index.ts (#3816)
- test: add unit test for src/redteam/strategies/homoglyph.ts (#3812)
- test: add unit test for src/util/file.ts (#3806)
- test: add unit test for src/envars.ts (#3788)

### Changed

- chore(release): bump version to 0.111.1 (#3778)
- chore(ui): capitalize "UI" in text (#3773)

### Fixed

- fix(redteam): correct the URL format in XSTest plugin (#3777)

### Dependencies

- chore(deps): bump @azure/identity from 4.9.0 to 4.9.1 (#3775)

### Documentation

- docs(about): add Ben Shipley to team section (#3758)

## [0.111.0] - 2025-04-21

### Tests

- test: add unit test for src/providers/defaults.ts (#3757)

### Added

- feat(grading): update OpenAI grading model to GPT-4.1 (#3741)
- feat(assertions): modify LLM Rubric rubricPrompt rendering to support arbitrary objects (#3746)
- feat(redteam): add donotanswer plugin (#3754)
- feat(redteam): add xstest plugin (#3771)
- feat(webui): add anchor link to specific row and show on top (#1582)

### Changed

- chore!(redteam): default to outputting generated Redteam config in same dir as input config (#3721)
- chore(providers): add support for gemini-2.5-flash (#3747)
- chore: use ajv with formats everywhere (#3716)
- chore(cli): improve readline handling and tests (#3763)
- chore(eval): add warning for redteam config without test cases (#3740)
- chore(providers): increase max output tokens for `google:gemini-2.5-pro-exp-03-25` to 2048 in Gemini example (#3753)
- chore(redteam): add canGenerateRemote property to redteam plugins (#3761)
- chore(webui): improve Eval Quick Selector (cmd+k) (#3742)
- chore: bump version to 0.111.0 (#3772)
- docs: update homepage (#3733)
- test: add unit test for src/redteam/plugins/donotanswer.ts (#3755)

### Dependencies

- chore(deps): bump @azure/identity from 4.8.0 to 4.9.0 (#3737)
- chore(deps): bump openai from 4.94.0 to 4.95.0 (#3736)
- chore(deps): bump openai from 4.95.0 to 4.95.1 (#3766)

### Documentation

- docs(redteam): add donotanswer to sidebar and plugins list (#3767)
- docs(redteam): add isRemote to all harmful plugins (#3769)
- docs(providers): update model IDs to latest versions (#3770)
- docs(about): add Asmi Gulati to team section (#3760)
- docs(about): add Matthew Bou to team section (#3759)

## [0.110.1] - 2025-04-17

### Added

- feat(openai): add support for GPT-4.1 model by [@mldangelo](https://github.com/promptfoo/promptfoo/pull/3698)
- feat(openai): add support for o4-mini reasoning model by [@mldangelo](https://github.com/promptfoo/promptfoo/pull/3727)
- feat(openai): add support for o4-mini reasoning model (#3727)

### Changed

- feat: Change pass rate to ASR and add export in report by [@sklein12](https://github.com/promptfoo/promptfoo/pull/3694)
- fix: Update prompt extraction to work in more scenarios without providing a prompt by [@sklein12](https://github.com/promptfoo/promptfoo/pull/3697)
- fix: google is valid function call allow property_ordering field in tool schema by [@abrayne](https://github.com/promptfoo/promptfoo/pull/3704)
- fix: settings positioning in strategies view by [@typpo](https://github.com/promptfoo/promptfoo/pull/3723)
- fix: stricter test for null or undefined in transform response by [@typpo](https://github.com/promptfoo/promptfoo/pull/3730)
- chore(dependencies): update dependencies to latest versions by [@mldangelo](https://github.com/promptfoo/promptfoo/pull/3693)
- chore: rename owasp plugin presets by [@typpo](https://github.com/promptfoo/promptfoo/pull/3695)
- chore: expand frameworks section by [@typpo](https://github.com/promptfoo/promptfoo/pull/3700)
- chore(self-hosting): update self-hosting instructions by [@mldangelo](https://github.com/promptfoo/promptfoo/pull/3701)
- chore: bump openai from 4.93.0 to 4.94.0 by [@dependabot](https://github.com/promptfoo/promptfoo/pull/3702)
- chore(cli): When sharing, show auth-gate prior to re-share confirmation by [@will-holley](https://github.com/promptfoo/promptfoo/pull/3706)
- chore: email verification analytics by [@sklein12](https://github.com/promptfoo/promptfoo/pull/3708)
- chore(cli): improves robustness of hasEvalBeenShared util by [@will-holley](https://github.com/promptfoo/promptfoo/pull/3709)
- chore: easily remove plugins/strats from review page by [@typpo](https://github.com/promptfoo/promptfoo/pull/3711)
- chore: bump the npm_and_yarn group with 2 updates by [@dependabot](https://github.com/promptfoo/promptfoo/pull/3714)
- chore(cli): Health check API before running Redteam by [@will-holley](https://github.com/promptfoo/promptfoo/pull/3718)
- chore: make strategies configurable where applicable by [@typpo](https://github.com/promptfoo/promptfoo/pull/3722)
- chore: remove moderation assertions from foundation model redteam example by [@mldangelo](https://github.com/promptfoo/promptfoo/pull/3725)
- chore(cli): Improve description of Redteam run command by [@will-holley](https://github.com/promptfoo/promptfoo/pull/3720)
- chore: better parsing by [@MrFlounder](https://github.com/promptfoo/promptfoo/pull/3732)
- docs: add owasp selection image by [@typpo](https://github.com/promptfoo/promptfoo/pull/3696)
- docs: best-of-n documentation fixes by [@typpo](https://github.com/promptfoo/promptfoo/pull/3712)
- perf(webui): Reduce memory usage of eval results by [@will-holley](https://github.com/promptfoo/promptfoo/pull/3678)
- refactor: update export syntax for functions by [@mldangelo](https://github.com/promptfoo/promptfoo/pull/3734)
- test: add unit test for src/providers/google/util.ts by [@gru-agent](https://github.com/promptfoo/promptfoo/pull/3705)
- test: add unit test for src/redteam/commands/poison.ts by [@gru-agent](https://github.com/promptfoo/promptfoo/pull/3728)
- chore: bump version 0.110.1 (#3739)
- refactor: update export syntax for functions (#3734)

### Fixed

- fix(providers): output json rather than string from google live provider by [@abrayne](https://github.com/promptfoo/promptfoo/pull/3703)
- fix(cli): Use correct url for sharing validation by [@will-holley](https://github.com/promptfoo/promptfoo/pull/3710)
- fix(cli/redteam/poison): Write docs to the output dir by [@will-holley](https://github.com/promptfoo/promptfoo/pull/3726)
- fix(evaluator): handle prompt rendering errors gracefully by [@mldangelo](https://github.com/promptfoo/promptfoo/pull/3729)
- fix: stricter test for null or undefined in transform response (#3730)
- fix(evaluator): handle prompt rendering errors gracefully (#3729)

### Documentation

- docs(sharing): add troubleshooting section for upload issues by [@mldangelo](https://github.com/promptfoo/promptfoo/pull/3699)

## [0.110.0] - 2025-04-14

### Tests

- test: add unit test for src/redteam/commands/poison.ts (#3728)
- test: add unit test for src/providers/google/util.ts (#3705)
- test: add unit test for src/app/src/pages/eval/components/TableSettings/hooks/useSettingsState.ts (#3679)

### Added

- feat(assertions): add GLEU metric (#3674)
- feat(providers): add Grok-3 support (#3663)
- feat(providers): add support for AWS Bedrock Knowledge Base (#3576)
- feat(openai): add support for GPT-4.1 model (#3698)
- feat: Change pass rate to ASR and add export (#3694)

### Changed

- fix: correct formatting issues (#3688)
- chore(webui): add X to report drawer (#3680)
- chore(share): improve error message on sharing (#3654)
- chore(redteam): implement reset button for strategies (#3684)
- chore(report): make eval output text expansion clearer (#3681)
- chore(report): make it clearer that plugins on the report can be clicked (#3683)
- chore(webui): change model to target in report view (#3646)
- chore(strategies): update Large preset strategies (#3675)
- chore(docker): update base images to Node.js 22 (#3666)
- chore(redteam): make audio strategy remote-only (#3618)
- chore(redteam): remove stale check for buildDate when fetching a config from cloud (#3658)
- docs: improve styles on nav buttons (#3637)
- docs: update user count to 75,000+ (#3662)
- refactor: change multimodal live to live (#3657)
- refactor(util): consolidate tool loading and rendering (#3642)
- test: add unit test for src/commands/auth.ts (#3652)
- chore: easily remove plugins/strats from review page (#3711)
- perf(webui): Reduce memory usage of eval results (#3678)
- chore: bump version 0.110.0 (#3692)
- chore: better parsing (#3732)
- chore: remove moderation assertions from foundation model redteam example (#3725)
- chore: make strategies configurable where applicable (#3722)
- chore(cli): Improve description of Redteam run command (#3720)
- chore(cli): Health check API before running Redteam (#3718)
- chore: bump the npm_and_yarn group with 2 updates (#3714)
- chore(cli): improves robustness of hasEvalBeenShared util (#3709)
- chore: email verification analytics (#3708)
- chore(cli): When sharing, show auth-gate prior to re-share confirmation (#3706)
- chore: bump openai from 4.93.0 to 4.94.0 (#3702)
- chore: expand frameworks section (#3700)
- chore: rename owasp plugin presets (#3695)
- chore(dependencies): update dependencies to latest versions (#3693)

### Fixed

- fix(auth): remove deprecated login flow (#3650)
- fix(evals): implement sharing idempotence (#3653)
- fix(huggingface): disable var expansion for huggingface datasets to prevent array field expansion (#3687)
- fix(logger): resolve `[Object object]` empty string error (#3638)
- fix(providers): address scenario where type refers to function field rather than schema type (#3647)
- fix(providers): handle transformRequest for Raw HTTP (#3665)
- fix(providers): resolve Google Vertex AI output format (#3660)
- fix(providers): support gemini system_instruction prompt format (#3672)
- fix(share): add backward compatibility for '-y' flag (#3640)
- fix(share): ensure promptfoo share respects sharing config from promptfooconfig.yaml (#3668)
- fix(testCaseReader): make JSON test file parsing preserve test case structure (#3651)
- fix(webui): fix eval comparison mode filter (#3671)
- fix(cli/redteam/poison): Write docs to the output dir (#3726)
- fix: settings positioning in strategies view (#3723)
- fix(cli): Use correct url for sharing validation (#3710)
- fix: google is valid function call allow property_ordering field in tool schema (#3704)
- fix(providers): output json rather than string from google live provider (#3703)
- fix: Update prompt extraction to work in more scenarios without providing a prompt (#3697)

### Dependencies

- chore(deps): bump @aws-sdk/client-bedrock-runtime from 3.784.0 to 3.785.0 (#3644)
- chore(deps): bump @aws-sdk/client-bedrock-runtime from 3.785.0 to 3.787.0 (#3670)
- chore(deps): bump openai from 4.92.1 to 4.93.0 (#3643)
- chore(deps): bump vite from 6.2.5 to 6.2.6 in the npm_and_yarn group (#3677)

### Documentation

- docs(nav): add lm security db to nav (#3690)
- docs(blog): add interactive blog on invisible Unicode threats (#3621)
- docs: best-of-n documentation fixes (#3712)
- docs(self-hosting): update self-hosting instructions (#3701)
- docs(sharing): add troubleshooting section for upload issues (#3699)
- docs: add owasp selection image (#3696)

## [0.109.1] - 2025-04-08

### Added

- feat: Eval sharing idempotence (#3608)

### Changed

- chore(schema): make extensions field nullable (#3611)
- chore(webui): add multi-turn tool discovery to UI (#3622)
- chore(scripts): ensure GitHub CLI is installed in preversion (#3614)
- refactor(share): improve formatting of cloud sharing instructions (#3628)
- refactor(tests): consolidate and reorganize test files (#3616)
- chore: bump version 0.109.1 (#3634)
- chore: bump version 0.109.0 (#3613)

### Fixed

- fix(assertions): handle both string and object outputs from llm-rubric providers (#3624)
- fix(assertions): fix google is-valid-function-call (#3625)
- fix(eval): handle providers array with file references to multiple providers (#3617)

### Dependencies

- chore(deps): bump @aws-sdk/client-bedrock-runtime from 3.782.0 to 3.784.0 (#3619)
- chore(deps): bump openai from 4.91.1 to 4.92.1 (#3620)
- chore(deps): update dependencies to resolve vulnerabilities (#3631)

### Documentation

- docs(contributing): add guidance on adding a new assertion (#3610)
- docs(enterprise): add enterprise documentation (#3596)
- docs(moderation): update moderation documentation for LlamaGuard 3 (#3630)
- docs(providers): clarify AWS Bedrock credential resolution order (#3633)
- docs(providers): improve Lambda Labs documentation (#3615)

### Tests

- test(providers): add unit test for src/providers/google/util.ts (#3626)
- test: add unit test for src/commands/share.ts (#3641)
- test: add unit test for src/app/src/pages/eval/components/store.ts (#3635)
- test: add unit test for src/types/index.ts (#3612)

## [0.109.0] - 2025-04-08

### Added

- feat(eval): track assertion tokens in token usage (#3551)
- feat(plugins): add CCA plugin with documentation and grader (#3590)
- feat(providers): add Google valid function call support (#3605)
- feat(providers): add Lambda Labs integration (#3601)
- feat(webui): add pass rate column (#3580)

### Changed

- chore(api): prefix API routes with /api/v1/ (#3587)
- chore(evals): remove print option from evals data grid (#3595)
- chore(webui): update provider selector in create eval page (#3597)

### Fixed

- fix(dataset): resolve issue when generating a dataset without a `providers` key in configuration (#3603)
- fix(server): prevent server crash when unknown model is selected (#3593)

### Dependencies

- chore(deps): bump vite from 6.2.4 to 6.2.5 in the npm_and_yarn group (#3594)
- chore(deps): bump @aws-sdk/client-bedrock-runtime from 3.779.0 to 3.782.0 (#3592)

### Documentation

- docs(plugins): add llms.txt plugin and convert config to TypeScript (#3600)
- docs(plugins): remove duplicate plugins in list (#3599)
- docs(providers): add Llama 4 model details (#3598)
- docs(self-hosting): clarify configuration and sharing options (#3591)

## [0.108.0] - 2025-04-03

### Tests

- test: add unit test for src/providers/lambdalabs.ts (#3602)

### Added

- feat(sharing): migrate sharing to promptfoo.app (#3572)
- feat(providers): add Google AI Studio tool use (#3564)
- feat(providers): add promptfoo model endpoint (#3534)
- feat(providers): implement Google Live mock stateful API (#3500)
- feat(redteam): add multi-turn tool discovery plugin (#3448)
- feat(dataset-generation): output generated datasets as CSV (#3573)

### Changed

- chore(redteam): add OWASP red team mappings (#3581)
- chore(webui): link URLs in metadata (#3569)
- chore(webui): use datagrids for Prompts, Datasets, and History (#3556)
- chore(build): split test and build jobs for faster CI workflow (#3586)
- chore: 0.108.0 (#3589)
- docs: add link to API reference (#3583)
- docs: add screenshot (#3582)
- docs: update docs around Google tools and rename multimodal live (#3578)
- refactor: rename vertexUtil to util and Google provider to AIS provider (#3567)
- test: add unit test for src/commands/generate/dataset.ts (#3575)

### Fixed

- fix(providers): make AIStudio & Live handle system prompts as thoroughly as vertex (#3588)
- fix(providers): enable Google to load tools from vars (#3579)
- fix(csv): update CSV docs and trim whitespace for keys in CSV test files (#3571)

### Dependencies

- chore(deps): bump @aws-sdk/client-bedrock-runtime from 3.778.0 to 3.779.0 (#3563)
- chore(deps): bump openai from 4.90.0 to 4.91.0 (#3562)
- chore(deps): bump openai from 4.91.0 to 4.91.1 (#3577)
- chore(deps): update jspdf and dompurify dependencies (#3585)
- chore(deps): update to vite 6 (#3584)

### Documentation

- docs(azure): add guidance on configuring DeepSeek models (#3559)

## [0.107.7] - 2025-04-01

### Added

- feat(evals): add evals index page (#3554)
- feat(guardrails): implement adaptive prompting guardrails (#3536)
- feat(prompts): add support for loading prompts from CSV files (#3542)
- feat(providers): load arbitrary files in nested configs in python provider (#3540)
- feat(redteam): add UnsafeBench plugin for testing unsafe image handling (#3422)

### Changed

- chore: fix type of Prompt to use omit (#3526)
- chore: hide navbar during report PDF generation (#3558)
- chore(dependencies): update package dependencies to latest versions (#3544)
- docs: add openapi reference page (#3550)
- docs: add foundation model guide (#3531)
- docs: rename guide (#3546)
- docs: update multi modal guide (#3547)
- refactor: improve google types (#3549)
- refactor: unify google apis (#3548)
- test: add unit test for src/python/pythonUtils.ts (#3508)
- chore: bump @aws-sdk/client-bedrock-runtime from 3.775.0 to 3.777.0 (#3521)
- chore: bump @aws-sdk/client-bedrock-runtime from 3.777.0 to 3.778.0 (#3541)
- chore: bump openai from 4.89.1 to 4.90.0 (#3520)
- chore: bump version 0.107.7 (#3560)
- chore: bump vite from 5.4.15 to 5.4.16 in the npm_and_yarn group (#3555)
- Revert "docs(azure): add guidance on configuring DeepSeek models" (#3561)

### Fixed

- fix(assertions): include reason in python score threshold message (#3528)
- fix(assertions): log all reasons in g-eval (#3522)
- fix(datasets): add support for jsonl test cases (#3533)
- fix(http): template strings directly in url (#3525)
- fix(providers): add logging and fix custom python provider caching (#3507)
- fix(redteam): correct tool count (#3557)
- fix(webui): handle : characters better in metadata search (#3530)

### Documentation

- docs(azure-example): update assistant prompts and test cases (#3529)
- docs(red-team): add metadata to foundation models guide (#3532)
- docs(sagemaker): improve documentation (#3539)
- docs(troubleshooting): add guidance for better-sqlite version mismatch (#3537)

## [0.107.6] - 2025-03-28

### Tests

- test: add unit test for src/models/eval.ts (#3553)
- test: add unit test for src/prompts/processors/csv.ts (#3543)
- test: add unit test for src/providers/promptfooModel.ts (#3535)

### Added

- feat(providers): add support for Amazon SageMaker (#3413)

### Changed

- feat: litellm provider (#3517)
- fix: handle circular provider references (#3511)
- chore: bump openai from 4.89.0 to 4.89.1 (#3509)
- chore(blog): improve pagination and post grid UI (#3504)
- chore: add support for `apiKeyRequired` in openai provider (#3513)
- chore: bump version 0.107.6 (#3519)
- docs: owasp red teaming guide (#3101)

### Fixed

- fix(providers): support token counting for every major type of bedrock model (#3506)
- fix(env): add override option to dotenv.config for --env-file support (#3502)

## [0.107.5] - 2025-03-26

### Tests

- test: add unit test for src/providers/openai/index.ts (#3514)
- test: add unit test for src/models/evalResult.ts (#3512)

### Added

- feat(csv): add CSV metadata column support with array values (#2709)

### Changed

- chore: add filepaths to debug output (#3464)
- chore: remove generate test cases button from UI (#3475)
- chore(content): update user statistics (#3460)
- chore(providers): add support and docs for gemini 2.5 pro to Google Chat Provider (#3485)
- chore(providers): support refusal and JSON schemas in openai responses api (#3456)
- chore(providers): update openai model costs and add missing models (#3454)
- chore(redteam): add a PlinyGrader to more accurately grade Pliny results (#3478)
- chore: bump @aws-sdk/client-bedrock-runtime from 3.758.0 to 3.772.0 (#3452)
- chore: bump @aws-sdk/client-bedrock-runtime from 3.772.0 to 3.774.0 (#3482)
- chore: bump @aws-sdk/client-bedrock-runtime from 3.774.0 to 3.775.0 (#3498)
- chore: bump openai from 4.88.0 to 4.89.0 (#3451)
- chore: bump version 0.107.5 (#3505)
- chore: bump vite from 5.4.14 to 5.4.15 in the npm_and_yarn group (#3483)
- docs: ensure consistent redteam flag usage in guides (#3477)
- docs: reduce size of profile pic (#3484)
- test: add unit test for src/app/src/pages/redteam/setup/components/strategies/utils.ts (#3495)
- test: add unit test for src/providers/openai/util.ts (#3455)

### Fixed

- fix(togetherai): ensure max_tokens is respected in configuration (#3468)
- fix(providers): handle malformed response in a21 (#3465)
- fix(csv): newlines in CSVs (#3459)
- fix(providers): simulated user bugs (#3463)
- fix(assertions): replace logical OR with nullish coalescing for thresholds (#3486)
- fix(redteam): filter out template variables in entity extraction (#3476)
- fix(redteam): type of ALL_STRATEGIES to be as const (#3494)

### Dependencies

- chore(deps): update dependencies to latest versions (#3453)

### Documentation

- docs(contributing): enhance contributing guide with additional details and formatting (#3457)
- docs(examples): improve instructions for running 4o vs. 4o mini example (#3474)
- docs(multilingual): improve multilingual strategy documentation (#3487)
- docs(readme): improve README formatting and add new sections (#3461)
- docs(security): add security policy (#3470)
- docs(site): add Faizan to team page (#3473)
- docs(site): add will to team page (#3472)

## [0.107.4] - 2025-03-20

### Tests

- test: add unit test for src/assertions/similar.ts (#3490)
- test: add unit test for src/assertions/rouge.ts (#3489)
- test: add unit test for src/assertions/levenshtein.ts (#3488)
- test: add unit test for src/redteam/graders.ts (#3479)
- test: add unit test for src/logger.ts (#3467)
- test: add unit test for src/redteam/providers/toolDiscoveryMulti.ts (#3450)
- test: add unit test for src/redteam/graders.ts (#3449)
- test: add unit test for src/providers/openai/util.ts (#3441)

### Added

- feat(providers): Added support for OpenAI Responses API (#3440)

### Changed

- chore(dependencies): Bumped OpenAI from 4.87.4 to 4.88.0 (#3436)
- chore(webui): Included error message in toast (#3437)
- chore(providers): Added o1-pro (#3438)
- chore(scripts): Specified repository for postversion PR creation (#3432)
- test: Added unit test for src/evaluatorHelpers.ts (#3430)
- chore: bump version 0.107.4 (#3447)

### Fixed

- fix(Dockerfile): Created .promptfoo directory in Dockerfile and removed initContainer (#3435)
- fix(providers): Fixed caching behavior for Azure assistants (#3443)
- fix(providers): Resolved Go provider CallApi redeclaration issue (#3414)
- fix(redteam): Added missing constants for RAG poisoning plugin (#3375)

### Documentation

- docs(blog): Added misinformation blog post (#3433)
- docs(examples): Added redteam-azure-assistant example (#3446)
- docs(redteam): Added guidance on purpose for image redteams (#3444)
- docs(redteam): Created guides section under red teaming (#3445)
- docs(site): Added responsible disclosure policy (#3434)

## [0.107.3] - 2025-03-19

### Tests

- test: add unit test for src/providers/azure/util.ts (#3427)
- test: add unit test for src/providers/azure/warnings.ts (#3426)

### Changed

- chore(providers): improve Azure Assistant integration (#3424)
- chore(providers): add Google multimodal live function callbacks (#3421)
- refactor(providers): split Azure provider into multiple files and update model pricing (#3425)
- docs: add multi-modal redteam example (#3416)
- chore: bump version 0.107.3 (#3431)

### Dependencies

- chore(deps): bump openai from 4.87.3 to 4.87.4 (#3428)

## [0.107.2] - 2025-03-17

### Tests

- test: add unit test for src/redteam/graders.ts (#3423)
- test: add unit test for src/providers/golangCompletion.ts (#3415)

### Added

- feat(assertions): update factuality grading prompt to improve compatibility across many different providers (#3408)
- feat(providers): add support for OpenAI Realtime API (#3383)
- feat(providers): update default Anthropic providers to latest version (#3388)

### Changed

- chore(cli): set PROMPTFOO_INSECURE_SSL to true by default (#3397)
- chore(webui): add success filter mode (#3387)
- chore(webui): add more copying options in EvalOutputPromptDialog (#3379)
- chore(onboarding): update presets (#3411)
- chore(auth): improve login text formatting (#3389)
- chore(init): add fallback to 'main' branch for example fetching (#3417)
- chore(prompts): remove unused prompts from grading.ts (#3407)
- chore(redteam): update entity extraction prompt (#3405)
- refactor(providers): split Anthropic provider into modular components (#3406)
- chore: bump version 0.107.2 (#3419)
- revert: "fix(workflow): temporarily disable redteam-custom-enterprise-server job" (#3418)

### Fixed

- fix(providers): update Bedrock output method signature (#3409)
- fix(redteam): correct strategyId for jailbreak (#3399)

### Dependencies

- chore(deps): update dependencies to latest stable versions (#3385)

### Documentation

- docs(blog): add data poisoning article (#2566)
- docs(examples): update Amazon Bedrock provider documentation (#3401)
- docs(guides): add documentation on testing guardrails (#3403)
- docs(guides): add more content on agent and RAG testing (#3412)
- docs(providers): update AWS Bedrock documentation with Nova details (#3395)
- docs(redteam): remove duplicate plugin entry (#3393)
- docs(redteam): update examples (#3394)
- docs(style): introduce a cursor rule for documentation and do some cleanup (#3404)

## [0.107.1] - 2025-03-14

### Tests

- test: add unit test for src/redteam/strategies/iterative.ts (#3400)

### Fixed

- fix(workflow): temporarily disable redteam-custom-enterprise-server job (#3410)

### Changed

- chore: more copying options in EvalOutputPromptDialog (#3379)
- chore: add filter mode (#3387)
- chore(providers): update default Anthropic providers to latest version (#3388)
- chore(auth): improve login text formatting (#3389)
- chore: PROMPTFOO_INSECURE_SSL true by default (#3397)
- chore: bump version 0.107.1 (#3398)
- docs: update redteam examples (#3394)

### Dependencies

- chore(deps): update dependencies to latest stable versions (#3385)

### Documentation

- docs(redteam): remove duplicate plugin entry (#3393)

## [0.107.0] - 2025-03-13

### Tests

- test: add unit test for src/globalConfig/cloud.ts (#3391)
- test: add unit test for src/providers/openai/util.ts (#3384)
- test: add unit test for src/redteam/graders.ts (#3382)

### Added

- feat(cli): Add model-scan command (#3323)
- feat(webui): Add metadata filtering in ResultsTable (#3368)
- feat(providers): Add multi-modal live sequential function calls (#3345)
- feat(server): Load dotenv file when starting server (#3321)
- feat(redteam): Add audio strategy (#3347)
- feat(redteam): Add convert to image strategy (#3342)
- feat(webui): Add download failed tests dialog (#3327)

### Changed

- chore(providers): Add Bedrock support for DeepSeek (#3363)
- chore(docs): Add Cursor AI rules for development workflow (#3326)
- chore(webui): Sync custom policies UI changes from promptfoo-cloud (#3257)
- chore(redteam): Make image jailbreak strategy runnable (#3361)
- chore(redteam): Add missing audio and image descriptions (#3372)
- chore(webui): Improve keyboard shortcut order in DownloadMenu (#3330)
- chore(error): Improve malformed target response error message (#3341)
- chore(prompts): Support j2 files (#3338)
- chore(providers): Add missing Bedrock models (#3362)
- chore(providers): Improve support for Azure reasoning models and update documentation (#3332)
- chore(providers): Integrate DeepSeek reasoning context into output (#3285)
- chore(providers): Support entire ProviderResponse output (#3343)
- chore(providers): Support multi-segment prompts in google:live provider (#3373)
- chore(redteam): Add fallback to harmful grader for specific ID patterns (#3366)
- chore(redteam): Add pluginId to plugin metadata (#3367)
- chore(redteam): Add strategyId metadata to test cases (#3365)
- chore(release): Bump version to 0.107.0 (#3378)
- chore(webui): Clean up YAML from download menu (#3328)
- chore(webui): Improve styling of table settings modal (#3329)
- chore(webui): Improve YAML editor component (#3325)
- chore(webui): Sort display metrics alphabetically in eval output cells (#3364)
- refactor(redteam): Remove harmCategory from harmful plugin vars (#3371)

### Fixed

- fix(evaluator): Merge test case metadata with provider response metadata (#3344)
- fix(redteam): Include assertion in remote grading result (#3349)
- fix(providers): Fix environment variable substitution in HTTP provider headers (#3335)
- fix(redteam): Update moderation flag default and adjust test case metadata (#3377)
- fix(share): Correct URL display when self-hosting (#3312)
- fix(webui): Fix missing plugins in report view (#3356)

### Dependencies

- chore(deps): Bump @azure/identity from 4.7.0 to 4.8.0 (#3352)
- chore(deps): Bump @babel/runtime from 7.26.7 to 7.26.10 in the npm_and_yarn group (#3348)
- chore(deps): Bump openai from 4.86.2 to 4.87.3 (#3353)
- chore(deps): Bump the npm_and_yarn group with 3 updates (#3336)
- chore(deps): Run `npm audit fix` (#3359)

### Documentation

- docs(blog): Add sensitive information disclosure post (#3350)
- docs(examples): Add foundation model redteam example (#3333)
- docs(scanner): Add model scanner documentation (#3322)

## [0.106.3] - 2025-03-07

### Added

- feat(redteam): Advanced redteam configurations from cloud provider (#3303)
- feat(redteam): Advanced redteam configurations from cloud provider (#3303)

### Changed

- chore: Bump version 0.106.3 (#3320)
- chore(providers): Add EU Nova models to Bedrock (#3318)
- chore: bump version 0.106.2 (#3317)

### Fixed

- fix(webui): Setting custom target ID (#3319)
- fix(providers): amazon nova outputs

### Documentation

- docs(self-hosting): Add a note about PROMPTFOO_CONFIG_DIR (#3315)

## [0.106.2] - 2025-03-07

### Changed

- chore(providers): add claude 3.7 thinking support in bedrock (#3313)
- chore(providers): add `showThinking` option to anthropic and bedrock (#3316)
- chore: Update cloud provider prefix (#3311)

## [0.106.1] - 2025-03-06

### Tests

- test: add unit test for src/providers/azure/moderation.ts (#3298)
- test: add unit test for src/providers/defaults.ts (#3297)
- test: add unit test for src/providers/defaults.ts (#3294)

### Added

- feat(providers): Google Multimodal Live provider by @abrayne in #3270
- feat(providers): add support for gpt-4o-audio-preview by @mldangelo in #3302
- feat(cloud): Fetch provider from cloud by @sklein12 in #3299
- feat(moderation): add Azure Content Safety API moderation by @MrFlounder in #3292

### Changed

- chore: bump version 0.106.1 by @MrFlounder in #3310
- chore(build): add pnpm support by @mldangelo in #3307
- chore(config): add fallback for eval without configuration by @mldangelo in #3279
- chore(config): enhance error message formatting by @mldangelo in #3306
- chore(dep): bump @anthropic-ai/sdk from 0.38.0 to 0.39.0 by @dependabot in #3269
- chore(dep): bump openai from 4.86.1 to 4.86.2 by @dependabot in #3305
- chore(providers): enable templating of Google API credentials by @mldangelo in #3283
- chore(providers): support for xai region by @typpo in #3281
- chore(scripts): remove unused and undocumented install script by @mldangelo in #3308
- chore(webui): set proper MIME types for JavaScript files by @mldangelo in #3271
- docs: more bedrock multimodal docs by @typpo in #3268
- docs: show remote status for plugins by @typpo in #3272
- docs: update azure moderation doc by @MrFlounder in #3309
- docs: improve JavaScript provider documentation by @mldangelo in #3301
- test: add unit test for src/globalConfig/accounts.ts by @gru-agent in #3254
- test: add unit test for src/providers/vertexUtil.ts by @gru-agent in #3278
- test: add unit test for src/util/cloud.ts by @gru-agent in #3300
- test: add unit test for src/providers/golangCompletion.ts by @gru-agent in #3276

### Fixed

- fix(providers): remove duplicate CallApi in golang completion by @MrFlounder in #3275
- fix(providers): support @smithy/node-http-handler ^4.0.0 by @aloisklink in #3288
- fix(config): env vars in promptfooconfig.yaml files are strings by @mldangelo in #3273
- fix(eval): honor evaluateOptions when config file is in a different directory by @mldangelo in #3287
- fix(providers): catch Vertex finish_reason errors correctly by @kieranmilan in #3277

## [0.106.0] - 2025-03-03

### Tests

- test: add unit test for src/providers/google.ts (#3284)
- test: add unit test for src/types/index.ts (#3274)

### Changed

- feat: base64 loader for images (#3262)
- feat: allow prompt functions to return config (#3239)
- fix: infinite rerender in provider editor (#3242)
- chore(providers): refactor OpenAI image provider to remove OpenAI Node SDK dependency (#3245)
- chore(providers): replace OpenAI moderation provider SDK with fetch (#3248)
- chore: Add Foundational Model Reports links to Resources menu and footer (#3250)
- chore: inference limit warning (#3253)
- chore: Fix an error in Google SpreadSheet(Authenticated) with a header without a value (#3255)
- chore: bump version 0.106.0 (#3267)
- test: add unit test for src/providers/openai/util.ts (#3241)

### Dependencies

- chore(deps): update dependencies to latest versions (#3247)

### Documentation

- docs(press): add new podcast to press page (#3252)

## [0.105.1] - 2025-02-28

### Added

- feat(providers): add support for execution of function/tool callbacks in Vertex provider (@abrayne) [#3215](https://github.com/promptfoo/promptfoo/pull/3215)

### Changed

- chore(cli): refactor share command (@mldangelo) [#3234](https://github.com/promptfoo/promptfoo/pull/3234)
- chore(providers): add support for GPT-4.5 OpenAI model (@mldangelo) [#3240](https://github.com/promptfoo/promptfoo/pull/3240)
- chore(providers): lazy load replicate provider (@typpo) [#3220](https://github.com/promptfoo/promptfoo/pull/3220)
- chore(providers): support inject vars in query params for raw requests for http provider (@sklein12) [#3233](https://github.com/promptfoo/promptfoo/pull/3233)
- chore(redteam): map RBAC-tagIds when pulling redteam configs from the cloud (@sklein12) [#3229](https://github.com/promptfoo/promptfoo/pull/3229)
- chore(webui): add reusable error boundary component (@mldangelo) [#3224](https://github.com/promptfoo/promptfoo/pull/3224)
- chore(webui): fix progress to history redirects (@mldangelo) [#3217](https://github.com/promptfoo/promptfoo/pull/3217)
- chore(webui): make datasets optional in history and prompts components (@mldangelo) [#3235](https://github.com/promptfoo/promptfoo/pull/3235)
- revert: "chore: Map RBAC-tagIds when pulling redteam configs from the cloud" (@sklein12) [#3231](https://github.com/promptfoo/promptfoo/pull/3231)
- docs: update Claude vs GPT comparison (@AISimplyExplained) [#3216](https://github.com/promptfoo/promptfoo/pull/3216)
- test: add unit test for src/app/src/pages/history/History.tsx (@gru-agent) [#3197](https://github.com/promptfoo/promptfoo/pull/3197)
- test: add unit test for src/providers/vertexUtil.ts (@gru-agent) [#3208](https://github.com/promptfoo/promptfoo/pull/3208)
- test: add unit test for src/server/server.ts (@gru-agent) [#3198](https://github.com/promptfoo/promptfoo/pull/3198)

### Dependencies

- chore(deps): bump @aws-sdk/client-bedrock-runtime from 3.751.0 to 3.755.0 (@dependabot) [#3213](https://github.com/promptfoo/promptfoo/pull/3213)
- chore(deps): bump version 0.105.1 (@mldangelo) [#3244](https://github.com/promptfoo/promptfoo/pull/3244)

### Documentation

- docs(command-line): update documentation with new commands and options (@mldangelo) [#3223](https://github.com/promptfoo/promptfoo/pull/3223)
- docs(vertex): enhance and update Vertex AI documentation (@mldangelo) [#3107](https://github.com/promptfoo/promptfoo/pull/3107)

### Tests

- test(history): remove obsolete History component tests (@mldangelo) [#3218](https://github.com/promptfoo/promptfoo/pull/3218)

## [0.105.0] - 2025-02-25

### Added

- feat(assertions): add custom assertion scoring functions (#3142)
- feat(providers): add Claude 3.7 (#3200)
- feat(providers): add Databricks provider (#3124)
- feat(providers): add support for multiple providers in single config file (#3156)
- feat(webui): add HTTPS option for raw request in redteam setup (#3149)

### Changed

- chore!(providers): remove direct provider exports in favor of loadApiProvider (#3183)
- chore(build): enable SWC for ts-node for faster dev server (#3126)
- chore(eval): add eval-id to --filter-failing and --filter-errors-only eval flags (#3174)
- chore(logging): replace console.error with logger.error (#3175)
- chore(providers): add support for Anthropic Claude 3.7 Sonnet model (#3202)
- chore(providers): add support for Claude on Vertex (#3209)
- chore(providers): update Claude 3.7 Sonnet configurations (#3199)
- chore(redteam): refactor HarmBench plugin (#3176)
- chore(release): bump version to 0.105.0 (#3210)
- chore(webui): add pagination to eval selector (#3189)
- chore(webui): add pagination to reports index frontend (#3190)
- chore(webui): add toggle for application vs model testing (#3194)
- chore(webui): enhance dataset dialog and table UI (#3154)
- chore(webui): improve external systems section styling (#3195)
- chore(webui): improve prompts page view (#3135)
- chore(webui): modernize UI components (#3150)
- chore(webui): refactor data loading in progress view for reusability (#3136)
- chore(webui): return detailed error messages from fetch (#3145)
- chore(webui): sync UI improvements from cloud (#3164)
- chore(webui): update outdated onboarding models (#3130)
- refactor(env): centralize environment variable schema (#3105)
- refactor(providers): extract provider registry to dedicated module (#3127)
- refactor(utils): separate database utilities from general utilities (#3184)
- refactor(webui): rename progress to history (#3196)

### Fixed

- fix(cli): fix list command for datasets (#3163)
- fix(cli): resolve issue where script.py:myFunc fails fs stat check with PROMPTFOO_STRICT_FILES=true (#3133)
- fix(env): ensure environment variables are properly merged and rendered in Nunjucks (#3134)
- fix(providers): update Go toolchain version to valid syntax (#3170)
- fix(providers): add JSON stringify for debug output in `http` provider (#3131)
- fix(providers): correct Gemini/OpenAI format conversion (#3206)
- fix(providers): handle OpenRouter empty content (#3205)
- fix(providers): properly classify API errors with ResultFailureReason.ERROR (#3141)
- fix(providers): remove content length header in HTTP provider (#3147)
- fix(site): resolve mobile responsiveness issues (#3201)
- fix(webui): improve dark mode colors (#3187)
- fix(webui): resolve share modal infinite loop (#3171)

### Dependencies

- chore(deps): bump @aws-sdk/client-bedrock-runtime from 3.744.0 to 3.749.0 (#3121)
- chore(deps): bump @aws-sdk/client-bedrock-runtime from 3.749.0 to 3.750.0 (#3128)
- chore(deps): bump @aws-sdk/client-bedrock-runtime from 3.750.0 to 3.751.0 (#3159)
- chore(deps): bump @azure/identity from 4.6.0 to 4.7.0 (#3160)
- chore(deps): bump openai from 4.85.0 to 4.85.1 (#3120)
- chore(deps): bump openai from 4.85.1 to 4.85.2 (#3161)
- chore(deps): bump openai from 4.85.2 to 4.85.3 (#3173)
- chore(deps): bump openai from 4.85.3 to 4.85.4 (#3192)
- chore(deps): update dependencies to latest versions (#3193)

### Documentation

- docs(vertex): add gemini-2.0-flash-001 fixes #3167 (#3168)
- docs(metrics): improve derived metrics documentation (#3157)
- docs(configuration): enhance CSV documentation with custom assertion example (#3158)
- docs(press): update press page with new content and resources (#3103)

### Tests

- test(routes): add unit test for src/server/routes/redteam.ts (#3181)

## [0.104.4] - 2025-02-17

### Added

- feat(redteam): add reasoning denial of service plugin (#3109)
- feat(providers): add support for tools in Vertex provider (#3077)

### Changed

- chore(providers): update replicate default moderation provider (#3097)
- chore(redteam): update grader prompt (#3092)
- chore(testCases): improve error message clarity in testCaseReader, clean up tests (#3108)
- chore(testCases): improve JSON field support in CSV test cases (#3102)
- chore(webui): add extension hooks support to red team configuration (#3067)
- chore(webui): display suggestion note (#3116)
- chore(webui): refine suggestion behavior (#3112)

### Fixed

- fix(providers): support nested directory structures in Go provider (#3118)

### Dependencies

- chore(deps): bump openai from 4.84.0 to 4.85.0 (#3095)
- chore(deps): bump version to 0.104.4 (#3119)

### Documentation

- docs(blog): add agent security blog post (#3072)
- docs(google-sheets): improve documentation clarity (#3104)
- docs: adds deprecation notice for PaLM models (#3172)

### Tests

- test(providers): add unit test for src/providers/openai/image.ts (#3086)
- test(redteam): add unit test for src/redteam/plugins/overreliance.ts (#3093)
- test(core): add unit test for src/table.ts (#3084)
- test: add unit test for src/types/index.ts (#3177)
- test: add unit test for src/types/index.ts (#3144)
- test: add unit test for src/assertions/assertionsResult.ts (#3143)

## [0.104.3] - 2025-02-14

### Tests

- test: add unit test for src/providers/replicate.ts (#3098)

### Changed

- chore(release): bump version to 0.104.3 (#3091)
- refactor(prompts): consolidate prompt processing logic (#3081)
- refactor(utils): move utils to util (#3083)

### Fixed

- fix(testCaseReader): correctly process file:// URLs for YAML files (#3082)

## [0.104.2] - 2025-02-13

### Tests

- test: add unit test for src/validators/redteam.ts (#3074)

### Changed

- chore(providers): add extra_body support for Anthropic API (#3079)
- chore(webui): add pagination and show more/less controls to intent sections (#2955)
- chore(auth): sync email between config and login commands (#3062)
- chore: remove debug log (#3071)
- chore(testCases): add HuggingFace Hub token support for datasets (#3063)
- docs: document `NO_PROXY` environment variable (#3070)

### Fixed

- fix(providers): Anthropic API error handling for 413s (#3078)
- fix(redteam): correct foundation plugin collection expansion (#3073)

### Dependencies

- chore(deps): bump openai from 4.83.0 to 4.84.0 (#3075)
- chore(deps): bump version to 0.104.2 (#3080)

## [0.104.1] - 2025-02-11

### Documentation

- docs: improve getting started guide (#3065)

### Added

- feat(test-cases): add support for loading dynamic test cases from Python and JavaScript/TypeScript files (#2993)
- feat(assertions): add `threshold` support for `llm-rubric` (#2999)
- feat(package): add guardrails in node package (#3034)

### Changed

- chore(assertions): improve parsing of llm-rubric outputs (#3021)
- chore(assertions): make JSON parsing less strict for matchers (#3002)
- chore(assertions): parse string scores in llm rubric outputs (#3037)
- chore(build): resolve CodeQL invalid Go toolchain version warning (#3022)
- chore(ci): remove unused nexe build workflow (#3014)
- chore(config): enhance email validation with zod schema (#3011)
- chore(config): handle empty config files gracefully (#3027)
- chore(download): include comment in download data (#3052)
- chore(eval): add redteamFinalPrompt to download menu (#3035)
- chore(harmful): refine grader logic for specific categories (#3054)
- chore(hooks): improve handling of absolute paths in hook/code import (#3060)
- chore(providers): add bedrock llama3.3 support (#3031)
- chore(providers): add fireworks provider (#3001)
- chore(providers): allow Alibaba API base URL override (#3040)
- chore(providers): correct golang behavior for prompts with quotes (#3026)
- chore(providers): expose `deleteFromCache` to evict cache keys after fetch by providers (#3009)
- chore(providers): handle edge case in openai chat completion provider (#3033)
- chore(providers): validate dynamic method call (#3023)
- chore(redteam): add --no-progress-bar support for redteam generate and run (#3043)
- chore(redteam): add support for job progress in RunEvalOptions (#3042)
- chore(redteam): enhance refusal detection (#3015)
- chore(redteam): improve progress plumbing changes (#3053)
- chore(redteam): purge signature auth from redteam config if disabled (#2995)
- chore(redteam): support progress callback in redteam run (#3049)
- chore(release): bump version 0.104.1 (#3061)
- chore(webui): add clear search buttons to search fields (#3048)
- chore(webui): color pass rates on a gradient (#2997)
- chore(webui): ensure extensions are serialized from config in getUnifiedConfig (#3050)
- chore(webui): ensure thumbs remain active after selection (#3059)
- chore(webui): improve column selector tooltip placement (#3005)
- chore(webui): move dropdown chevron to correct position (#3007)
- chore(webui): reorganize provider configurations (#3028)
- refactor(test): split test case loading from synthesis (#3004)
- docs: fix PromptFoo vs. Promptfoo capitalization (#3013)
- docs: update assert function context docs and examples (#3008)

### Fixed

- fix(providers): escape single quotes in golang provider (#3025)

### Dependencies

- chore(deps): bump @aws-sdk/client-bedrock-runtime from 3.741.0 to 3.743.0 (#3020)
- chore(deps): bump @aws-sdk/client-bedrock-runtime from 3.743.0 to 3.744.0 (#3038)
- chore(deps): bump esbuild from 0.24.2 to 0.25.0 (#3056)
- chore(deps): bump openai from 4.82.0 to 4.83.0 (#3019)
- chore(deps): bump vitest from 2.1.8 to 2.1.9 (#3018)
- chore(deps): update dependencies (#3032)
- chore(deps): update dependencies to latest versions (#3024)
- chore(deps): update vitest to resolve CVE issues (#3016)

### Tests

- test(unit): add test for src/redteam/sharedFrontend.ts (#3051)
- test: add unit test for src/integrations/huggingfaceDatasets.ts (#3064)

## [0.104.0] - 2025-02-06

### Tests

- test: add unit test for src/redteam/util.ts (#3017)

### Added

- feat(openai): Updated default grading provider to gpt-4o-2024-11-20 (#2987)
- feat(assertions): Added `.js` file support for `rubricPrompt` in `llm-rubric` assertion (#2972)
- feat(redteam): Added pandamonium strategy (#2920)
- feat(redteam): Added retry strategy for regression testing (#2924)
- feat(redteam): Added support for base64-encoded key strings in webui in addition to file paths and file upload (#2983)

### Changed

- chore(redteam): Improved RBAC grader (#2976)
- chore(redteam): Improved BOLA grader (#2982)
- chore(site): Added HTTP endpoint config generator link (#2957)
- chore(webui): Synced test target configuration key file UI with cloud (#2959)
- chore(docs): Changed Docusaurus default port (#2964)
- chore(redteam): Added foundation model plugin collection (#2967)
- chore(redteam): Cleaned up key validation code (#2992)
- chore(redteam): Sorted constants (#2988)
- chore(redteam): Sorted strategy list (#2989)
- chore(redteam): UI - Added new strategy presents and client-side session IDs (#2968)
- chore(share): Added confirmation step before generating public share link (#2921)
- chore(providers): Restructured OpenAI provider into modular files (#2953)
- chore: Fixed build due to duplicate import and cyclic dependency (#2969)
- chore(docusaurus): Added ability to override port via environment variable (#2986)
- test: Added unit test for src/assertions/utils.ts (#2974)
- test: Added unit test for src/redteam/plugins/rbac.ts (#2977)

### Fixed

- fix(redteam): Improved Crescendo strategy on refusals (#2979)
- fix(redteam): Added support for target delay in redteam setup UI (#2991)
- fix(redteam): Stringified guardrail headers (#2981)
- fix(redteam): Fixed harmbench plugin dataset pull location (#2963)

### Dependencies

- chore(deps): Bumped @aws-sdk/client-bedrock-runtime from 3.738.0 to 3.741.0 (#2973)
- chore(deps): Bumped version to 0.104.0 (#2994)
- chore(deps): Bumped vitest from 1.6.0 to 1.6.1 in /examples/jest-integration (#2978)

### Documentation

- docs(blog): DeepSeek tweaks (#2970)
- docs(blog): DeepSeek redteam (#2966)
- docs(cloud): Added service accounts (#2984)
- docs(guide): Added guide for doing evals with harmbench (#2943)
- docs(press): Added dedicated press page (#2990)
- docs(python): Updated Python provider docs to add guardrails usage example (#2962)

## [0.103.19] - 2025-02-02

### Tests

- test: add unit test for src/redteam/strategies/hex.ts (#2951)

### Added

- feat(redteam): Add a plugin to run redteams against the HarmBench dataset (#2896)
- feat(redteam): add hex strategy (#2950)

### Changed

- chore(providers): add o3 mini as an option to OpenAI provider (#2940)
- chore(providers): migrate Groq to use OpenAI provider - add groq reasoning example (#2952)
- chore(providers): update openai api version to support o3 models (#2942)
- chore(redteam): reduce false positives in politics plugin (#2935)
- chore(docs): re-add plugin documentation to the example (#2939)
- chore(examples): Example of a very simple barebones eval with Harmbench (#2873)
- chore: Reduced watched files for nodemon (#2949)
- chore(redteam): use shared penalized phrase function in `iterativeTree (#2946)
- chore: bump version 0.103.19 (#2954)

### Dependencies

- chore(deps): bump various dependencies (#2941)

## [0.103.18] - 2025-01-31

### Tests

- test: add unit test for src/redteam/constants.ts (#2928)
- test: add unit test for src/redteam/strategies/retry.ts (#2927)

### Added

- feat(providers): add Alibaba Model Studio provider (#2908)

### Changed

- fix: added tsx back to dependencies (#2923)
- fix: full rubricPrompt support for json/yaml filetypes (#2931)
- chore(grader): improve false positive detection for religion grader (#2909)
- chore(redteam): upgrade replicate moderation api to Llama Guard 3 (#2904)
- chore(webui): add preset collections for redteam plugins (#2853)
- chore: Move callEval outside of the function so we can re-use it (#2897)
- chore: Save test case from EvalResult (#2902)
- chore: bump @aws-sdk/client-bedrock-runtime from 3.734.0 to 3.738.0 (#2906)
- chore: bump openai from 4.80.1 to 4.81.0 (#2905)
- chore: bump version 0.103.18 (#2932)
- chore: improvements to refusal detection (#2903)
- test: configure default globalConfig mock and logger mock (#2915)

### Fixed

- fix(generation): handle cases where vars is not an array (#2916)
- fix(providers): handle function expressions in transform response (#2917)
- fix(webui): improve dark mode syntax highlighting in HTTP request editor (#2911)
- fix(webui): improve spacing between Back and Next buttons (#2912)
- fix(webui): update Next button styling to support dark mode (#2898)
- fix: broken docs build (#2937)

### Documentation

- docs(examples): update and clean up DeepSeek R1 example README (#2918)

## [0.103.17] - 2025-01-30

### Added

- feat(launcher): Add launcher page and Cloudflare deploy action (#2599)
- feat(providers): Add JFrog ML provider (#2872)

### Changed

- chore(build): Move dependencies to devDependencies (#2876)
- chore(redteam): Update grader SpecializedAdviceGrader (#2895)
- chore(redteam): Update graders: imitation, overreliance (#2882)
- chore(redteam): Update graders: politics and RBAC (#2878)
- chore(redteam): Update SQL injection and shell injection graders (#2870)
- chore(redteam): Remove RedTeamProvider response (#2899)
- chore(build): Bump version to 0.103.17 (#2900)
- docs: Fix broken transformVars example (#2887)
- test: Add unit test for src/providers/bedrockUtil.ts (#2879)
- test: Add unit test for src/redteam/plugins/shellInjection.ts (#2871)

### Fixed

- fix(assertions): Add valueFromScript support to contains, equals, and startsWith assertions (#2890)
- fix(golang-provider): Support internal package imports by preserving module structure (#2888)

### Dependencies

- chore(deps): Move tsx to dev dependencies (#2884)
- chore(deps): Update Drizzle dependencies (#2877)

### Documentation

- docs(providers): Fix syntax and formatting in examples (#2875)

## [0.103.16] - 2025-01-28

### Added

- feat(eval): Support reasoning effort and usage tokens (#2817)
- feat(providers): Add support for anthropic citations (#2854)
- feat(redteam): Add RAG Full Document Exfiltration plugin (#2820)
- feat(tests): Add support for loading tests from JSONL files (#2842)

### Changed

- chore(eval): Support reasoning field (#2867)
- chore(providers): Add common provider types for redteam providers (#2856)
- chore(providers): Update google provider with better support for latest gemini models (#2838)
- chore(redteam): Add redteam run analytics (#2852)
- chore(package): Bump version 0.103.16 (#2869)
- chore(package): Ensure correct branch name when incrementing package version (#2851)
- chore(package): Exclude test files from npm package (#2862)
- chore(package): Simplify files field in package.json (#2868)
- chore(dev): Upgrade development versions of Node.js to v22 and Python to 3.13 (#2340)

### Fixed

- fix(openrouter): Pass through `passthrough` (#2863)
- fix(redteam): Run strategies on intents (#2866)
- fix(sharing): Combine sharing configuration from multiple promptfooconfigs (#2855)

### Dependencies

- chore(deps): Remove unused dependencies (#2861)
- chore(deps): Update patch and minor dependency versions (#2860)

### Documentation

- docs(deepseek): Deepseek censorship article (#2864)
- docs(simulated-user): Improve simulated user example (#2865)

### Tests

- test(redteam): Add unit test for src/redteam/plugins/beavertails.ts (#2844)
- test(redteam): Add unit test for src/redteam/plugins/contracts.ts (#2845)
- test: add unit test for src/providers.ts (#2874)
- test: add unit test for src/redteam/providers/iterative.ts (#2858)
- test: add unit test for src/types/index.ts (#2857)

## [0.103.15] - 2025-01-28

### Changed

- chore(providers): Add Hyperbolic alias (#2826)
- chore(providers): Add Perplexity alias (#2836)
- chore(providers): Add Cloudera alias (#2823)
- chore(providers): Make Adaline a peer dependency (#2833)
- chore(providers): Support chatgpt-4o-latest alias in OpenAI provider (#2841)
- chore(providers): Handle empty content due to Azure content filter (#2822)
- chore(assertions): Add not-is-refusal assertion (#2840)
- chore(redteam): Add stack trace to generate/run errors (#2831)
- chore(redteam): Reduce science fiction jailbreaks (#2830)
- chore(redteam): Switch from stateless to stateful (#2839)
- docs: Update contributing guide and fix docs build break (#2849)
- docs: Add terms of service (#2821)
- docs: Clean up LocalAI title (#2824)
- docs: Minor updates to provider documentation sidebar order (#2827)
- docs: Update contributing guide with helpful links and update new release documentation (#2843)
- docs: Update documentation with new models and features (#2837)
- test: Add unit test for src/providers/portkey.ts (#2825)
- test: Add unit test for src/redteam/plugins/asciiSmuggling.ts (#2846)

### Dependencies

- chore(deps): Bump OpenAI from 4.80.0 to 4.80.1 (#2835)
- chore(deps): Bump version to 0.103.15 (#2850)

## [0.103.14] - 2025-01-24

### Added

- feat(redteam): add InsultsGrader for insult detection (#2814)

### Changed

- feat: ability to export to burp (#2807)
- feat: pull and set sessionIds in the request and response body (#2784)
- fix: use controlled accordion for signature auth (#2789)
- chore: bump @anthropic-ai/sdk from 0.33.1 to 0.35.0 (#2790)
- chore: bump openai from 4.79.1 to 4.79.4 (#2791)
- chore: improve specialized advice grader (#2793)
- chore: unsafe practices grader (#2796)
- chore: more harmful graders (#2797)
- chore: sort by priority strategies in report view (#2809)
- chore: add graders for drugs, illegal activities, cybercrime, radicalization (#2810)
- chore: burp docs, improvements, and ui (#2818)
- chore: bump @aws-sdk/client-bedrock-runtime from 3.731.1 to 3.734.0 (#2815)
- chore: add keyfile upload (#2787)
- test: add unit test for src/assertions/contextRelevance.ts (#2804)
- test: add unit test for src/assertions/geval.ts (#2803)
- test: add unit test for src/fetch.ts (#2781)
- test: add unit test for src/assertions/contextFaithfulness.ts (#2798)
- test: add unit test for src/assertions/answerRelevance.ts (#2799)
- test: add unit test for src/assertions/contextRecall.ts (#2800)
- test: add unit test for src/assertions/modelGradedClosedQa.ts (#2801)
- refactor(fetch): remove unnecessary debug log (#2806)

### Fixed

- fix(azure): handle 400 response for content filter errors (#2812)
- fix(ui): ensure that a default value of the signature data field is populated into the redteam config (#2788)
- fix(docs): random grammar fix for model-graded metrics (#2794)

### Dependencies

- chore(deps): update LLM provider dependencies (#2795)

### Documentation

- docs(config): add status page link to footer (#2811)

### Tests

- test(openai): move OpenAI provider tests to dedicated file (#2802)
- test: add unit test for src/providers/adaline.gateway.ts (#2834)

## [0.103.13] - 2025-01-21

### Tests

- test: add unit test for src/types/providers.ts (#2766)
- test: add unit test for src/redteam/plugins/competitors.ts (#2764)

### Added

- feat(redteam): Add guardrail option to redteam ui & update transform response (#2688)
- feat: Share chunked results (#2632)

### Changed

- feat: http provider auth signature support (#2755)
- chore: improve http signature setup (#2779)
- chore(fetch): sanitize sensitive data in debug logs (#2778)
- chore(redteam): enhance logging and test count formatting (#2775)

### Fixed

- fix(fetch): correct TLS options for proxy settings (#2783)

### Dependencies

- chore(deps): bump vite from 5.4.11 to 5.4.12 in the npm_and_yarn group (#2777)
- chore(deps): bump vite from 5.4.9 to 5.4.14 in /examples/jest-integration in the npm_and_yarn group across 1 directory (#2776)

## [0.103.12] - 2025-01-21

### Changed

- chore(providers): Add DeepSeek provider alias (#2768)
- chore(types): Remove unused 'getSessionId' field from ApiProvider (#2765)
- chore(redteam): Add copyright violations grader (#2770)
- chore(redteam): Show plugin in strategy stats prompt/response examples (#2758)
- chore(redteam): Improve competitors grader (#2761)
- chore(lint): Resolve trailing whitespace issues in YAML file (#2767)
- test: Add unit test for src/providers/bam.ts (#2748)
- test: Add unit test for src/redteam/graders.ts (#2762)
- test: Add unit test for src/redteam/plugins/harmful/graders.ts (#2763)
- test: Add unit test for src/redteam/plugins/harmful/graders.ts (#2771)
- test: Add unit test for src/redteam/providers/crescendo/index.ts (#2749)
- test: Add mocks to reduce CI flakes and logs (#2774)

### Fixed

- fix(providers): Add support for tool_resources in OpenAI assistants (#2772)
- fix(providers): Do not set top_p, presence_penalty, or frequency_penalty by default in OpenAI providers (#2753)
- fix(providers): Handle serialization bug in defaultTest for provider overrides with self references (Groq) (#2760)
- fix(webui): Add error boundary to React Markdown component (#2756)
- fix(redteam): Add missing strategy tags (#2769)
- fix(redteam): Empty response is not a failure for red team (#2754)
- fix(redteam): Self-harm, graphic, sexual content, competitors false positives (#2759)

### Dependencies

- chore(deps): Bump @aws-sdk/client-bedrock-runtime from 3.730.0 to 3.731.1 (#2750)
- chore(deps): Bump openai from 4.78.1 to 4.79.1 (#2751)

## [0.103.11] - 2025-01-20

### Changed

- chore: update vars type definition in Test Case to support nested objects (#2738)
- chore(providers): add config.o1 flag for Azure o1 model support (#2710)
- chore(assertions): handle OpenAI tool call with content (#2741)
- chore(fetch): use undici to set global proxy dispatcher (#2737)
- chore(providers): update Groq documentation with latest models (#2733)
- chore(logger): expose additional logger methods (#2731)
- refactor: remove dynamic import for OpenAiChatCompletionProvider (#2739)
- refactor: remove async imports for third-party integrations (#2746)
- refactor: remove dynamic import for fetchWithProxy (#2742)
- build: create `dist/` using TypeScript's `"module": "Node16"` setting (#2686)
- revert: "build: create `dist/` using TypeScript's `"module": "Node16"` setting (#2686)" (#2747)
- docs: LangChain example (#2735)
- docs: resolve duplicate route warning on docs/providers (#2676)
- docs: update app details (#2734)
- test: add unit test for src/logger.ts (#2732)
- test: Add unit test for src/providers/openai.ts (#2700)
- test: Add unit test for src/providers/websocket.ts (#2658)
- test: Add unit test for src/redteam/strategies/crescendo.ts (#2679)
- test: Add unit test for src/redteam/strategies/gcg.ts (#2680)
- test: Add unit test for src/redteam/strategies/index.ts (#2682)
- test: Add unit test for src/util/exportToFile/index.ts (#2666)

### Fixed

- fix(webui): ensure nested variables are rendered correctly (#2736)
- fix(assertions): support JavaScript files in CSV assertions file:// protocol (#2723)
- fix(redteam): don't blow up when translation fails (#2740)

### Dependencies

- chore(deps): bump @aws-sdk/client-bedrock-runtime from 3.726.1 to 3.730.0 (#2727)
- chore(deps): bump @azure/identity from 4.5.0 to 4.6.0 (#2728)
- chore(deps): update Docusaurus version (#2730)

### Documentation

- docs(faq): enhance documentation on proxies and SSL certificates (#2725)

## [0.103.10] - 2025-01-16

### Tests

- test: Add unit test for src/redteam/sharedFrontend.ts (#2690)

### Added

- feat(moderation): Add guardrail checks and logging for moderation (#2624)
- feat(redteam): Add support for built-in guardrails (#2654)

### Changed

- fix: Don't throw in HTTP provider on non-2xx (#2689)
- fix: Eval description in `promptfoo list evals` (#2668)
- fix: Handle HTTP errors better (#2687)
- fix: Make back/next icons consistent (#2707)
- fix: Resolve defaultTest and test providers when called via Node (#2664)
- fix: WebUI should automatically refresh with new evals (#2672)
- chore: Add email to remote inference requests (#2647)
- chore: Add envar for max harmful tests per request (#2714)
- chore: Bump @aws-sdk/client-bedrock-runtime from 3.726.0 to 3.726.1 (#2641)
- chore: Bump groq-sdk from 0.11.0 to 0.12.0 (#2642)
- chore: Bump openai from 4.78.0 to 4.78.1 (#2643)
- chore: Check email status (#2651)
- chore: Organize advanced configurations UI (#2713)
- chore: Standardize ellipsize function across codebase (#2698)
- chore: Update unaligned timeout (#2696)
- chore(assertion): Update doc (#2705)
- chore(ci): Add shell format check to CI workflow (#2669)
- chore(cli): Update show command to default to most recent eval (#2718)
- chore(config): Clean up and comment unused configurations (#2646)
- chore(providers): Add error handling for request transforms in HTTP provider (#2697)
- chore(providers): Add validateStatus option to HTTP provider (#2691)
- chore(providers): Change default validateStatus to accept all HTTP status codes (#2712)
- chore(redteam): Add more abort checkpoints for redteam runs (#2717)
- chore(redteam): Enhance debug logging in iterative provider (#2695)
- chore(redteam): Improve HTTP transform configuration placeholders (#2702)
- chore(webui): Add configurable validateStatus to redteam HTTP target setup (#2706)
- docs: Add redirect for troubleshooting link (#2653)
- docs: Updated plugin table and harmful page (#2560)
- test: Add unit test for src/assertions/guardrail.ts (#2656)
- test: Add unit test for src/providers/promptfoo.ts (#2662)
- test: Add unit test for src/providers/simulatedUser.ts (#2670)
- test: Add unit test for src/providers/webhook.ts (#2661)
- test: Add unit test for src/redteam/plugins/indirectPromptInjection.ts (#2663)
- test: Add unit test for src/redteam/strategies/bestOfN.ts (#2677)
- test: Add unit test for src/redteam/strategies/likert.ts (#2681)
- test: Add unit test for src/utils/text.ts (#2701)
- test: Fix flaky test (#2715)
- test: Make share test more robust (#2716)
- test: Support randomizing test execution order (#2556)
- chore(providers): automate watsonx provider to fetch model costs dynamically (#2703)
- Revert "test: Add unit test for src/redteam/sharedFrontend.ts" (#2721)

### Fixed

- fix(ci): Resolve redteam integration test failure by setting author (#2667)
- fix(logging): Enforce single-argument type for logger methods (#2719)
- fix(providers): Lazy load @azure/identity (#2708)
- fix(redteam): Adjust divergent repetition plugin prompt formatting (#2639)
- fix(ui): Don't select a stateful/stateless setting if discrepancy exists between configured providers (#2650)
- fix(ui): Fix stateful/stateless setting for providers (#2649)
- fix(webui): Ensure user's selection of system statefulness is correctly persisted in config and UI (#2645)

### Documentation

- docs(links): Update Discord links to new invite (#2675)
- docs(strategy-table): Enhance grouping and ordering logic (#2640)

## [0.103.9] - 2025-01-13

### Tests

- test: Add unit test for src/providers.ts (#2671)
- test: Add unit test for src/globalConfig/accounts.ts (#2652)

### Added

- feat(tests): Import tests from JS/TS (#2635)
- feat(redteam): Add GCG strategy (#2637)
- feat(redteam): Add Likert-based jailbreak strategy (#2614)

### Changed

- chore(redteam): Catch errors during iterative attacks and continue (#2631)
- chore(redteam): GCG number config (#2638)
- chore(redteam): Wrap iterative providers in try/catch (#2630)
- chore(webui): Don't actually truncate vars because they are scrollable (#2636)

### Fixed

- fix(webui): Revert 49bdcba - restore TruncatedText for var display (#2634)

## [0.103.8] - 2025-01-11

### Changed

- fix: Running redteam from cloud (#2627)
- fix: redteam strategies (#2629)
- chore: show # plugins and strats selected (#2628)o/pull/2626

## [0.103.7] - 2025-01-10

### Changed

- chore(redteam): record iterative history in metadata (#2625)
- chore(redteam): integrate grader into goat for ASR improvement (#2612)
- chore(cli): make db migrations quieter (#2621)
- chore(providers): update Azure API version for Azure provider (#2611)
- chore: Revert "chore(redteam): expose redteam run command and auto-share remote results" (#2613)
- docs: owasp illustrations (#2615)
- docs: plugin and strategy graphics (#2610)
- chore(site): add bio and photo of new team member (#2626)

### Fixed

- fix(webui): add default background for image lightbox (#2616)
- fix(openrouter): pass through openrouter-specific options (#2620)

### Dependencies

- chore(deps): bump @aws-sdk/client-bedrock-runtime from 3.723.0 to 3.726.0 (#2618)
- chore(deps): bump groq-sdk from 0.10.0 to 0.11.0 (#2619)
- chore(deps): bump openai from 4.77.4 to 4.78.0 (#2617)

### Documentation

- docs(site): add vedant to the about page (#2622)
- docs(site): update grid breakpoints for better spacing of team members on about page (#2623)

## [0.103.6] - 2025-01-09

### Changed

- chore(examples): add image saving hook for DALL-E outputs in redteam-dalle (#2607)
- chore(redteam): expose redteam run command and auto-share remote results (#2609)
- chore(redteam): store attack prompt instead of rendered prompt in metadata (#2602)
- chore(workflows): add actionlint GitHub Action for workflow validation (#2604)
- chore(ci): updated yanked dependency and ruff format (#2608)

### Fixed

- fix(docker): correct string concatenation for BUILD_DATE in GitHub Actions (#2603)
- fix(providers): convert anthropic bedrock lone system messages to user messages for compatibility with model graded metrics (#2606)

### Documentation

- docs(caching): expand documentation on caching mechanisms (#2605)

## [0.103.5] - 2025-01-09

### Added

- feat(fetch): Add support for custom SSL certificates (#2591)

### Changed

- chore(assertions): Improve Python assertion configuration passing (#2583)
- chore(debug): Enhance logging for null/undefined template variables (#2588)
- chore(providers): Allow ability to set custom default embedding provider (#2587)
- chore(providers): Improve error handling in HTTP provider (#2593)
- chore(redteam): Add grader to crescendo to increase ASR (#2594)
- chore(webui): Add plugin category on the recently used cards (#2600)
- chore(webui): Highlight selected strats just like plugins (#2601)
- chore(webui): Replace initial prompt with last redteam prompt when it exists (#2598)
- chore(webui): Response parser -> response transform (#2584)

### Fixed

- fix(cli): filterMode `failures` should omit `errors` (#2590)
- fix(providers): Handle bad HTTP status code (#2589)
- fix(redteam): ascii-smuggling is a plugin, not a strategy (#2585)
- fix(redteam): Use OS-agnostic temp file (#2586)

### Dependencies

- chore(deps): Update dependencies to latest versions (#2597)

### Documentation

- docs(license): Update year and clarify licensing terms (#2596)
- docs(providers): Update overview table with new entries (#2592)

## [0.103.4] - 2025-01-08

### Added

- feat(cli): add --filter-errors-only parameter to `eval` (#2539)
- feat(providers): f5 provider placeholder (#2563)
- feat(assertions): add support for specifying function names in external assertions (#2548)

### Changed

- chore(providers): add support for the WATSONX_AI_AUTH_TYPE env (#2547)
- chore(providers): add debug logs to llama provider (#2569)
- chore(redteam): add debug to cyberseceval (#2549)
- chore(redteam): add english language cyberseceval (#2561)
- chore(redteam): adjust parameters for iterativeTree strategy (#2535)
- chore(redteam): improve dialog content for load example configuration (#2574)
- chore(redteam): improve grader in jailbreak:tree strategy (#2565)
- chore(redteam): improve iterative provider with test case grader (#2552)
- chore(redteam): improve tree node selection. Add metadata (#2538)
- chore(redteam): reduce iterative image provider refusals (#2578)
- chore(tests): improve misc test setup and teardown (#2579)
- chore(webui): enhance metadata expand/collapse handling (#2550)
- chore(webui): Add type for provider test response (#2567)
- chore(assertions): minor change to python assert example and revert provider to gpt4 mini (#2564)
- chore(webui): ensure provider overrides are displayed correctly (#2546)
- docs: improve dark mode styles on security page (#2562)
- docs: jailbreak blog post (#2575)
- docs: missing plugins (#2558)
- docs: updates to llm vulnerability types page (#2527)
- docs: updating typo for g-eval pages (#2568)
- docs: only show frameworks in compliance section (#2559)
- chore(docs): improve dark mode on redteam configuration (#2553)
- chore(docs): sort plugins by pluginId (#2536)

### Fixed

- fix(assertions): ensure that Python assertions can reference the config as per the example given (#2551)

### Dependencies

- chore(deps): update dependencies to latest minor and patch versions (#2533)
- chore(deps): bump @aws-sdk/client-bedrock-runtime from 3.716.0 to 3.721.0 (#2532)
- chore(deps): bump @aws-sdk/client-bedrock-runtime from 3.721.0 to 3.723.0 (#2554)
- chore(deps): bump openai from 4.77.0 to 4.77.3 (#2544)
- chore(deps): update lock file to resolve dependency issues (#2545)
- chore(deps): update lock file to resolve yanked dependency (#2581)

### Documentation

- docs(blog): improve the usage instructions for jailbreak dalle post (#2576)
- docs(llm-vulnerability-scanner): improve dark mode styles (#2577)
- docs(styles): improve dark mode styles for index page (#2580)
- docs(troubleshooting): adjust sidebar order and update example version (#2557)

## [0.103.3] - 2025-01-03

### Added

- feat(redteam): add system prompt override plugin (#2524)

### Changed

- feat: cyberseceval plugin (#2523)
- chore(vertex): ability to override api version (#2529)
- chore: add more debug info to API health check (#2531)
- chore: switch cloud `run` to use --config param (#2520)
- docs: update owasp top 10 page (#2515)
- docs: misc improvements (#2525)

### Fixed

- fix(gemini): support gemini thinking model (#2526)
- fix(docs): correct broken link in blog post (#2522)
- fix(docs): conditionally enable gtag only in production (#2530)

### Documentation

- docs(blog): unbounded consumption (#2521)
- docs(redteam): update configuration.md (#2543)

## [0.103.2] - 2024-12-31

### Changed

- feat: run redteam from cloud config (#2503)
- feat: divergent repetition plugin (#2517)
- docs: guardrails ui (#2518)
- feat: granular envars for memory control (#2509)
- fix: use `default` when importing cjs module (#2506)
- docs: readme overhaul (#2502)
- chore(redteam): make numIterations configurable for iterative strategy (#2511)
- chore(webui): enhance styling and responsiveness for StrategyStats component (#2485)
- chore(providers): make number of retry attempts configurable for HTTP provider (#2512)
- chore(providers): add configurable retry attempts for AWS Bedrock. Improve error handling (#2514)
- chore(redteam): handle empty and refusal responses (#2516)
- docs: divergent repetition to plugins table (#2519)

### Fixed

- fix(moderation): handle empty output to avoid false positives (#2508)
- fix(fetch): correct retries logic to ensure at least one attempt (#2513)

## [0.103.1] - 2024-12-24

### Changed

- fix: send config purpose when running in web ui (#2504)
- fix: include `sharing` in generated redteam config (#2505)
- docs: g-eval docs (#2501)

## [0.103.0] - 2024-12-23

### Added

- feat(eval): Add sheet identifier to Google Sheets URL for saving eval results (#2348)
- feat(eval): Add support for Hugging Face datasets (#2497)
- feat(redteam): Ability to set the number of test cases per plugin (#2480)
- feat(redteam): Beavertails plugin (#2500)
- feat(redteam): Best-of-n jailbreak (#2495)
- feat(redteam): Dedicated custom input section (#2493)
- feat(redteam): Harmful:cybercrime:malicious-code (#2481)
- feat(redteam): Recently used plugins (#2488)
- feat(redteam): Support `intent` sequences (#2487)

### Changed

- chore(redteam): Add "View Probes" button (#2492)
- chore(redteam): Enhance metadata tracking for iterative provider (#2482)
- chore(redteam): Improve scoring in iterative providers (#2486)
- chore(redteam): Record stateless telemetry (#2477)
- chore(examples): Revert redteam-ollama example to previous version (#2499)
- docs: Cyberseceval (#2494)
- docs: Plugins overview (#2448)
- docs: Strategy overview (#2449)

### Fixed

- fix(redteam): Ability to set custom target (#2483)
- fix(redteam): Apply delay to redteam providers (#2498)
- fix(redteam): Scroll to top when changing tabs (#2484)
- fix(redteam): State management for raw HTTP requests (#2491)

### Dependencies

- chore(deps): Bump @aws-sdk/client-bedrock-runtime from 3.714.0 to 3.716.0 (#2479)

### Documentation

- docs(providers): Add new providers to documentation (#2496)

## [0.102.4] - 2024-12-20

### Changed

- feat: add G-Eval assertion (#2436)
- feat: ability to set delay from webui (#2474)
- fix: resolve circular reference issue in groq provider (#2475)
- chore: placeholder for ied (#2478)

### Fixed

- fix(provider): ensure system prompt is formatted correctly for amazon nova models (#2476)

### Documentation

- docs(red-team): update default strategy documentation (#2473)

## [0.102.3] - 2024-12-19

### Changed

- feat: pliny plugin (#2469)
- feat: meth plugin (#2470)

### Fixed

- fix(redteam): resolve prompt rendering issue in goat provider (#2472)

### Dependencies

- chore(deps): update dependencies to latest versions (#2442)

## [0.102.2] - 2024-12-19

### Added

- feat(eval): Add metadata filtering to `promptfoo eval` (#2460)
- feat(redteam): Implement `basic` strategy to skip strategy-less tests (#2461)
- feat(redteam): Show messages for multi-turn providers (#2454)
- feat(webui): Add search bar for reports (#2458)

### Changed

- chore(providers): Add new OpenAI O1 model versions (#2450)
- chore(ci): Handle fork PRs without secrets correctly (#2443)
- chore(ci): Update Node.js 22.x matrix configuration (#2444)
- chore(ci): Move workflow assets to .github/assets (#2445)
- chore(redteam): Update target handling for model-based strategies (#2466)
- docs: Update RAG red team details (#2459)

### Fixed

- fix(providers): Fix O1 model detection (#2455)
- fix(redteam): Handle invalid message from GOAT (#2462)
- fix(redteam): Handle null target model responses in GOAT and improve safeJsonStringify (#2465)
- fix(redteam): Improve logging and message handling in Crescendo and GOAT providers (#2467)
- fix(redteam): Properly write target response to iterative (#2447)
- fix(redteam): Skip iterative turn on refusal (#2464)

### Dependencies

- chore(deps): Bump @anthropic-ai/sdk from 0.32.1 to 0.33.1 (#2451)
- chore(deps): Bump @aws-sdk/client-bedrock-runtime from 3.712.0 to 3.714.0 (#2446)
- chore(deps): Bump openai from 4.76.3 to 4.77.0 (#2452)

## [0.102.1] - 2024-12-17

### Added

- feat(redteam): ability to upload intents from csv (#2424)
- feat(redteam): switch to rag example (#2432)

### Changed

- chore(cli): address punycode deprecation warning for Node.js 22 (#2440)
- chore(redteam): format extraction prompts as chat messages (#2429)
- chore(redteam): integration tests (#2413)
- chore(redteam): move plugin collections out of plugin type (#2435)
- chore(redteam): raise timeout on unaligned provider to 60s (#2434)
- chore(redteam): update owasp mappings (#2316)
- chore(redteam): update plugin and strategy display names and descriptions (#2387)
- chore(redteam): minor styling improvements to TestTargetConfiguration (#2430)
- chore(redteam): remove horizontal scroll from redteam setup tabs (#2420)

### Fixed

- fix(redteam): add support for entity merging in config (#2433)
- fix(redteam): combine strategy configs for chained strategies (#2415)
- fix(redteam): don't fall back if entity and purpose extraction fails (#2428)
- fix(redteam): integration test (#2431)
- fix(redteam): make cross-session-leak not default (#2427)
- fix(redteam): remove duplicate `intent` plugin (#2426)
- fix(redteam): dark mode in test targets ui (#2425)
- fix(redteam): resolve invalid DOM nesting of ul elements in Strategies component (#2421)
- fix(evaluator): handle circular references during error logging (#2441)

### Dependencies

- chore(deps): bump @aws-sdk/client-bedrock-runtime from 3.709.0 to 3.712.0 (#2418)
- chore(deps): bump groq-sdk from 0.9.0 to 0.9.1 (#2416)
- chore(deps): bump openai from 4.76.2 to 4.76.3 (#2417)

## [0.102.0] - 2024-12-16

### Added

- feat(redteam): add api healthcheck to redteam generate (#2398)

### Changed

- feat: add raw HTTP request support to Targets UI (#2407)
- feat: add HTTP provider configuration generator (#2409)
- feat: generate http config button (#2411)
- feat: run redteam in web ui (#2025)
- fix: exit codes and tests (#2414)
- docs: add docs for model-graded metrics (#2406)

## [0.101.2] - 2024-12-14

### Added

- feat(webui): implement cloud API health check functionality (#2397)
- feat(webui): redteam attack flow chart (#2389)
- feat(webui): strategy stats drawer (#2388)
- feat(webui): Filter Results view by errors (#2394)

### Changed

- revert: refactor(evaluator): enhance variable resolution and prompt rendering (#2386)
- chore(docker): add version info to docker build (#2401)
- chore(docs): Update README.md (#2391)

### Fixed

- fix(redteam): improve error message for plugin validation (#2395)
- fix(redteam): improve redteam strategy validation with detailed error messages (#2396)
- fix(webui): hide "show failures" checkbox on 1-column evals (#2393)

### Dependencies

- chore(deps): bump openai from 4.76.1 to 4.76.2 (#2390)

## [0.101.1] - 2024-12-13

### Added

- feat(eval): Separate errors from assert failures (#2214)
- feat(eval): Support more than one multi-turn conversation in the same eval with conversationId metadata field (#2360)
- feat: chunk results during share to handle large evals (#2381)

### Changed

- fix: use safeJsonStringify (#2385)
- chore(evaluator): Enhance variable resolution and prompt rendering (#2380)
- chore(ci): Remove outdated package-lock.json after enabling workspaces in package.json (#2377)
- chore(examples): Add Ollama red team example from blog post (#2374)
- Revert "feat: chunk results during share to handle large evals" (#2399)

### Fixed

- fix(cli): Fix punycode deprecation warning (#2384)
- fix(cli): Re-enable validation warning for invalid dereferenced configs (#2373)
- fix(prompts): Restore behavior that delays YAML parsing until after variable substitution (#2383)
- fix(redteam): Support file:// protocol for custom plugins (#2376)
- fix(webui): Use injectVar in redteam report view (#2366)

### Documentation

- docs(configuration): Add documentation for shared variables in tests (#2379)

## [0.101.0] - 2024-12-12

### Added

- feat(eval): Separate errors from assert failures (#2214)
- feat(eval): Support more than one multi-turn conversation in the same eval with conversationId metadata field (#2360)

### Changed

- chore(evaluator): Enhance variable resolution and prompt rendering (#2380)
- chore(ci): Remove outdated package-lock.json after enabling workspaces in package.json (#2377)
- chore(examples): Add Ollama red team example from blog post (#2374)

### Fixed

- fix(cli): Fix punycode deprecation warning (#2384)
- fix(cli): Re-enable validation warning for invalid dereferenced configs (#2373)
- fix(prompts): Restore behavior that delays YAML parsing until after variable substitution (#2383)
- fix(redteam): Support file:// protocol for custom plugins (#2376)
- fix(webui): Use injectVar in redteam report view (#2366)

### Documentation

- docs(configuration): Add documentation for shared variables in tests (#2379)

## [0.100.6] - 2024-12-11

### Changed

- chore: clean up invariant references (#2367)
- chore: invariant (#2363)
- chore(examples): add YAML schema and descriptions to config files (#2358)
- chore(providers): add debugs and make provider invariants more detailed (#2365)
- chore(redteam): add better error logging for multilingual (#2347)
- chore(redteam): add getRemoteGenerationUrl mocks to redteam tests (#2349)
- chore(redteam): Better error messaging for composite jailbreaks (#2372)
- chore(redteam): fix composite jailbreak docs (#2370)
- chore(redteam): respect --delay with redteam providers (#2369)
- chore(webui): add "save YAML" option to Save Config dialog (#2356)
- chore(webui): enhance redteam preset cards layout and styling (#2353)

### Fixed

- fix(providers): add regional model support to Bedrock (#2354)
- fix(webui): redteam setup UI should support request body objects (#2355)
- fix(providers): use Replicate moderation provider when OpenAI key not present (#2346)

### Dependencies

- chore(deps): bump @aws-sdk/client-bedrock-runtime from 3.706.0 to 3.709.0 (#2362)
- chore(deps): bump openai from 4.76.0 to 4.76.1 (#2361)
- chore(deps): update dependencies (#2350)

### Documentation

- docs(blog): new post on the EU AI Act (#2357)
- docs(redteam): Update documentation to suggest a detailed purpose (#2345)
- docs(troubleshooting): replace auto-generated index with custom overview (#2352)

## [0.100.5] - 2024-12-09

### Changed

- feat: Show current redteam and save state by @sklein12 in [#2336](https://github.com/promptfoo/promptfoo/pull/2336)
- fix: Our task API responds with a JSON object by @sklein12 in [#2337](https://github.com/promptfoo/promptfoo/pull/2337)
- fix: Attempt to fix metrics after share to self-hosted by @GICodeWarrior in [#2338](https://github.com/promptfoo/promptfoo/pull/2338)
- fix: Merge `defaultTest.vars` before applying `transformVars` by @mldangelo in [#2339](https://github.com/promptfoo/promptfoo/pull/2339)
- fix: Catch errors on purpose extraction and continue by @sklein12 in [#2344](https://github.com/promptfoo/promptfoo/pull/2344)
- chore: Allow overriding default and redteam providers globally by @sklein12 in [#2333](https://github.com/promptfoo/promptfoo/pull/2333)
- chore(providers): Align `transformRequest` with `transformResponse` behavior by @mldangelo in [#2334](https://github.com/promptfoo/promptfoo/pull/2334)
- chore: Update Node.js to v20.18.1 by @mldangelo in [#2342](https://github.com/promptfoo/promptfoo/pull/2342)
- chore: Add support for multiple Google Sheets in `promptfooconfig` by @mldangelo in [#2343](https://github.com/promptfoo/promptfoo/pull/2343)

## [0.100.4] - 2024-12-08

### Changed

- feat: "try example" in target configuration (#2335)
- chore(webui): add a reset config button (#2328)
- chore(redteam): add comments and schema to generated yaml (#2329)
- chore(webui): add select all/none for all plugins (#2326)
- chore: automate CITATION.cff version bump. Sort npm scripts (#2320)
- docs: Fix docs to reflect non-root docker user (#2324)

### Fixed

- fix(cli): recommend npx if necessary (#2325)
- fix(providers): use prompt config for structured outputs in azure (#2331)
- fix(redteam): Use cloud api for remote harmful generation (#2323)
- fix(webui): redteam bug where purpose was using old state (#2330)
- fix(webui): redteam config persist between refreshes (#2327)

### Dependencies

- chore(deps): bump openai from 4.75.0 to 4.76.0 (#2321)

## [0.100.3] - 2024-12-06

### Changed

- chore(providers): improve JSON schema support for openai azure (#2318)

### Dependencies

- chore(deps): bump the npm_and_yarn group with 2 updates (#2317)

### Documentation

- docs(aws-bedrock): add Nova model documentation and update examples (#2319)
- docs(multilingual): add language code references (#2311)

## [0.100.2] - 2024-12-06

### Added

- feat: multiline editor for http request body (#2314) by @typpo

### Fixed

- fix(redteam): Do not fail crescendo if the provider sends the wrong response (#2315) by @sklein12
- fix: remove log line (c539341)

## [0.100.1] - 2024-12-05

### Added

- feat(redteam): Multilingual generates test cases across all strats (#2313) by @sklein12

### Fixed

- fix(redteam): preserve assertion types in multilingual strategy (#2312) by @mldangelo

### Changed

- chore(redteam): Improve purpose output (779a8d4)
- chore: re-reorder target setup page (7dd11ae)
- chore: copy (158d841)
- ci: increase Docker workflow timeout to 60 minutes (414db79)

### Dependencies

- chore(deps): update multiple package dependencies (#2308) by @mldangelo

### Documentation

- docs: fix multilingual (e78e77d)

## [0.100.0] - 2024-12-05

### Added

- feat(providers): Add Amazon Nova models to Bedrock provider (#2300)
- feat(providers): Support TypeScript custom providers (#2285)
- feat(providers): Add transformRequest to HTTP provider. Rename responseParser to transformResponse (#2228)
- feat(cli): Add configurable CSV delimiter support (#2294)
- feat(redteam): Load `intents` plugin from file (#2283)
- feat(webui): Ability to configure strategies in redteam setup (#2304)
- feat(webui): Ability to upload YAML file to setup view (#2297)
- feat(webui): Column selector (#2288)

### Changed

- chore(webui): Add YAML preview and strategies to redteamReview page (#2305)
- chore(prompts): TypeScript for prompt functions (#2287)
- chore(webui): Display # selected plugins in accordion text (#2298)
- chore(redteam): Remote generation if logged into cloud (#2286)
- chore(cli): Write `promptfoo-errors.log` on error (#2303)
- chore(cli): Improve error message when attempting to share incomplete eval (#2301)
- chore(redteam): Fix stateless warning (#2282)
- chore(redteam): Plugin page UX (#2299)
- chore(webui): Display average cost alongside total (#2274)
- chore(webui): Remove prompt from redteam setup purpose page (#2295)
- docs: Guide on LangChain PromptTemplates (#2235)

### Fixed

- fix(redteam): Do not store config hash if redteam generation failed (#2296)
- fix(webui): Minor bugs in redteam config UI (#2278)
- fix(cli): Replace process.exitCode with process.exit calls in share command (#2307)

### Dependencies

- chore(deps): Bump @aws-sdk/client-bedrock-runtime from 3.699.0 to 3.704.0 (#2279)
- chore(deps): Bump @aws-sdk/client-bedrock-runtime from 3.704.0 to 3.705.0 (#2290)
- chore(deps): Bump groq-sdk from 0.8.0 to 0.9.0 (#2291)
- chore(deps): Bump openai from 4.73.1 to 4.74.0 (#2280)
- chore(deps): Bump openai from 4.74.0 to 4.75.0 (#2289)

### Documentation

- docs(examples): Add redteam chatbot example (#2306)

## [0.99.1] - 2024-12-02

### Changed

- chore(docs): update --config YAML file references to match actual behavior (#2170)
- chore(providers): add \*-latest models for Anthropic (#2262)
- chore(providers): remove optional chaining in goat provider (#2253)
- chore(redteam): ability to override severity (#2260)
- chore(redteam): improve hijacking grader (#2251)
- chore(redteam): improve overreliance grader (#2246)
- chore(redteam): improve politics grader (#2258)
- chore(redteam): move harmful specialized advice plugin to unaligned provider (#2239)
- chore(redteam): move misinformation plugin from aligned to unaligned provider (#2232)
- chore(redteam): shell injection grader improvement (25%) (#2277)
- chore(redteam): update policy grader (#2244)
- chore(site): improve architecture diagram dark mode (#2254)
- chore(site): move careers link (#2242)
- chore(tests): remove console.error debug statement (#2275)
- chore(types): add Zod schema for assertion types (#2276)
- chore(webui): ability to set image min/max height (#2268)
- chore(webui): add metric column in assertions table (#2238)
- chore(webui): add pointer cursor to report view (#2272)
- chore(webui): add support for custom targets to redteam setup (#2215)
- chore(webui): combine assertion context to eval output comment dialog (#2240)
- chore(webui): improve back and next buttons for purpose/targets pages (#2269)
- chore(webui): minor improvements to redteam setup strategy and plugin selection (#2247)
- chore(webui): only show action buttons for the currently hovered cell, rather than both cells for that row (#2270)
- chore(webui): preserve whitespace in TableCommentDialog (#2237)
- chore(webui): prevent dialog from popping up repeatedly when component rerenders (#2273)
- chore(webui): remove local dashboard (#2261)
- chore(webui): select all/none in redteam setup plugins view (#2241)
- docs: GitLab integration (#2234)

### Fixed

- fix(cli): improve debugging for fetchWithRetries (#2233)
- fix(cli): refuse to share incomplete evals (#2259)
- fix(webui): support sorting on pass/fail count & raw score (#2271)
- fix(redteam): stringify non-string target provider responses in goat (#2252)

### Dependencies

- chore(deps): bump openai from 4.73.0 to 4.73.1 (#2243)
- chore(deps): sync dependency versions with promptfoo cloud (#2256)
- chore(deps): update dependencies (#2257)
- chore(deps): update lock file for yanked dependency (#2250)

## [0.99.0] - 2024-11-25

### Added

- feat(cli): `promptfoo debug` command (#2220)
- feat(eval): Read variables from PDF (#2218)
- feat(providers): Add `sequence` provider (#2217)
- feat(redteam): Citation strategy (#2223)
- feat(redteam): Composite jailbreak strategy (#2227)
- feat(redteam): Ability to limit strategies to specific plugins (#2222)

### Changed

- chore(redteam): Attempt to reuse existing server for redteam init (#2210)
- chore(redteam): Naive GOAT error handling (#2213)
- chore(redteam): Improve competitors plugin and grading (#2208)

### Fixed

- fix(eval): CSV BOM parsing (#2230)
- fix(redteam): Add missing entities field to redteam schema (#2226)
- fix(redteam): Ensure numTests is properly inherited in config for all plugin types (#2229)
- fix(redteam): Strip prompt asterisks (#2212)
- fix(redteam): Validate plugins before starting (#2219)

### Dependencies

- chore(deps): Bump @aws-sdk/client-bedrock-runtime from 3.696.0 to 3.699.0 (#2231)

### Documentation

- docs(redteam): Ollama redteam blog (#2221)
- docs(redteam): Add troubleshooting documentation (#2211)

## [0.98.0] - 2024-11-22

### Added

- feat(providers): Maintain session-id in HTTP provider (#2101)
- feat(redteam): Add custom strategy (#2166)
- feat(webui): Add CSV download to report view (#2168)
- feat(webui): Add image preview lightbox for base64 image strings (#2194)

### Changed

- chore(providers): Add GPT-4-0-2024-11-20 to supported models (#2203)
- chore(providers): Add support for UUID in transformVars (#2204)
- chore(cli): Display help for invalid args (#2196)
- chore(redteam): Add `promptfoo redteam setup` (#2172)
- chore(redteam): Init now opens web setup UI (#2191)
- chore(redteam): Update purpose UI to capture better information (#2180)
- chore(redteam): Instrument redteam setup (#2193)
- chore(redteam): Remove OpenAI key requirement in onboarding (#2187)
- chore(redteam): Remove overreliance from default (#2201)
- chore(redteam): Remove redundant harmful plugin when all subcategories are selected (#2206)
- chore(redteam): Reorganize plugins in setup (#2173)
- chore(redteam): Session parsing in UI (#2192)
- chore(redteam): Update docs for multi-turn strategies (#2182)
- chore(redteam): Update redteam init instructions (#2190)
- chore(redteam): Wrap more system purpose tags (#2202)
- chore(redteam): Wrap purposes in <Purpose> tags (#2175)

### Fixed

- fix(prompts): Parse YAML files into JSON before Nunjucks template render (#2205)
- fix(providers): Handle more response parser failures in HTTP provider (#2200)
- fix(redteam): Attempt to fix undefined redteam testcase bug (#2186)
- fix(redteam): Debug access plugin grader improvement (#2178)
- fix(redteam): Handle missing prompts in indirect prompt injection setup (#2199)
- fix(redteam): Pass isRedteam from eval database model (#2171)
- fix(webui): Handle division by zero cases in CustomMetrics component (#2195)

### Dependencies

- chore(deps): Bump @aws-sdk/client-bedrock-runtime from 3.693.0 to 3.696.0 (#2176)
- chore(deps): Update dependencies - resolve lock file issue (#2179)
- chore(deps): Update dependencies (#2169)

### Documentation

- docs(examples): Add F-score example (#2198)
- docs(examples): Modernize image classification example (#2197)
- docs(site): Add red team Hugging Face model guide (#2181)
- docs(site): Use `https` id with `url` config (#2189)

## [0.97.0] - 2024-11-18

### Added

- feat(azure): adding AzureCliCredential as a fallback authentication option (#2149)

### Changed

- feat: report shows % framework compliance as progress bar (#2160)
- feat: support for grader fewshot examples (#2162)
- feat: add support for bedrock guardrails (#2163)
- fix: crescendo feedback (#2145)
- fix: handle null test cases in strategy generation (#2146)
- refactor(redteam): extract parseGeneratedPrompts from redteam base class (#2155)
- refactor(redteam): modularize and simplify harmful plugin (#2154)
- chore: bump @aws-sdk/client-bedrock-runtime from 3.691.0 to 3.693.0 (#2147)
- chore: bump @eslint/plugin-kit from 0.2.0 to 0.2.3 in the npm_and_yarn group (#2151)
- chore: track token usage for redteam providers (#2150)
- chore(providers): misc harmful completion provider enhancements (#2153)
- chore: display strategy used in report view (#2156)
- chore: open result details in report view (#2159)
- chore: add # requests to token usage (#2158)
- chore: set redteamFinalPrompt in goat provider (#2161)
- chore(redteam): refactor harmful plugin into aligned and unaligned modules (#2164)
- chore(redteam): refactor unaligned inference API response handling (#2167)

### Fixed

- fix(share): update eval author to logged-in user when sharing (#2165)

## [0.96.2] - 2024-11-14

### Added

- feat(redteam): redteam fewshot overrides (#2138)
- feat(cli): make README.md file during onboarding init flow optional (#2054)

### Changed

- feat: helm chart for self hosted (#2003)

### Fixed

- fix(cli): remove validation warning on yaml files (#2137)
- fix(providers): handle system messages correctly for bedrock Claude models (#2141)
- fix(redteam): Config for all strategies (#2126)
- fix(webui): potential divide by 0s (#2135)
- fix(webui): restore token usage display (#2143)

### Dependencies

- chore(deps): clean up plugin action params (#2139)
- chore(deps): bump @aws-sdk/client-bedrock-runtime from 3.687.0 to 3.691.0 (#2140)
- chore(deps): update dependencies (#2133)

## [0.96.1] - 2024-11-12

### Added

- feat(ui): Respect max text length in Markdown cells (#2109)

### Changed

- chore(assertions): split assertions into separate modules (#2116)\* chore(blog): update API endpoint to canonical domain by @mldangelo in https://github.com/promptfoo/promptfoo/pull/2119
- chore(cli): add promptfoo version header to all requests (#2121)
- chore(redteam): allow goat to be used stateless or not (#2102)
- chore(redteam): Break out Prompt Metrics Types (#2120)
- chore(redteam): re-organize report categories (#2127)
- chore(docs): Fix AWS default region to match documentation (#2117)

### Fixed

- fix(cli): validate config after dereferencing (#2129)
- fix(providers): handle system messages correctly in anthropic parseMessages (#2128)

### Dependencies

- chore(deps): bump groq-sdk from 0.7.0 to 0.8.0 (#2131)
- chore(deps): update multiple dependencies (#2118)

## [0.96.0] - 2024-11-10

### Added

- feat(redteam): intent plugin (#2072)
- feat(redteam): rag poisoning plugin (#2078)
- feat(cli): --filter-sample on eval to randomly sample (#2115)
- feat(providers): azure default provider (#2107)
- feat(assertions): BLEU score (#2081)

### Changed

- chore(assertions): refactor JSON assertions (#2098)
- chore(assertions): split assertions into separate files (#2089)
- chore(cli): add --ids-only to list commands (#2076)
- chore(cli): lazily init csv assertion regex (#2111)
- chore(cli): validate json, yaml, js configs on load (#2114)
- chore(lint): format lint (#2082)
- chore(providers): add envar support for azure auth (#2106)
- chore(providers): add support for Claude 3.5 Haiku model (#2066)
- chore(providers): add support for external response_format in azure openai (#2092)
- chore(providers): azureopenai -> azure (#2113)
- chore(providers): Support AWS sessionToken and profile for authentication (#2085)
- chore(redteam): improve rbac grader (#2067)
- chore(redteam): pass context and options to target in iterativeTree provider (#2093)
- chore(redteam): Use purpose in graders (#2077)
- chore(webui): prevent unnecessary state resets in plugin configuration in redteam ui (#2071)
- chore: add yaml config validation tests (#2070)
- chore(docs): goat-blog demo component usability improvements (#2095)
- docs: use "provider" key in python prompt function (#2103)
- docs: add GOAT blog post (#2068)
- chore(blog): update API endpoint to canonical domain (#2119)

### Fixed

- fix(cli): keep eval id on `import` (#2112)
- fix(providers): portkey provider and headers (#2088)
- fix(redteam): provide target context (#2090)
- fix(providers): ensure consistent message parsing for Anthropic Claude Vision (#2069)
- fix(redteam): make remote generation URL dynamic to support dotenv loading (#2086)

### Dependencies

- chore(deps): bump @anthropic-ai/sdk from 0.31.0 to 0.32.0 (#2074)
- chore(deps): bump @anthropic-ai/sdk from 0.32.0 to 0.32.1 (#2083)
- chore(deps): bump @aws-sdk/client-bedrock-runtime from 3.686.0 to 3.687.0 (#2104)
- chore(deps): bump openai from 4.70.2 to 4.71.0 (#2073)
- chore(deps): bump openai from 4.71.0 to 4.71.1 (#2087)

## [0.95.0] - 2024-11-04

### Added

- **feat(redteam):** goat (#2006)
- **feat(webui):** add support for file providers in eval creation view via file upload by @mldangelo in https://github.com/promptfoo/promptfoo/pull/2055
- feat(webui): add support for file providers in eval creation view via file upload (#2055)

### Changed

- **feat:** save and load configs (#2044)
- **feat:** index page for report view (#2048)
- **fix:** competitors grader (#2042)
- **fix:** llm rubric markup (#2043)
- **fix:** OOM on large evals (#2049)
- **chore:** migrate rag-full example to langchain 0.3.0 (#2041)
- **chore:** add some loaders to webui pages (#2050)
- **chore(providers):** add bedrock regional inference profile IDs (#2058)
- **chore(webui):** optimize custom policy handling (#2061)
- **chore:** bump @anthropic-ai/sdk from 0.30.1 to 0.31.0 (#2062)
- **chore:** bump openai from 4.69.0 to 4.70.2 (#2063)

### Fixed

- **fix(webui):** preserve target label when switching target types (#2060)

### Dependencies

- **chore(deps):** bump langchain from 0.2.10 to 0.3.0 in /examples/rag-full (#2040)
- **chore(deps):** bump openai from 4.68.4 to 4.69.0 (#2045)
- **chore(deps):** update patch and minor dependencies (#2064)

## [0.94.6] - 2024-10-30

### Added

- feat(webui): make table header sticky (#2001)

### Changed

- feat: `promptfoo auth whoami` (#2034)
- fix: minor redteam run fixes (#2033)
- fix: report issue counts (#2037)
- fix: Integration backlink to portkey docs (#2039)
- chore: add provider to assertion function context (#2036)
- chore: add `--verbose` to redteam run (#2032)
- chore(deps-dev): bump @aws-sdk/client-bedrock-runtime from 3.679.0 to 3.682.0 (#2038)

### Dependencies

- chore(deps): bump elliptic from 6.5.7 to 6.6.0 in /src/app (#2031)
- chore(deps): bump langchain from 0.1.14 to 0.3.0 in /examples/langchain-python (#2035)

## [0.94.5] - 2024-10-28

### Changed

- fix: bump version on fetch cache key (#2029)
- fix: support browser back/forward in redteam setup (#2022)
- chore: improve ui for plugin configs (#2024)
- chore(webui): improve redteam plugin configuration UI (#2028)
- chore: Add Missing Statuses to Risk Categories (#2030)

### Fixed

- fix(ci): add disk space cleanup steps to prevent runner failures (#2018)
- fix(redteam): auto-extract injectVar from prompt template in redteam image provider (#2021)
- fix(providers): adjust bedrock anthropic default temperature (#2027)
- fix(webui): hide redteam setup dialog after seen (#2023)

### Documentation

- docs(provider): fix dalle-3 provider name (#2020)

## [0.94.4] - 2024-10-27

### Added

- **Feature:** Add simulated user provider ([#2014](https://github.com/promptfoo/promptfoo/pull/2014) by [@typpo](https://github.com/typpo))

### Changed

- **Fix:** Handle basic auth credentials in fetch requests ([#2013](https://github.com/promptfoo/promptfoo/pull/2013) by [@mldangelo](https://github.com/mldangelo))
- **Chore:** Add configuration option to disable template environment variables ([#2017](https://github.com/promptfoo/promptfoo/pull/2017) by [@mldangelo](https://github.com/mldangelo))
- **Chore (Redteam):** Improve onboarding CLI plugin configuration handling ([#2015](https://github.com/promptfoo/promptfoo/pull/2015) by [@mldangelo](https://github.com/mldangelo))

## [0.94.3] - 2024-10-26

### Changed

- feat: package import support improvements (#1995)
- feat: add adaline gateway provider (#1980)
- fix: template creation for `promptfoo init` and `promptfoo redteam init`
- chore(providers): merge prompt and provider config in azure (#2011)

## [0.94.2] - 2024-10-25

### Added

- feat(browser): `optional` arg on `click` commands (#1997)

### Changed

- feat: add browser support in redteam setup (#1998)
- fix: test case descriptions (#2000)
- fix: Http Provider parser (#1994)
- chore: save user consent when logged in via webui (#1999)
- chore: Constants are lower case (#2007)
- style(eslint): add sort-keys rule and sort type constituents (#2008)
- chore(redteam): alphabetize and normalize ordering of constants (#2002)
- revert: style(eslint): add sort-keys rule and sort type constituents (#2009)

## [0.94.1] - 2024-10-24

### Added

- **feat(schema):** Add YAML schema validation to config files by [@mldangelo](https://github.com/mldangelo) in [#1990](https://github.com/promptfoo/promptfoo/pull/1990)

### Changed

- **chore:** Don't run Docker as root by [@typpo](https://github.com/typpo) in [#1884](https://github.com/promptfoo/promptfoo/pull/1884)
- **chore(webui):** Move Snackbar out of component for reuse by [@sklein12](https://github.com/sklein12) in [#1989](https://github.com/promptfoo/promptfoo/pull/1989)
- **chore(redteam):** Send version to remote endpoint by [@typpo](https://github.com/typpo) in [#1982](https://github.com/promptfoo/promptfoo/pull/1982)
- **refactor(tests):** Reorganize test files into subdirectories by [@mldangelo](https://github.com/mldangelo) in [#1984](https://github.com/promptfoo/promptfoo/pull/1984)
- site: additional landing page (#1996)

### Fixed

- **fix(providers):** Better OpenAI rate limit handling by [@typpo](https://github.com/typpo) in [#1981](https://github.com/promptfoo/promptfoo/pull/1981)
- **fix(providers):** Refusals are not failures by [@typpo](https://github.com/typpo) in [#1991](https://github.com/promptfoo/promptfoo/pull/1991)
- **fix(redteam):** Better error handling in strategies by [@typpo](https://github.com/typpo) in [#1983](https://github.com/promptfoo/promptfoo/pull/1983)
- **fix(redteam):** Better error on remote plugins when remote is disabled by [@typpo](https://github.com/typpo) in [#1979](https://github.com/promptfoo/promptfoo/pull/1979)
- fix: prompt validation (#1993)

### Dependencies

- **chore(deps):** Bump @aws-sdk/client-bedrock-runtime from 3.677.0 to 3.678.0 by [@dependabot](https://github.com/dependabot) in [#1987](https://github.com/promptfoo/promptfoo/pull/1987)
- **chore(deps):** Bump @anthropic-ai/sdk from 0.30.0 to 0.30.1 by [@dependabot](https://github.com/dependabot) in [#1986](https://github.com/promptfoo/promptfoo/pull/1986)
- **chore(deps):** Bump OpenAI from 4.68.2 to 4.68.4 by [@dependabot](https://github.com/dependabot) in [#1985](https://github.com/promptfoo/promptfoo/pull/1985)

## [0.94.0] - 2024-10-23

### Added

- feat(providers): add support for `github` provider (#1927)
- feat(providers): add support for xAI (Grok) provider (#1967)
- feat(providers): Update HTTP Provider to support any type of request (#1920)
- feat(prompts): add context to python and javascript prompts (#1974)
- feat(webui): add ability to update eval author (#1951)
- feat(webui): add login page (#1964)
- feat(webui): add support for displaying base64-encoded images (#1937)
- feat(cli): allow referencing specific gsheet (#1942)
- feat(redteam): show passes and fails in report drawer (#1972)

### Changed

- chore(cli): disable database logging by default (#1953)
- chore(cli): move db migrations up (#1975)
- chore(cli): replace node-fetch with native fetch API (#1968)
- chore(cli): warn on unsupported test format (#1945)
- chore(providers): support AWS credentials in config file for bedrock provider (#1936)
- chore(providers): support response_format in prompt config in openai provider (#1966)
- chore(providers): update Claude 3.5 model version (#1973)
- chore(providers): update implementation of togetherAI provider (#1934)
- chore(redteam): Add redteam descriptions and display names (#1962)
- chore(redteam): Better typing for the new constants (#1965)
- chore(redteam): fix typing issue, don't return in route (#1933)
- chore(redteam): move all redteam constants to one spot (#1952)
- chore(redteam): remove providers from db (#1955)
- chore(redteam): update providers to id by id or label (#1924)
- chore(redteam): Use Provider Label as Unique ID for redteam targets (#1938)
- chore(webui): add user email management endpoints (#1949)
- chore(webui): create dedicated eval router (#1948)
- chore(webui): expose redteam init ui in navigation dropdown menu (#1926)
- chore(webui): improve max text length slider (#1939)
- chore(webui): optimize Material-UI imports for better tree-shaking (#1928)
- chore(webui): optionally record anonymous telemetry (#1940)
- chore(webui): resolve fast refresh warning by separating useToast hook (#1941)
- refactor(assertions): move utility functions to separate file (#1944)
- chore: add citation generation script and update CITATION.cff (#1914)

### Fixed

- fix(cli): add metadata to EvaluateResult model (#1978)
- fix(cli): check for python3 alias (#1971)
- fix(cli): cli properly watches all types of configs (#1929)
- fix(cli): resolve deep copy issue when using grader cli arg (#1943)
- fix(eval): set author from getUserEmail when creating Eval (#1950)
- fix(providers): improve Gemini format coercion and add tests (#1925)
- fix(providers): maybeCoerceToGeminiFormat in palm provider - parse system_instruction (#1947)

### Dependencies

- chore(deps): bump aiohttp from 3.9.5 to 3.10.2 in /examples/rag-full (#1959)
- chore(deps): bump certifi from 2023.11.17 to 2024.7.4 in /examples/python-provider (#1958)
- chore(deps): bump idna from 3.6 to 3.7 in /examples/python-provider (#1957)
- chore(deps): bump rollup from 4.21.3 to 4.24.0 in /src/app (#1961)
- chore(deps): bump starlette from 0.37.2 to 0.40.0 in /examples/rag-full (#1956)
- chore(deps): bump vite from 5.3.3 to 5.4.9 in /examples/jest-integration (#1960)
- chore(deps): migrate drizzle (#1922)
- chore(deps): update dependencies (#1913)

### Documentation

- docs(blog): adding fuzzing post (#1921)

## [0.93.3] - 2024-10-17

### Added

- **feat(assertions):** Support array of files in assertion values by [@danpe](https://github.com/promptfoo/promptfoo/pull/1897)
- **feat(redteam):** Math-prompt strategy by [@AISimplyExplained](https://github.com/promptfoo/promptfoo/pull/1907)
- feat(redteam): math-prompt strategy (#1907)
- feat: add watsonx bearer token auth and display model cost (#1904)
- feat: support array of files in assertion values (#1897)

### Changed

- **chore(providers):** Add WatsonX bearer token auth and display model cost by [@gprem09](https://github.com/promptfoo/promptfoo/pull/1904)
- **chore(redteam):** Rename math-prompt strategy and update docs by [@mldangelo](https://github.com/promptfoo/promptfoo/pull/1912)
- **chore(webui):** Redesign navigation and dark mode components by [@mldangelo](https://github.com/promptfoo/promptfoo/pull/1903)
- **chore(ci):** Correct GitHub Actions syntax for secret access by [@mldangelo](https://github.com/promptfoo/promptfoo/pull/1911)
- **chore(ci):** Fix Docker build by [@sklein12](https://github.com/promptfoo/promptfoo/pull/1910)
- **chore(ci):** Test eval share for hosted container by [@sklein12](https://github.com/promptfoo/promptfoo/pull/1908)
- **chore(ci):** Test sharing to cloud by [@sklein12](https://github.com/promptfoo/promptfoo/pull/1909)
- chore: fix docker build (#1910)
- chore(redteam): rename math-prompt strategy and update docs (#1912)
- chore: Test sharing to cloud (#1909)
- chore: Test eval share for hosted container (#1908)

### Fixed

- **fix(webui):** Navigating directly to an eval by [@sklein12](https://github.com/promptfoo/promptfoo/pull/1905)
- fix(providers): lazy load watsonx dependencies (#1977)
- fix(ci): correct GitHub Actions syntax for secret access (#1911)
- fix: Navigating directly to an eval (#1905)

### Documentation

- **docs(redteam):** Add documentation for Custom and PII plugins by [@mldangelo](https://github.com/promptfoo/promptfoo/pull/1892)

## [0.93.2] - 2024-10-16

### Fixed

- fix: sharing to hosted (#1902)
- fix: update cloud share URL path from 'results' to 'eval' (#1901)
- fix: gemini chat formatting (#1900)

### Documentation

- docs(redteam): add documentation for Custom and PII plugins (#1892)

### Changed

- **fix:** update cloud share URL path from 'results' to 'eval' by [@mldangelo](https://github.com/promptfoo/promptfoo/pull/1901)
- **fix:** gemini chat formatting by [@typpo](https://github.com/promptfoo/promptfoo/pull/1900)
- **fix:** sharing to hosted by [@sklein12](https://github.com/promptfoo/promptfoo/pull/1902)
- **chore:** add `--filter-targets` to `redteam run` by [@typpo](https://github.com/promptfoo/promptfoo/pull/1893)
- **chore:** warn users about unknown arguments after 'eval' command by [@mldangelo](https://github.com/promptfoo/promptfoo/pull/1898)
- chore(webui): redesign navigation and dark mode components (#1903)
- chore(cli): warn users about unknown arguments after 'eval' command (#1898)
- chore: add `--filter-targets` to `redteam run` (#1893)

### Dependencies

- **chore(deps):** bump `@anthropic-ai/sdk` from 0.29.0 to 0.29.1 by [@dependabot](https://github.com/promptfoo/promptfoo/pull/1894)
- chore(deps): bump @anthropic-ai/sdk from 0.29.0 to 0.29.1 (#1894)

## [0.93.1] - 2024-10-15

### Fixed

- fix: Delete all evals broken (#1891)

### Added

- feat: Redteam http target tester (#1883)

### Changed

- **feat:** Crisp chat on certain pages by [@typpo](https://github.com/promptfoo/promptfoo/pull/1880)
- **feat:** Redteam HTTP target tester by [@sklein12](https://github.com/promptfoo/promptfoo/pull/1883)
- **fix:** Do not use default config when config is explicitly set by [@typpo](https://github.com/promptfoo/promptfoo/pull/1878)
- **fix:** Delete all evals broken by [@sklein12](https://github.com/promptfoo/promptfoo/pull/1891)
- **docs:** Add RAG architecture blog post by [@vsauter](https://github.com/promptfoo/promptfoo/pull/1886)
- **refactor(webui):** Move dashboard to redteam directory by [@mldangelo](https://github.com/promptfoo/promptfoo/pull/1890)
- refactor(webui): move dashboard to redteam directory (#1890)

## [0.93.0] - 2024-10-14

### Documentation

- docs: add rag architecture blog post (#1886)

### Added

- feat(cli): add example download functionality to init command (#1875)
- feat(redteam): introduce experimental redteam setup ui (#1872)
- feat(providers): watsonx provider (#1869)
- feat(providers): node package provider (#1855)
- feat: crisp chat on certain pages (#1880)

### Changed

- chore(webui): show tools in report view (#1871)

### Fixed

- fix(cli): only set redteam on combined configs when necessary (#1879)
- fix(cli): disable remote grading with rubric prompt override (#1877)
- fix(webui): rendering evals (#1881)
- fix: do not use default config when config is explicitly set (#1878)

## [0.92.3] - 2024-10-12

### Changed

- fix: request correct structure in prompt (#1851)
- fix: Only persist custom API url in local storage if it's set through the UI (#1854)
- fix: equality failure message (#1868)
- fix: don't always persist providers (#1870)
- feat: env variable to host pf at a different url path then base (#1853)
- chore(redteam): improve custom plugin definition and validation (#1860)
- chore: move skip logic to generate (#1834)
- chore: add `--filter-targets` alias (#1863)
- chore: Cloud sharing with new format (#1840)

### Fixed

- fix(webui): resolve undefined version display in InfoModal (#1856)

### Dependencies

- chore(deps-dev): bump @aws-sdk/client-bedrock-runtime from 3.667.0 to 3.668.0 (#1857)
- chore(deps-dev): bump @aws-sdk/client-bedrock-runtime from 3.668.0 to 3.669.0 (#1865)

## [0.92.2] - 2024-10-09

### Changed

- **ci(tests)**: Separate unit and integration tests in CI pipeline by [@mldangelo](https://github.com/mldangelo) in [#1849](https://github.com/promptfoo/promptfoo/pull/1849)
  - Bump `@aws-sdk/client-bedrock-runtime` from 3.666.0 to 3.667.0 by [@dependabot](https://github.com/dependabot) in [#1845](https://github.com/promptfoo/promptfoo/pull/1845)
  - Bump `@anthropic-ai/sdk` from 0.28.0 to 0.29.0 by [@dependabot](https://github.com/dependabot) in [#1846](https://github.com/promptfoo/promptfoo/pull/1846)
  - Bump `openai` from 4.67.2 to 4.67.3 by [@dependabot](https://github.com/dependabot) in [#1844](https://github.com/promptfoo/promptfoo/pull/1844)

### Fixed

- **fix(providers)**: Dynamically import FAL-AI serverless client by [@mldangelo](https://github.com/mldangelo) in [#1850](https://github.com/promptfoo/promptfoo/pull/1850)

### Dependencies

- **chore(deps)**:

## [0.92.1] - 2024-10-08

### Added

- **feat(providers):** Add support for an optional `responseSchema` file to Google Gemini by [@aud](https://github.com/promptfoo/promptfoo/pull/1839)
- feat(providers): Add support for an optional `responseSchema` file to google gemini (#1839)

### Changed

- **fix:** count could be off if there was a test that wasn't recorded by [@sklein12](https://github.com/promptfoo/promptfoo/pull/1841)
- **fix:** support relative paths by [@sklein12](https://github.com/promptfoo/promptfoo/pull/1842)
- **fix:** Prompt ordering on tables by [@sklein12](https://github.com/promptfoo/promptfoo/pull/1843)
- **chore:** delete empty file by [@sklein12](https://github.com/promptfoo/promptfoo/pull/1829)
- **chore:** rename tables by [@sklein12](https://github.com/promptfoo/promptfoo/pull/1831)
- chore(deps-dev): bump @aws-sdk/client-bedrock-runtime from 3.665.0 to 3.666.0 (#1836)

### Fixed

- **fix(provider):** fal prompt config overrides by [@drochetti](https://github.com/promptfoo/promptfoo/pull/1835)
- fix: Prompt ordering on tables (#1843)
- fix: support relative paths (#1842)
- fix: count could be off if there was a test that wasn't recorded (#1841)

### Dependencies

- **chore(deps):** bump openai from 4.67.1 to 4.67.2 by [@dependabot](https://github.com/promptfoo/promptfoo/pull/1837)
- **chore(deps-dev):** bump @aws-sdk/client-bedrock-runtime from 3.665.0 to 3.666.0 by [@dependabot](https://github.com/promptfoo/promptfoo/pull/1836)
- chore(deps): bump openai from 4.67.1 to 4.67.2 (#1837)

### Documentation

- **docs(contributing):** expand guide for adding new providers by [@mldangelo](https://github.com/promptfoo/promptfoo/pull/1833)

## [0.92.0] - 2024-10-07

### Fixed

- fix(provider): fal prompt config overrides (#1835)

### Documentation

- docs(contributing): expand guide for adding new providers (#1833)

### Changed

- Normalize eval results in db (#1776)
- foundation model blog post (#1823)
- site: custom blog index page (#1824)
- chore(build): allow-composite-ts (#1825)
- chore(cli): improve validation for extension hooks (#1827)
- chore: rename tables (#1831)
- chore: delete empty file (#1829)

## [0.91.3] - 2024-10-04

### Added

- feat(redteam): add religion plugin (#1822)
- feat(provider-fal): allow prompt config overrides (#1815)
- feat: remove in memory table (#1820)

## [0.91.2] - 2024-10-04

### Added

- feat(cli): Add input validation to eval command (@mldangelo #1810)
- feat(cli): Add real-time logging for Python script execution (@mldangelo #1818)
- feat(providers): Add support for setting cookies in `browser` provider (@typpo #1809)

### Changed

- chore(ci): Move integration tests to separate job in GitHub Actions workflow (@mldangelo #1821)
- chore(providers): Add support for file-based response parser for HTTP provider (@mldangelo #1808)
- chore(providers): Improve error message for browser provider missing imports (67c5fed2 @typpo)
- chore(redteam): Update to specific GPT-4 model (0be9c87f @mldangelo)
- chore(site): Update intro cal.com link (ff36972e @typpo)
- chore(webui): Remove 'use client' directives from React components (bc6f4214 @mldangelo)
- docs: Add Streamlit application in browser documentation (855e80f4 @typpo)
- docs: Escape tag in documentation (9c3ae83b @typpo)
- docs: Remove responseparser from quickstart (fe17b837 @typpo)
- docs: Remove responseParser from redteam template (feda3c60 @typpo)
- docs: Update test case reference documentation (d7c7a507 @mldangelo)
- docs: Update to use `redteam run` and `redteam report` (@typpo #1814)

### Fixed

- fix(redteam): Resolve cross-session templating issues (@typpo #1811)
- fix(webui): Ensure weight is not 0 (@sklein12 #1817)

### Dependencies

- chore(deps-dev): Bump @aws-sdk/client-bedrock-runtime from 3.658.1 to 3.662.0 (@dependabot #1805)
- chore(deps-dev): Bump @aws-sdk/client-bedrock-runtime from 3.663.0 to 3.664.0 (@dependabot #1819)
- chore(deps): Bump openai from 4.66.1 to 4.67.0 (@dependabot #1804)
- chore(deps): Bump replicate from 0.34.0 to 0.34.1 (@dependabot #1806)
- chore(deps): Update dependencies (ec37ca4e @mldangelo)

## [0.91.1] - 2024-10-01

### Changed

- feat: prompts as python classmethods (#1799)

### Fixed

- fix(redteam): read redteam config during redteam eval command (#1803)

### Documentation

- docs(custom-api): update documentation and improve typing (#1802)

## [0.91.0] - 2024-10-01

### Added

- feat(cli): ask for email on public share by @typpo in #1798
- feat(cli): support input transforms by @MrFlounder in #1704
- feat(redteam): add `redteam run` command by @typpo in #1791
- feat(webui): new Chart type on the eval page of web UI by @YingjiaLiu99 in #1147

### Changed

- fix: calc the same prompt id everywhere by @sklein12 in #1795
- docs: add troubleshooting section for timeouts by @mldangelo
- docs: fix indentation by @typpo
- docs: provider index by @mldangelo in #1792
- docs: update ts-config example README with tsx loader options by @mldangelo
- site: misc redteam guide clarifications by @typpo
- chore(cli): reorganize command structure and add program name by @mldangelo
- chore(cli): simplify node version check by @mldangelo in #1794
- chore(openai): use omni moderation by default by @typpo in #1797
- chore(providers): add support for special chars in browser provider by @typpo in #1790
- chore(providers): render provider label using Nunjucks by @mldangelo in #1789
- chore(providers): warn on unknown provider types by @mldangelo in #1787
- chore(redteam): include package version in redteam run hash by @typpo in 6d2d0c65
- chore(redteam): rename and export base classes by @mldangelo in #1801
- chore(redteam): serverside generation for indirect-prompt-injection by @mldangelo
- chore(redteam): update adversarial generation to specific gpt-4o model by @typpo in 1f397f62
- chore(cli): reorganize command structure and add program name by @mldangelo in 66781927

### Fixed

- fix(build): remove ts-config path aliases until compilation works correctly by @sklein12 in #1796
- fix(cli): don't ask for email when sharing in ci or without tty by @typpo
- fix(package): use provider prompt map when running via Node package by @vsauter in #1788
- fix(redteam): don't include entities if list is empty by @typpo
- fix(redteam): OWASP aliases by @typpo in #1765

### Dependencies

- chore(deps): bump openai from 4.65.0 to 4.66.1 by @dependabot in #1800
- chore(deps): update dependencies by @mldangelo

## [0.90.3] - 2024-09-27

### Changed

- fix: browser provider ignores cert errors by @ianw_github in 9fcc9f5974d919291456292e187fba1b1bacb3e2

## [0.90.2] - 2024-09-27

### Changed

- **feat:** Add fal.ai provider by [@drochetti](https://github.com/drochetti) in [#1778](https://github.com/promptfoo/promptfoo/pull/1778)
- **feat:** Add install script for pre-built binary installation by [@mldangelo](https://github.com/mldangelo) in [#1755](https://github.com/promptfoo/promptfoo/pull/1755)
- **fix:** Improve JSON parser handling for multiple braces by [@typpo](https://github.com/typpo) in [#1766](https://github.com/promptfoo/promptfoo/pull/1766)
- **refactor(eval):** Reorganize and improve eval command options by [@mldangelo](https://github.com/mldangelo) in [#1762](https://github.com/promptfoo/promptfoo/pull/1762)
- **chore(bedrock):** Improve support for LLAMA3.1 and LLAMA3.2 model configurations by [@mldangelo](https://github.com/mldangelo) in [#1777](https://github.com/promptfoo/promptfoo/pull/1777)
- **chore(config):** Simplify config loading by [@mldangelo](https://github.com/mldangelo) in [#1779](https://github.com/promptfoo/promptfoo/pull/1779)
- **chore(redteam):** Move select plugins for server-side generation by [@mldangelo](https://github.com/mldangelo) in [#1783](https://github.com/promptfoo/promptfoo/pull/1783)
- **ci(nexe-build):** Add ARM64 support for nexe builds by [@mldangelo](https://github.com/mldangelo) in [#1780](https://github.com/promptfoo/promptfoo/pull/1780)
- **ci(nexe-build):** Update runner selection for macOS and add Windows file extension by [@mldangelo](https://github.com/mldangelo) in [#1784](https://github.com/promptfoo/promptfoo/pull/1784)

### Fixed

- **fix(providers):** Correct data types for `responseParser` in HTTP provider by [@typpo](https://github.com/typpo) in [#1764](https://github.com/promptfoo/promptfoo/pull/1764)

### Dependencies

- **chore(deps-dev):** Bump `@aws-sdk/client-bedrock-runtime` from 3.658.0 to 3.658.1 by [@dependabot](https://github.com/dependabot) in [#1769](https://github.com/promptfoo/promptfoo/pull/1769)
- **chore(deps):** Bump `replicate` from 0.33.0 to 0.34.0 by [@dependabot](https://github.com/dependabot) in [#1767](https://github.com/promptfoo/promptfoo/pull/1767)
- **chore(deps):** Bump `openai` from 4.63.0 to 4.64.0 by [@dependabot](https://github.com/dependabot) in [#1768](https://github.com/promptfoo/promptfoo/pull/1768)

## [0.90.1] - 2024-09-26

### Changed

- **chore(providers):** Updated Bedrock integration to support Llama 3.2 models. [#1763](https://github.com/promptfoo/promptfoo/pull/1763) by [@aristsakpinis93](https://github.com/aristsakpinis93)
- **chore:** Added support for config objects in JavaScript and Python assertions. [#1729](https://github.com/promptfoo/promptfoo/pull/1729) by [@vedantr](https://github.com/vedantr)
- **fix:** Improved prompts handling per provider. [#1757](https://github.com/promptfoo/promptfoo/pull/1757) by [@typpo](https://github.com/typpo)
- **fix:** Updated `--no-interactive` description and added it to the documentation. [#1761](https://github.com/promptfoo/promptfoo/pull/1761) by [@kentyman23](https://github.com/kentyman23)
- site: adding blog post for Prompt Airlines (#1774)

### Dependencies

- **chore(deps-dev):** Bumped `@aws-sdk/client-bedrock-runtime` from 3.654.0 to 3.658.0. [#1758](https://github.com/promptfoo/promptfoo/pull/1758) by [@dependabot](https://github.com/dependabot)

## [0.90.0] - 2024-09-24

### Changed

- cli: Added 'pf' as an alias for the 'promptfoo' command (@mldangelo, #1745)
- providers(bedrock): Added support for AI21 Jamba Models and Meta Llama 3.1 Models (@mldangelo, #1753)
- providers(python): Added support for file:// syntax for Python providers (@mldangelo, #1748)
- providers(http): Added support for raw requests (@typpo, #1749)
- cli: implement cloud Login functionality for private sharing (@sklein12, #1719)
- cli(redteam): aliased 'eval' in redteam namespace and prioritized redteam.yaml over promptfooconfig.yaml (@typpo, #1664)
- providers(http): Added templating support for provider URLs (@mldangelo, #1747)
- cli: read config files from directory paths (@andretran, #1721)
- Added PROMPTFOO_EXPERIMENTAL environment variable (@typpo)
- Simplified redteam consent process (@typpo)
- Improved input handling for login prompts (@mldangelo)
- Updated dependencies (@mldangelo)
- webui: fix route to edit eval description(@sklein12, #1754)
- cli: prevent logging of empty output paths (@mldangelo)
- Added raw HTTP request example (@typpo)
- Updated documentation to prefer prebuilt versions (@sklein12, #1752)
- Triggered release step in nexe build for tagged branches (@mldangelo)
- Updated release token in GitHub Actions workflow (@mldangelo)
- Added continue-on-error to nexe-build job (@mldangelo)

## [0.89.4] - 2024-09-23

### Added

- feat(webui): display suggestions (#1739)

### Changed

- feat: headless browser provider (#1736)
- feat: suggestions (#1723)
- feat: improvements to http and websocket providers (#1732)
- fix: empty state for webui (#1727)
- chore: add costs for OpenAI model "gpt-4o-2024-08-06" (#1728)
- fix: catch errors when creating share url (#1726)https://github.com/promptfoo/promptfoo/pull/1725
- fix: add missing outputPath (#1734)
- fix: output path when PROMPTFOO_LIGHTWEIGHT_RESULTS is set (#1737)
- chore: Move share action to server (#1743)
- docs: Update documentation for Tree-based Jailbreaks Strategy by @vingiarrusso in

### Fixed

- fix(prompts): add handling for function prompt (#1724)

## [0.89.3] - 2024-09-20

### Changed

- **Bug Fixes:**
  - Improved sanitization of generations ([#1713](https://github.com/promptfoo/promptfoo/pull/1713) by [@typpo](https://github.com/typpo))
  - Reverted config changes to resolve prompt file bug ([#1722](https://github.com/promptfoo/promptfoo/pull/1722) by [@mldangelo](https://github.com/mldangelo))
- **Docs**
  - Added more information to the enterprise page ([#1714](https://github.com/promptfoo/promptfoo/pull/1714) by [@typpo](https://github.com/typpo))
  - Updated the about page ([#1715](https://github.com/promptfoo/promptfoo/pull/1715) by [@typpo](https://github.com/typpo))
  - Minor landing page updates ([#1718](https://github.com/promptfoo/promptfoo/pull/1718) by [@typpo](https://github.com/typpo))
- Update documentation for Tree-based Jailbreaks Strategy (#1725)

## [0.89.2] - 2024-09-18

### Changed

- **Dependencies**: Updated project dependencies (@mldangelo)
- **Website**: Added truncate functionality to the site (@typpo)
- Fixed Node cache dependency issue (@typpo)
- Improved nexe build workflow artifact handling in CI pipeline (@mldangelo)
- Bumped version to 0.89.2 (@typpo)
-

## [0.89.1] - 2024-09-18

### Added

- **feat(provider/openai)**: support loading `response_format` from a file by [@albertlieyingadrian](https://github.com/albertlieyingadrian) in [#1711](https://github.com/promptfoo/promptfoo/pull/1711)
- **feat(matchers)**: add external file loader for LLM rubric by [@albertlieyingadrian](https://github.com/albertlieyingadrian) in [#1698](https://github.com/promptfoo/promptfoo/pull/1698)

### Changed

- **feat**: Redteam dashboard by [@typpo](https://github.com/typpo) in [#1709](https://github.com/promptfoo/promptfoo/pull/1709)
- **feat**: add WebSocket provider by [@typpo](https://github.com/typpo) in [#1712](https://github.com/promptfoo/promptfoo/pull/1712)
- **docs**: GPT vs O1 guide by [@typpo](https://github.com/typpo) in [#1703](https://github.com/promptfoo/promptfoo/pull/1703)

### Dependencies

- **chore(deps)**: bump `openai` from `4.61.1` to `4.62.0` by [@dependabot](https://github.com/dependabot) in [#1706](https://github.com/promptfoo/promptfoo/pull/1706)
- **chore(deps)**: bump `@azure/openai-assistants` from `1.0.0-beta.5` to `1.0.0-beta.6` by [@dependabot](https://github.com/dependabot) in [#1707](https://github.com/promptfoo/promptfoo/pull/1707)

## [0.89.0] - 2024-09-17

### Added

- feat(util): add nunjucks template support for file path (#1688) by @albertlieyingadrian
- feat(redteam): top level targets, plugins, strategies (#1689) by @typpo

### Changed

- feat: Migrate NextUI to a React App (#1637) by @sklein12
- feat: add golang provider (#1693) by @typpo
- feat: make config `prompts` optional (#1694) by @typpo
- chore(redteam): plumb scores per plugin and strategy (#1684) by @typpo
- chore(redteam): redteam init indent plugins and strategies by @typpo
- chore(redteam): redteam onboarding updates (#1695) by @typpo
- chore(redteam): update some framework mappings by @typpo
- refactor(csv): improve assertion parsing and add warning for single underscore usage (#1692) by @mldangelo
- docs: improve Python provider example with stub LLM function by @mldangelo

### Fixed

- fix(python): change PythonShell mode to binary to fix unicode encoding issues (#1671) by @mldangelo
- fix(python): check --version for executable path validation (#1690) by @mldangelo
- fix(providers): Mistral Error Reporting (#1691) by @GICodeWarrior

### Dependencies

- chore(deps): bump openai from 4.61.0 to 4.61.1 (#1696) by @dependabot
- chore(deps): remove nexe dev dependency by @mldangelo
- chore(deps): update eslint and related packages by @mldangelo

## [0.88.0] - 2024-09-16

### Dependencies

- chore(deps): bump replicate from 0.32.1 to 0.33.0 (#1682)

### Added

- feat(webui): display custom namedScores (#1669)

### Changed

- **Added** `--env-path` as an alias for the `--env-file` option in CLI (@mldangelo)
- **Introduced** `PROMPTFOO_LIGHTWEIGHT_RESULTS` environment variable to optimize result storage (@typpo)
- **Added** `validatePythonPath` function and improved error handling for Python scripts (@mldangelo)
- **Displayed** custom named scores in the Web UI (@khp)
- **Improved** support for structured outputs in the OpenAI provider (@mldangelo)
- **Added** OpenAI Assistant's token usage statistics (@albertlieyingadrian)
- **Added** pricing information for Azure OpenAI models (@mldangelo)
- **Improved** API URL formatting for Azure OpenAI provider (@mldangelo)
- **Fixed** prompt normalization when reading configurations (@mldangelo)
- **Resolved** Docker image issues by adding Python, ensuring the `next` output directory exists, and disabling telemetry (@mldangelo)
- **Improved** message parsing for the Anthropic provider (@mldangelo)
- **Fixed** error in loading externally defined OpenAI function calls (@mldangelo)
- **Corrected** latency assertion error for zero milliseconds latency (@albertlieyingadrian)
- **Added** a new Red Team introduction and case studies to the documentation (@typpo)
- **Updated** model references and default LLM models in the documentation (@mldangelo)
- **Fixed** typos and broken image links in the documentation (@mldangelo, @typpo)
- **Refactored** Red Team commands and types to improve code organization (@mldangelo)
- **Moved** `evaluateOptions` initialization to `evalCommand` (@mldangelo)
- **Centralized** cost calculation logic in providers (@mldangelo)
- ci: improve nexe build workflow and caching (#1683)
- chore(providers): add pricing information for Azure OpenAI models (#1681)

### Tests

- **Added** support for `file://` prefix for local file paths in the `tests:` field in configuration (@mldangelo)

## [0.87.1] - 2024-09-12

### Fixed

- fix(docker): add Python to Docker image and verify in CI (#1677)
- fix(assertions): fix latencyMs comparison with undefined to allow 0 ms latency (#1668)
- fix(providers): improve parseMessages function for anthropic (#1666)
- fix(dockerfile): ensure next out directory exists and disable next telemetry (#1665)
- fix: normalize prompts when reading configs (#1659)

### Added

- feat(python): add validatePythonPath function and improve error handling (#1670)
- feat(cli): accept '--env-path' as an alias for '--env-file' option (#1654)
- feat: PROMPTFOO_LIGHTWEIGHT_RESULTS envar (#1450)

### Documentation

- docs: red team intro (#1662)
- docs: update model references from gpt-3.5-turbo to gpt-4o-mini (#1655)

### Changed

- **Add OpenAI `o1` pricing** by [@typpo](https://github.com/typpo) in [#1649](https://github.com/promptfoo/promptfoo/pull/1649)
- **Add support for OpenAI `o1` max completion tokens** by [@mldangelo](https://github.com/mldangelo) in [#1650](https://github.com/promptfoo/promptfoo/pull/1650)
- **Share link issue when self-hosting** by [@typpo](https://github.com/typpo) in [#1647](https://github.com/promptfoo/promptfoo/pull/1647)
- **Fix OpenAI function tool callbacks handling** by [@mldangelo](https://github.com/mldangelo) in [#1648](https://github.com/promptfoo/promptfoo/pull/1648)
- **Fix broken anchor links** by [@mldangelo](https://github.com/mldangelo) in [#1645](https://github.com/promptfoo/promptfoo/pull/1645)
- **Add documentation for Echo provider** by [@mldangelo](https://github.com/mldangelo) in [#1646](https://github.com/promptfoo/promptfoo/pull/1646)
- ci: add push trigger to docker workflow (#1678)
- refactor(providers): centralize cost calculation logic (#1679)
- refactor: move evaluateOptions initialization to evalCommand (#1674)
- refactor(redteam): move redteam types to src/redteam/types (#1653)
- refactor(redteam): move redteam commands to src/redteam/commands (#1652)
- chore(providers): improve API URL formatting for Azure OpenAI provider (#1672)
- chore(providers): add openai assistant's token usage (#1661)
- chore(openai): improve support for structured outputs (#1656)
- chore: support file:// prefix for local file paths in `tests:` field in config (#1651)

## [0.87.0] - 2024-09-12

### Changed

- feat: remote strategy execution (#1592)
- fix: run db migrations first thing in cli (#1638)
- chore: add --remote to `eval` (#1639)
- chore: ability to record when feature is used (#1643)
- site: intro and image updates (#1636)

### Dependencies

- chore(deps-dev): bump @aws-sdk/client-bedrock-runtime from 3.649.0 to 3.650.0 (#1640)
- chore(deps): bump openai from 4.58.2 to 4.59.0 (#1641)

## [0.86.1] - 2024-09-11

### Changed

- feat: cross-session leak plugin (#1631)
- fix: quickswitcher (#1635)

## [0.86.0] - 2024-09-11

### Changed

- **feat**: Added MITRE Atlas plugin aliases by [@typpo](https://github.com/typpo) in [#1629](https://github.com/promptfoo/promptfoo/pull/1629)
- **chore**: Removed the NextAPI by [@sklein12](https://github.com/sklein12) in [#1599](https://github.com/promptfoo/promptfoo/pull/1599)
- **fix**: Improved rate limiting handling by [@sinedied](https://github.com/sinedied) in [#1633](https://github.com/promptfoo/promptfoo/pull/1633)
- **fix**: Ensured `name:value` pairs are unique, rather than just names, for tags by [@sklein12](https://github.com/sklein12) in [#1621](https://github.com/promptfoo/promptfoo/pull/1621)
- **chore**: Fixed paths for `ts-node` by [@sklein12](https://github.com/sklein12) in [#1628](https://github.com/promptfoo/promptfoo/pull/1628)
- **chore**: Standardized paths by [@sklein12](https://github.com/sklein12) in [#1627](https://github.com/promptfoo/promptfoo/pull/1627)

### Dependencies

- **chore(deps-dev)**: Bumped `@aws-sdk/client-bedrock-runtime` from 3.645.0 to 3.649.0 by [@dependabot](https://github.com/dependabot) in [#1632](https://github.com/promptfoo/promptfoo/pull/1632)
- **chore(deps)**: Bumped `@anthropic-ai/sdk` from 0.27.2 to 0.27.3 by [@dependabot](https://github.com/dependabot) in [#1625](https://github.com/promptfoo/promptfoo/pull/1625)
- **chore(deps)**: Bumped `openai` from 4.58.1 to 4.58.2 by [@dependabot](https://github.com/dependabot) in [#1624](https://github.com/promptfoo/promptfoo/pull/1624)

## [0.85.2] - 2024-09-10

### Changed

- feat: compliance status in redteam reports (#1619)
- fix: prompt parsing (#1620)

## [0.85.1] - 2024-09-09

### Changed

- feat: add support for markdown prompts (#1616)
- fix: Indirect Prompt Injection missing purpose and will only generate… (#1618)

### Dependencies

- chore(deps): bump openai from 4.58.0 to 4.58.1 (#1617)

## [0.85.0] - 2024-09-06

### Added

- **feat(mistral):** Update chat models and add embedding provider by @mldangelo in [#1614](https://github.com/promptfoo/promptfoo/pull/1614)
- **feat(templates):** Allow Nunjucks templating in grader context by @mldangelo in [#1606](https://github.com/promptfoo/promptfoo/pull/1606)
- **feat(redteam):** Add remote generation for multilingual strategy by @mldangelo in [#1603](https://github.com/promptfoo/promptfoo/pull/1603)
- **feat(redteam):** ASCII smuggling plugin by @typpo in [#1602](https://github.com/promptfoo/promptfoo/pull/1602)
- **feat(redteam):** More direct prompt injections by @typpo in [#1600](https://github.com/promptfoo/promptfoo/pull/1600)
- **feat(redteam):** Prompt injections for all test cases by @typpo in [commit 28605413](https://github.com/promptfoo/promptfoo/commit/28605413)

### Changed

- **refactor:** Improve project initialization and error handling by @mldangelo in [#1591](https://github.com/promptfoo/promptfoo/pull/1591)
- **chore:** Warn if API keys are not present when running `promptfoo init` by @cristiancavalli in [#1577](https://github.com/promptfoo/promptfoo/pull/1577)
- **chore:** Add info to contains-all and icontains-all error by @typpo in [#1596](https://github.com/promptfoo/promptfoo/pull/1596)
- **chore(redteam):** Export graders by @sklein12 in [#1593](https://github.com/promptfoo/promptfoo/pull/1593)
- **chore(redteam):** Export prompt generators by @sklein12 in [#1583](https://github.com/promptfoo/promptfoo/pull/1583)
- **docs:** Add information on loading scenarios from external files by @mldangelo in [commit ddcc6e59](https://github.com/promptfoo/promptfoo/commit/ddcc6e59)

### Fixed

- **fix(redteam):** Correct metric name for misinfo/pii/etc plugins by @typpo in [#1605](https://github.com/promptfoo/promptfoo/pull/1605)
- **fix(redteam):** Remove quotes and numbered results from generated prompts by @typpo in [#1601](https://github.com/promptfoo/promptfoo/pull/1601)
- **fix(redteam):** Move purpose to the right place in redteam template by @typpo in [commit 00b2ed1c](https://github.com/promptfoo/promptfoo/commit/00b2ed1c)

### Dependencies

- **chore(deps):** Bump openai from 4.57.3 to 4.58.0 by @dependabot in [#1608](https://github.com/promptfoo/promptfoo/pull/1608)
- **chore(deps):** Bump openai from 4.57.2 to 4.57.3 by @dependabot in [#1594](https://github.com/promptfoo/promptfoo/pull/1594)

### Documentation

- **docs(redteam):** Red team introduction by @typpo in [commit ba5fe14c](https://github.com/promptfoo/promptfoo/commit/ba5fe14c) and [commit 60624456](https://github.com/promptfoo/promptfoo/commit/60624456)
- **docs(redteam):** Minor redteam update by @typpo in [commit 7cad8da5](https://github.com/promptfoo/promptfoo/commit/7cad8da5)

### Tests

- **test(redteam):** Enhance nested quotes handling in parseGeneratedPrompts by @mldangelo in [commit 36f6464a](https://github.com/promptfoo/promptfoo/commit/36f6464a)

## [0.84.1] - 2024-09-04

### Changed

- fix: json parsing infinite loop (#1590)
- fix: add cache and timeout to remote grading (#1589)

## [0.84.0] - 2024-09-04

### Changed

- Support for remote `llm-rubric` (@typpo in #1585)
- Resolve foreign key constraint in `deleteAllEvals` (@mldangelo in #1581)
- Don't set OpenAI chat completion `seed=0` by default (@Sasja in #1580)
- Improve strategy JSON parsing (@typpo in #1587)
- Multilingual strategy now uses redteam provider (@typpo in #1586)
- Handle redteam remote generation error (@typpo)
- Redteam refusals are not failures for Vertex AI (@typpo)
- Reorganize redteam exports and add Strategies (@mldangelo in #1588)
- Update OpenAI config documentation (@mldangelo)
- Improve Azure environment variables and configuration documentation (@mldangelo)
- Bump dependencies and devDependencies (@mldangelo)
- Set `stream: false` in Ollama provider (@typpo, #1568)
- Bump openai from 4.57.0 to 4.57.1 (@dependabot in #1579)
- Regenerate JSON schema based on type change (@mldangelo)
- Synchronize EnvOverrides in types and validators (@mldangelo)

## [0.83.2] - 2024-09-03

### Added

- feat: add --remote to redteam generate (#1576)

## [0.83.1] - 2024-09-03

## [0.83.0] - 2024-09-03

### Changed

- feat: add onboarding flow for http endpoint (#1572)
- feat: remote generation on the cli (#1570)
- docs: update YAML syntax for prompts and providers arrays (#1574)

## [0.82.0] - 2024-09-02

### Added

- feat(redteam): add remote generation for purpose and entities by @mldangelo

### Changed

- feat: add `delay` option for redteam generate and refactor plugins by @typpo
- fix: validate all plugins before running any by @typpo
- fix: remove indirect prompt injection `config.systemPrompt` dependency by @typpo
- fix: show all strategies on report by @typpo
- fix: bfla grading by @typpo
- chore: simplify redteam types by @typpo
- chore: move redteam command locations by @typpo
- chore: defaults for redteam plugins/strategies by @typpo
- chore: clean up some redteam onboarding questions by @typpo
- chore: export redteam plugins by @typpo
- chore: rename envar by @typpo
- chore: add `PROMPTFOO_NO_REDTEAM_MODERATION` envar by @typpo
- chore(redteam): add progress bar to multilingual strategy by @mldangelo
- chore(redteam): export extraction functions by @mldangelo
- chore(docker): install peer dependencies during build by @mldangelo
- docs: update file paths to use file:// prefix by @mldangelo
- chore: clean up some redteam onboarding questions (#1569)
- chore: defaults for redteam plugins/strategies (#1521)

### Dependencies

- chore(deps-dev): bump @aws-sdk/client-bedrock-runtime from 3.637.0 to 3.642.0 by @dependabot
- chore(deps): bump replicate from 0.32.0 to 0.32.1 by @dependabot
- chore(deps): bump openai from 4.56.1 to 4.57.0 by @dependabot
- chore(deps): bump the github-actions group with 2 updates by @dependabot

## [0.81.5] - 2024-08-30

### Dependencies

- chore(deps): bump the github-actions group with 2 updates (#1566)
- chore(deps): bump replicate from 0.32.0 to 0.32.1 (#1559)
- chore(deps): bump openai from 4.56.1 to 4.57.0 (#1558)

### Fixed

- fix: remove indirect prompt injection `config.systemPrompt` dependency (#1562)
- fix: validate all plugins before running any (#1561)

### Added

- feat: add `delay` option for redteam generate and refactor plugins (#1564)
- feat(redteam): add remote generation for purpose and entities (#1555)

### Changed

- feat: global `env` var in templates (#1553)
- fix: harmful grader (#1554)
- chore: include createdAt in getStandaloneEvals (#1550)
- chore: write eval tags to database and add migration (#1551)
- style: enforce object shorthand rule (#1557)
- chore: move redteam command locations (#1565)
- chore: simplify redteam types (#1563)
- chore(deps-dev): bump @aws-sdk/client-bedrock-runtime from 3.637.0 to 3.642.0 (#1560)

## [0.81.4] - 2024-08-29

### Changed

- **fix:** redteam progress bar by @typpo in [#1548](https://github.com/promptfoo/promptfoo/pull/1548)
- **fix:** redteam grading should use defaultTest by @typpo in [#1549](https://github.com/promptfoo/promptfoo/pull/1549)
- **refactor:** move extractJsonObjects to json utility module by @mldangelo in [#1539](https://github.com/promptfoo/promptfoo/pull/1539)

### Fixed

- **fix(redteam):** fix modifier handling in PluginBase by @mldangelo in [#1538](https://github.com/promptfoo/promptfoo/pull/1538)
- **fix(testCases):** improve test case generation with retry logic by @mldangelo in [#1544](https://github.com/promptfoo/promptfoo/pull/1544)
- **fix(docker):** link peer dependencies in Docker build by @mldangelo in [#1545](https://github.com/promptfoo/promptfoo/pull/1545)
- **fix(devcontainer):** simplify and standardize development environment by @mldangelo in [#1547](https://github.com/promptfoo/promptfoo/pull/1547)

### Dependencies

- **chore(deps):** update dependencies by @mldangelo in [#1540](https://github.com/promptfoo/promptfoo/pull/1540)
- **chore(deps):** bump @anthropic-ai/sdk from 0.27.0 to 0.27.1 by @dependabot in [#1541](https://github.com/promptfoo/promptfoo/pull/1541)
- **chore(deps):** bump openai from 4.56.0 to 4.56.1 by @dependabot in [#1542](https://github.com/promptfoo/promptfoo/pull/1542)

## [0.81.3] - 2024-08-28

### Changed

- fix: use redteam provider in extractions (#1536)
- feat: Indirect prompt injection plugin (#1518)
- feat: add support for tags property in config (#1526)
- feat: ability to reference external files in plugin config (#1530)
- feat: custom redteam plugins (#1529)
- fix: remove failure messages from output (#1531)
- fix: reduce pii false positives (#1532)
- fix: Addtl Pii false positives (#1533)
- fix: RBAC plugin false positives (#1534)
- fix: redteam providers should be overriddeable (#1516)
- fix: dont use openai moderation if key not present (#1535)

### Fixed

- fix(redteam): update logic for json only response format in default provider (#1537)

## [0.81.2] - 2024-08-27

### Changed

- fix: use redteam provider in extractions (#1536)
- feat: Indirect prompt injection plugin (#1518)
- feat: add support for tags property in config (#1526)
- feat: ability to reference external files in plugin config (#1530)
- feat: custom redteam plugins (#1529)
- fix: remove failure messages from output (#1531)
- fix: reduce pii false positives (#1532)
- fix: Addtl Pii false positives (#1533)
- fix: RBAC plugin false positives (#1534)
- fix: redteam providers should be overriddeable (#1516)
- fix: dont use openai moderation if key not present (#1535)

## [0.81.1] - 2024-08-27

### Changed

- feat: Indirect prompt injection plugin (#1518)
- feat: add support for `tags` property in config (#1526)
- feat: ability to reference external files in plugin config (#1530)
- feat: custom redteam plugins (#1529)
- fix: remove failure messages from output (#1531)
- fix: reduce pii false positives (#1532)
- fix: Addtl Pii false positives (#1533)
- fix: RBAC plugin false positives (#1534)
- fix: redteam providers should be overriddeable (#1516)
- fix: dont use openai moderation if key not present (#1535)
- chore: Set jest command line setting for jest extension (#1527)

## [0.81.0] - 2024-08-26

### Added

- feat(report): performance by strategy (#1524)
- feat(ai21): Add AI21 Labs provider (#1514)
- feat(docker): add Python runtime to final image (#1519)
- feat(anthropic): add support for create message headers (prompt caching) (#1503)

### Changed

- feat: report view sidebar for previewing test failures (#1522)
- chore: add plugin/strategy descriptions (#1520)
- chore: add `promptfoo redteam plugins` command to list plugins (#1523)
- chore: clear cache status messages (#1517)

### Fixed

- fix(scriptCompletionProvider): handle UTF-8 encoding in script output (#1515)
- fix(config): support loading scenarios and tests from external files (#331)

### Dependencies

- chore(deps-dev): bump @aws-sdk/client-bedrock-runtime from 3.635.0 to 3.637.0 (#1513)

## [0.80.3] - 2024-08-22

### Changed

- **Add Support for Embeddings API (Cohere)**: Added support for the embeddings API. [#1502](https://github.com/promptfoo/promptfoo/pull/1502) by @typpo
- **Improve Download Menu**: Enhanced the web UI by improving the download menu, adding an option to download human eval test cases, and adding tests. [#1500](https://github.com/promptfoo/promptfoo/pull/1500) by @mldangelo
- **Python IPC Encoding**: Resolved an issue by ensuring that Python IPC uses UTF-8 encoding. [#1511](https://github.com/promptfoo/promptfoo/pull/1511) by @typpo
- **Dependencies**:
  - Bumped `@anthropic-ai/sdk` from `0.26.1` to `0.27.0`. [#1507](https://github.com/promptfoo/promptfoo/pull/1507) by @dependabot
  - Upgraded Docusaurus to version `3.5.2`. [#1512](https://github.com/promptfoo/promptfoo/pull/1512) by @mldangelo

## [0.80.2] - 2024-08-22

### Changed

- fix: remove prompt-extraction from base plugins (#1505)

## [0.80.1] - 2024-08-21

### Added

- feat(redteam): improve test generation and reporting (#1481)
- feat(eval)!: remove interactive providers option (#1487)

### Changed

- refactor(harmful): improve test generation and deduplication (#1480)
- fix: hosted load shared eval (#1482)
- fix: Generate correct url for hosted shared evals (#1484)
- feat: multilingual strategy (#1483)
- chore(eslint): add and configure eslint-plugin-unicorn (#1489)
- fix: include vars in python provider cache key (#1493)
- fix: Including prompt extraction broke redteam generation (#1494)
- fix: floating point comparisons in matchers (#1486)
- site: enterprise breakdown (#1495)
- fix: Prompt setup during redteam generation (#1496)
- fix: hardcoded injectVars in harmful plugin (#1498)
- site: enterprise blog post (#1497)

### Fixed

- fix(assertions): update error messages for context-relevance and context-faithfulness (#1485)

### Dependencies

- chore(deps-dev): bump @aws-sdk/client-bedrock-runtime from 3.632.0 to 3.635.0 (#1490)

## [0.80.0] - 2024-08-21

### Changed

- **Multilingual Strategy**: Added multilingual strategy by @typpo in [#1483](https://github.com/promptfoo/promptfoo/pull/1483)
- **Redteam**: Improved test generation and reporting by @mldangelo in [#1481](https://github.com/promptfoo/promptfoo/pull/1481)
- **Evaluation**: Removed interactive providers option by @mldangelo in [#1487](https://github.com/promptfoo/promptfoo/pull/1487)
- **Hosted Load**: Fixed hosted load shared eval by @sklein12 in [#1482](https://github.com/promptfoo/promptfoo/pull/1482)
- **Shared Evals**: Generated correct URL for hosted shared evals by @sklein12 in [#1484](https://github.com/promptfoo/promptfoo/pull/1484)
- **Assertions**: Updated error messages for context-relevance and context-faithfulness by @mldangelo in [#1485](https://github.com/promptfoo/promptfoo/pull/1485)
- **Python Provider**: Included vars in Python provider cache key by @typpo in [#1493](https://github.com/promptfoo/promptfoo/pull/1493)
- **Prompt Extraction**: Fixed prompt extraction during redteam generation by @sklein12 in [#1494](https://github.com/promptfoo/promptfoo/pull/1494)
- **Matchers**: Fixed floating point comparisons in matchers by @typpo in [#1486](https://github.com/promptfoo/promptfoo/pull/1486)
- **Redteam Generation**: Fixed prompt setup during redteam generation by @sklein12 in [#1496](https://github.com/promptfoo/promptfoo/pull/1496)
- **Harmful Tests**: Improved test generation and deduplication by @mldangelo in [#1480](https://github.com/promptfoo/promptfoo/pull/1480)
- **ESLint**: Added and configured eslint-plugin-unicorn by @mldangelo in [#1489](https://github.com/promptfoo/promptfoo/pull/1489)
- **Dependencies**: Bumped @aws-sdk/client-bedrock-runtime from 3.632.0 to 3.635.0 by @dependabot in [#1490](https://github.com/promptfoo/promptfoo/pull/1490)
- **Crescendo**: Crescendo now uses gpt-4o-mini instead of gpt-4o by @typpo
- **Environment Variables**: Added GROQ_API_KEY and alphabetized 3rd party environment variables by @mldangelo
- **Enterprise Breakdown**: Added enterprise breakdown by @typpo in [#1495](https://github.com/promptfoo/promptfoo/pull/1495)

## [0.79.0] - 2024-08-20

### Added

- feat(groq): integrate native Groq SDK and update documentation by @mldangelo in #1479
- feat(redteam): support multiple policies in redteam config by @mldangelo in #1470
- feat(redteam): handle graceful exit on Ctrl+C during initialization by @mldangelo

### Changed

- feat: Prompt Extraction Redteam Plugin by @sklein12 in #1471
- feat: nexe build artifacts by @typpo in #1472
- fix: expand supported config file extensions by @mldangelo in #1473
- fix: onboarding.ts should assume context.py by @typpo
- fix: typo in onboarding example by @typpo
- fix: reduce false positives in `policy` and `sql-injection` by @typpo
- docs: remove references to optional Supabase environment variables by @mldangelo in #1474
- docs: owasp llm top 10 updates by @typpo
- test: mock logger in util test suite by @mldangelo
- chore(workflow): change release trigger type from 'published' to 'created' in Docker workflow, remove pull request and push triggers by @mldangelo
- chore(webui): update plugin display names by @typpo
- chore: refine pass rate threshold logging by @mldangelo
- ci: upload artifact by @typpo

### Fixed

- fix(devcontainer): improve Docker setup for development environment by @mldangelo
- fix(devcontainer): update Dockerfile.dev for Node.js development by @mldangelo
- fix(webui): truncate floating point scores by @typpo

### Dependencies

- chore(deps): update dependencies by @mldangelo in #1478
- chore(deps): update dependencies including @swc/core, esbuild, @anthropic-ai/sdk, and openai by @mldangelo

### Tests

- test(config): run tests over example promptfoo configs by @mldangelo in #1475

## [0.78.3] - 2024-08-19

### Added

- feat(redteam): add base path to CLI state for redteam generate by @mldangelo in [#1464](https://github.com/promptfoo/promptfoo/pull/1464)
- feat(eval): add global pass rate threshold by @mldangelo in [#1443](https://github.com/promptfoo/promptfoo/pull/1443)

### Changed

- chore: check config.redteam instead of config.metadata.redteam by @mldangelo in [#1463](https://github.com/promptfoo/promptfoo/pull/1463)
- chore: Add vscode settings for prettier formatting by @sklein12 in [#1469](https://github.com/promptfoo/promptfoo/pull/1469)
- build: add defaults for supabase environment variables by @sklein12 in [#1468](https://github.com/promptfoo/promptfoo/pull/1468)
- fix: smarter caching in exec provider by @typpo in [#1467](https://github.com/promptfoo/promptfoo/pull/1467)
- docs: display consistent instructions for npx vs npm vs brew by @typpo in [#1465](https://github.com/promptfoo/promptfoo/pull/1465)

### Dependencies

- chore(deps): bump openai from 4.55.9 to 4.56.0 by @dependabot in [#1466](https://github.com/promptfoo/promptfoo/pull/1466)
- chore(deps): replace rouge with js-rouge by @QuarkNerd in [#1420](https://github.com/promptfoo/promptfoo/pull/1420)

## [0.78.2] - 2024-08-18

### Changed

- feat: multi-turn jailbreak (#1459)
- feat: plugin aliases for owasp, nist (#1410)
- refactor(redteam): aliase `generate redteam` to `redteam generate`. (#1461)
- chore: strongly typed envars (#1452)
- chore: further simplify redteam onboarding (#1462)
- docs: strategies (#1460)

## [0.78.1] - 2024-08-16

### Changed

- **feat:** Helicone integration by @maamalama in [#1434](https://github.com/promptfoo/promptfoo/pull/1434)
- **fix:** is-sql assertion `databaseType` not `database` by @typpo in [#1451](https://github.com/promptfoo/promptfoo/pull/1451)
- **chore:** Use temporary file for Python interprocess communication by @enkoder in [#1447](https://github.com/promptfoo/promptfoo/pull/1447)
- **chore:** Redteam onboarding updates by @typpo in [#1453](https://github.com/promptfoo/promptfoo/pull/1453)
- **site:** Add blog post by @typpo in [#1444](https://github.com/promptfoo/promptfoo/pull/1444)

### Fixed

- **fix(redteam):** Improve iterative tree-based red team attack provider by @mldangelo in [#1458](https://github.com/promptfoo/promptfoo/pull/1458)

### Dependencies

- **chore(deps):** Update various dependencies by @mldangelo in [#1442](https://github.com/promptfoo/promptfoo/pull/1442)
- **chore(deps):** Bump `@aws-sdk/client-bedrock-runtime` from 3.629.0 to 3.631.0 by @dependabot in [#1448](https://github.com/promptfoo/promptfoo/pull/1448)
- **chore(deps):** Bump `@aws-sdk/client-bedrock-runtime` from 3.631.0 to 3.632.0 by @dependabot in [#1455](https://github.com/promptfoo/promptfoo/pull/1455)
- **chore(deps):** Bump `@anthropic-ai/sdk` from 0.25.2 to 0.26.0 by @dependabot in [#1449](https://github.com/promptfoo/promptfoo/pull/1449)
- **chore(deps):** Bump `@anthropic-ai/sdk` from 0.26.0 to 0.26.1 by @dependabot in [#1456](https://github.com/promptfoo/promptfoo/pull/1456)
- **chore(deps):** Bump `openai` from 4.55.7 to 4.55.9 by @dependabot in [#1457](https://github.com/promptfoo/promptfoo/pull/1457)

## [0.78.0] - 2024-08-14

### Changed

- **Web UI**: Added ability to choose prompt/provider column in report view by @typpo in [#1426](https://github.com/promptfoo/promptfoo/pull/1426)
- **Eval**: Support loading scenarios and tests from external files by @mldangelo in [#1432](https://github.com/promptfoo/promptfoo/pull/1432)
- **Redteam**: Added language support for generated tests by @mldangelo in [#1433](https://github.com/promptfoo/promptfoo/pull/1433)
- **Transform**: Support custom function names in file transforms by @mldangelo in [#1435](https://github.com/promptfoo/promptfoo/pull/1435)
- **Extension Hook API**: Introduced extension hook API by @aantn in [#1249](https://github.com/promptfoo/promptfoo/pull/1249)
- **Report**: Hide unused plugins in report by @typpo in [#1425](https://github.com/promptfoo/promptfoo/pull/1425)
- **Memory**: Optimize memory usage in `listPreviousResults` by not loading all results into memory by @typpo in [#1439](https://github.com/promptfoo/promptfoo/pull/1439)
- **TypeScript**: Added TypeScript `promptfooconfig` example by @mldangelo in [#1427](https://github.com/promptfoo/promptfoo/pull/1427)
- **Tests**: Moved `evaluatorHelpers` tests to a separate file by @mldangelo in [#1437](https://github.com/promptfoo/promptfoo/pull/1437)
- **Dev**: Bumped `@aws-sdk/client-bedrock-runtime` from 3.624.0 to 3.629.0 by @dependabot in [#1428](https://github.com/promptfoo/promptfoo/pull/1428)
- **SDK**: Bumped `@anthropic-ai/sdk` from 0.25.1 to 0.25.2 by @dependabot in [#1429](https://github.com/promptfoo/promptfoo/pull/1429)
- **SDK**: Bumped `openai` from 4.55.4 to 4.55.7 by @dependabot in [#1436](https://github.com/promptfoo/promptfoo/pull/1436)

## [0.77.0] - 2024-08-12

### Added

- feat(assertions): add option to disable AJV strict mode (#1415)

### Changed

- feat: ssrf plugin (#1411)
- feat: `basic` strategy to represent raw payloads only (#1417)
- refactor: transform function (#1423)
- fix: suppress docker lint (#1412)
- fix: update eslint config and resolve unused variable warnings (#1413)
- fix: handle retries for harmful generations (#1422)
- docs: add plugin documentation (#1421)

### Fixed

- fix(redteam): plugins respect config-level numTest (#1409)

### Dependencies

- chore(deps): bump openai from 4.55.3 to 4.55.4 (#1418)

### Documentation

- docs(faq): expand and restructure FAQ content (#1416)

## [0.76.1] - 2024-08-11

## [0.76.0] - 2024-08-10

### Changed

- feat: add `delete eval latest` and `delete eval all` (#1383)
- feat: bfla and bofa plugins (#1406)
- feat: Support loading tools from multiple files (#1384)
- feat: `promptfoo eval --description` override (#1399)
- feat: add `default` strategy and remove `--add-strategies` (#1401)
- feat: assume unrecognized openai models are chat models (#1404)
- feat: excessive agency grader looks at tools (#1403)
- fix: dont check SSL certs (#1396)
- fix: reduce rbac and moderation false positives (#1400)
- fix: `redteam` property was not read in config (#1407)
- fix: Do not ignored derived metrics (#1381)
- fix: add indexes for sqlite (#1382)

### Fixed

- fix(types): allow boolean values in VarsSchema (#1386)

### Dependencies

- chore(deps-dev): bump @aws-sdk/client-bedrock-runtime from 3.623.0 to 3.624.0 (#1379)
- chore(deps): bump openai from 4.54.0 to 4.55.0 (#1387)
- chore(deps): bump openai from 4.55.0 to 4.55.1 (#1392)
- chore(deps): bump @anthropic-ai/sdk from 0.25.0 to 0.25.1 (#1397)
- chore(deps): bump openai from 4.55.1 to 4.55.3 (#1398)

## [0.75.2] - 2024-08-06

### Added

- feat: ability to attach configs to prompts (#1391)

### Changed

- fix: Update "Edit Comment" dialog background for the dark mode (#1374)
- fix: undefined var in hallucination template (#1375)
- fix: restore harmCategory var (#1380)

## [0.75.1] - 2024-08-05

### Changed

- fix: temporarily disable nunjucks strict mode by @typpo

### Dependencies

- chore(deps): update dependencies (#1373)

## [0.75.0] - 2024-08-05

### Added

- feat(webui): Download report as PDF by @typpo in #1348
- feat(redteam): Add custom policy plugin by @mldangelo in #1346
- feat(config): Add writePromptfooConfig function and orderKeys utility by @mldangelo in #1360
- feat(redteam): Add purpose and entities to defaultTest metadata by @mldangelo in #1359
- feat(webui): Show metadata in details dialog by @typpo in #1362
- feat(redteam): Add some simple requested strategies by @typpo in #1364

### Changed

- feat: Implement defaultTest metadata in tests and scenarios by @mldangelo in #1361
- feat!: Add `default` plugin collection and remove --add-plugins by @typpo in #1369
- fix: Moderation assert and iterative provider handle output objects by @typpo in #1353
- fix: Improve PII grader by @typpo in #1354
- fix: Improve RBAC grading by @typpo in #1347
- fix: Make graders set assertion value by @typpo in #1355
- fix: Allow falsy provider response outputs by @typpo in #1356
- fix: Improve entity extraction and enable for PII by @typpo in #1358
- fix: Do not dereference external tool files by @typpo in #1357
- fix: Google sheets output by @typpo in #1367
- docs: How to red team RAG applications by @typpo in #1368
- refactor(redteam): Consolidate graders and plugins by @mldangelo in #1370
- chore(redteam): Collect user consent for harmful generation by @typpo in #1365

### Dependencies

- chore(deps): Bump openai from 4.53.2 to 4.54.0 by @dependabot in #1349
- chore(deps-dev): Bump @aws-sdk/client-bedrock-runtime from 3.622.0 to 3.623.0 by @dependabot in #1372

## [0.74.0] - 2024-08-01

### Changed

- **feat**: Split types vs validators for prompts, providers, and redteam [#1325](https://github.com/promptfoo/promptfoo/pull/1325) by [@typpo](https://github.com/typpo)
- **feat**: Load provider `tools` and `functions` from external file [#1342](https://github.com/promptfoo/promptfoo/pull/1342) by [@typpo](https://github.com/typpo)
- **fix**: Show gray icon when there are no tests in report [#1335](https://github.com/promptfoo/promptfoo/pull/1335) by [@typpo](https://github.com/typpo)
- **fix**: numTests calculation for previous evals [#1336](https://github.com/promptfoo/promptfoo/pull/1336) by [@onyck](https://github.com/onyck)
- **fix**: Only show the number of tests actually run in the eval [#1338](https://github.com/promptfoo/promptfoo/pull/1338) by [@typpo](https://github.com/typpo)
- **fix**: better-sqlite3 in arm64 docker image [#1344](https://github.com/promptfoo/promptfoo/pull/1344) by [@cmrfrd](https://github.com/cmrfrd)
- **fix**: Correct positive example in DEFAULT_GRADING_PROMPT [#1337](https://github.com/promptfoo/promptfoo/pull/1337) by [@tbuckley](https://github.com/tbuckley)
- **chore**: Integrate red team evaluation into promptfoo init [#1334](https://github.com/promptfoo/promptfoo/pull/1334) by [@mldangelo](https://github.com/mldangelo)
- **chore**: Enforce consistent type imports [#1341](https://github.com/promptfoo/promptfoo/pull/1341) by [@mldangelo](https://github.com/mldangelo)
- **refactor(redteam)**: Update plugin architecture and improve error handling [#1343](https://github.com/promptfoo/promptfoo/pull/1343) by [@mldangelo](https://github.com/mldangelo)
- **docs**: Expand installation instructions in README and docs [#1345](https://github.com/promptfoo/promptfoo/pull/1345) by [@mldangelo](https://github.com/mldangelo)

### Dependencies

- **chore(deps)**: Bump @azure/identity from 4.4.0 to 4.4.1 [#1340](https://github.com/promptfoo/promptfoo/pull/1340) by [@dependabot](https://github.com/dependabot)
- **chore(deps)**: Bump the github-actions group with 3 updates [#1339](https://github.com/promptfoo/promptfoo/pull/1339) by [@dependabot](https://github.com/dependabot)

## [0.73.9] - 2024-07-30

### Dependencies

- chore(deps): update dev dependencies and minor package versions (#1331)
- chore(deps): bump @anthropic-ai/sdk from 0.24.3 to 0.25.0 (#1326)

### Fixed

- fix: chain provider and test transform (#1316)

### Added

- feat: handle rate limits in generic fetch path (#1324)

### Changed

- **Features:**
  - feat: handle rate limits in generic fetch path by @typpo in https://github.com/promptfoo/promptfoo/pull/1324
- **Fixes:**
  - fix: show default vars in table by @typpo in https://github.com/promptfoo/promptfoo/pull/1306
  - fix: chain provider and test transform by @fvdnabee in https://github.com/promptfoo/promptfoo/pull/1316
- **Refactors:**
  - refactor(redteam): extract entity and purpose logic, update imitation plugin by @mldangelo in https://github.com/promptfoo/promptfoo/pull/1301
- **Chores:**
  - chore(deps): bump openai from 4.53.1 to 4.53.2 by @dependabot in https://github.com/promptfoo/promptfoo/pull/1314
  - chore: set page titles by @typpo in https://github.com/promptfoo/promptfoo/pull/1315
  - chore: add devcontainer setup by @cmrfrd in https://github.com/promptfoo/promptfoo/pull/1317
  - chore(webui): persist column selection in evals view by @mldangelo in https://github.com/promptfoo/promptfoo/pull/1302
  - chore(redteam): allow multiple provider selection by @mldangelo in https://github.com/promptfoo/promptfoo/pull/1319
  - chore(deps): bump @anthropic-ai/sdk from 0.24.3 to 0.25.0 by @dependabot in https://github.com/promptfoo/promptfoo/pull/1326
  - chore(deps-dev): bump @aws-sdk/client-bedrock-runtime from 3.620.0 to 3.620.1 by @dependabot in https://github.com/promptfoo/promptfoo/pull/1327
  - chore(deps): update dev dependencies and minor package versions by @mldangelo in https://github.com/promptfoo/promptfoo/pull/1331
- **CI/CD:**
  - ci: add assets generation job and update json schema by @mldangelo in https://github.com/promptfoo/promptfoo/pull/1321
  - docs: add CITATION.cff file by @mldangelo in https://github.com/promptfoo/promptfoo/pull/1322
  - docs: update examples and docs to use gpt-4o and gpt-4o-mini models by @mldangelo in https://github.com/promptfoo/promptfoo/pull/1323
- chore(deps-dev): bump @aws-sdk/client-bedrock-runtime from 3.620.0 to 3.620.1 (#1327)

### Documentation

- **Documentation:**

## [0.73.8] - 2024-07-29

### Dependencies

- chore(deps): bump openai from 4.53.1 to 4.53.2 (#1314)

### Documentation

- docs: update examples and docs to use gpt-4o and gpt-4o-mini models (#1323)
- docs: add CITATION.cff file (#1322)

### Added

- feat(webui): tooltip with provider config on hover (#1312)

### Changed

- feat: Imitation redteam plugin (#1163)
- fix: report cached tokens from assertions (#1299)
- fix: trim model-graded-closedqa response (#1309)
- refactor(utils): move transform logic to separate file (#1310)
- chore(cli): add option to strip auth info from shared URLs (#1304)
- chore: set page titles (#1315)
- chore(webui): persist column selection in evals view (#1302)
- ci: add assets generation job and update json schema (#1321)
- refactor(redteam): extract entity and purpose logic, update imitation plugin (#1301)
- chore(redteam): allow multiple provider selection (#1319)
- chore: add devcontainer setup (#1317)

### Fixed

- fix(webui): make it easier to select text without toggling cell (#1295)
- fix(docker): add sqlite-dev to runtime dependencies (#1297)
- fix(redteam): update CompetitorsGrader rubric (#1298)
- fix(redteam): improve plugin and strategy selection UI (#1300)
- fix(redteam): decrease false positives in hallucination grader (#1305)
- fix(redteam): misc fixes in grading and calculations (#1313)
- fix: show default vars in table (#1306)

## [0.73.7] - 2024-07-26

### Changed

- **Standalone graders for redteam** by [@typpo](https://github.com/typpo) in [#1256](https://github.com/promptfoo/promptfoo/pull/1256)
- **Punycode deprecation warning on node 22** by [@typpo](https://github.com/typpo) in [#1287](https://github.com/promptfoo/promptfoo/pull/1287)
- **Improve iterative providers and update provider API interface to pass original prompt** by [@mldangelo](https://github.com/mldangelo) in [#1293](https://github.com/promptfoo/promptfoo/pull/1293)
- **Add issue templates** by [@typpo](https://github.com/typpo) in [#1288](https://github.com/promptfoo/promptfoo/pull/1288)
- **Support TS files for prompts providers and assertions** by [@benasher44](https://github.com/benasher44) in [#1286](https://github.com/promptfoo/promptfoo/pull/1286)
- **Update dependencies** by [@mldangelo](https://github.com/mldangelo) in [#1292](https://github.com/promptfoo/promptfoo/pull/1292)
- **Move circular dependency check to style-check job** by [@mldangelo](https://github.com/mldangelo) in [#1291](https://github.com/promptfoo/promptfoo/pull/1291)
- **Add examples for embedding and classification providers** by [@Luca-Hackl](https://github.com/Luca-Hackl) in [#1296](https://github.com/promptfoo/promptfoo/pull/1296)

## [0.73.6] - 2024-07-25

### Added

- feat(ci): add Docker image publishing to GitHub Container Registry (#1263)
- feat(webui): add yaml upload button (#1264)

### Changed

- docs: fix javascript configuration guide variable example (#1268)
- site(careers): update application instructions and preferences (#1270)
- chore(python): enhance documentation, tests, formatting, and CI (#1282)
- fix: treat .cjs and .mjs files as javascript vars (#1267)
- fix: add xml tags for better delineation in `llm-rubric`, reduce `harmful` plugin false positives (#1269)
- fix: improve handling of json objects in http provider (#1274)
- fix: support provider json filepath (#1279)
- chore(ci): implement multi-arch Docker image build and push (#1266)
- chore(docker): add multi-arch image description (#1271)
- chore(eslint): add new linter rules and improve code quality (#1277)
- chore: move types files (#1278)
- refactor(redteam): rename strategies and improve type safety (#1275)
- ci: re-enable Node 22.x in CI matrix (#1272)
- chore: support loading .{,m,c}ts promptfooconfig files (#1284)

### Dependencies

- chore(deps): update ajv-formats from 2.1.1 to 3.0.1 (#1276)
- chore(deps): update @swc/core to version 1.7.1 (#1285)

## [0.73.5] - 2024-07-24

### Added

- **feat(cli):** Add the ability to share a specific eval by [@typpo](https://github.com/promptfoo/promptfoo/pull/1250)
- **feat(webui):** Hide long metrics lists by [@typpo](https://github.com/promptfoo/promptfoo/pull/1262)
- feat(webui): hide long metrics lists (#1262)
- feat: ability to share a specific eval (#1250)

### Changed

- **fix:** Resolve node-fetch TypeScript errors by [@mldangelo](https://github.com/promptfoo/promptfoo/pull/1254)
- **fix:** Correct color error in local `checkNodeVersion` test by [@mldangelo](https://github.com/promptfoo/promptfoo/pull/1255)
- **fix:** Multiple Docker fixes by [@typpo](https://github.com/promptfoo/promptfoo/pull/1257)
- **fix:** Improve `--add-strategies` validation error messages by [@typpo](https://github.com/promptfoo/promptfoo/pull/1260)
- **chore:** Warn when a variable is named `assert` by [@typpo](https://github.com/promptfoo/promptfoo/pull/1259)
- **chore:** Update Llama examples and add support for chat-formatted prompts in Replicate by [@typpo](https://github.com/promptfoo/promptfoo/pull/1261)
- chore: update llama examples and add support for chat formatted prompts in Replicate (#1261)
- chore: warn when a var is named assert (#1259)

### Fixed

- **fix(redteam):** Allow arbitrary `injectVar` name for redteam providers by [@mldangelo](https://github.com/promptfoo/promptfoo/pull/1253)
- fix: make --add-strategies validation have useful error (#1260)
- fix: multiple docker fixes (#1257)
- fix: color error in local checkNodeVersion test (#1255)
- fix: resolve node-fetch typescript errors (#1254)
- fix(redteam): allow arbitrary injectVar name for redteam providers (#1253)

## [0.73.4] - 2024-07-24

### Changed

- **schema**: Update config schema for strategies by @mldangelo in [#1244](https://github.com/promptfoo/promptfoo/pull/1244)
- **defaultTest**: Fix scenario assert merging by @onyck in [#1251](https://github.com/promptfoo/promptfoo/pull/1251)
- **webui**: Handle port already in use error by @mldangelo in [#1246](https://github.com/promptfoo/promptfoo/pull/1246)
- **webui**: Update provider list in `ProviderSelector` and add tests by @mldangelo in [#1245](https://github.com/promptfoo/promptfoo/pull/1245)
- **site**: Add blog post by @typpo in [#1247](https://github.com/promptfoo/promptfoo/pull/1247)
- **site**: Improve navigation and consistency by @mldangelo in [#1248](https://github.com/promptfoo/promptfoo/pull/1248)
- **site**: Add careers page by @mldangelo in [#1222](https://github.com/promptfoo/promptfoo/pull/1222)
- **docs**: Full RAG example by @typpo in [#1228](https://github.com/promptfoo/promptfoo/pull/1228)

## [0.73.3] - 2024-07-23

### Changed

- **WebUI:** Make eval switcher more obvious by @typpo in [#1232](https://github.com/promptfoo/promptfoo/pull/1232)
- **Redteam:** Add iterative tree provider and strategy by @mldangelo in [#1238](https://github.com/promptfoo/promptfoo/pull/1238)
- Improve `CallApiFunctionSchema`/`ProviderFunction` type by @aloisklink in [#1235](https://github.com/promptfoo/promptfoo/pull/1235)
- **Redteam:** CLI nits, plugins, provider functionality, and documentation by @mldangelo in [#1231](https://github.com/promptfoo/promptfoo/pull/1231)
- **Redteam:** PII false positives by @typpo in [#1233](https://github.com/promptfoo/promptfoo/pull/1233)
- **Redteam:** `--add-strategies` flag didn't work by @typpo in [#1234](https://github.com/promptfoo/promptfoo/pull/1234)
- Cleanup logging and fix nextui TS error by @mldangelo in [#1243](https://github.com/promptfoo/promptfoo/pull/1243)
- **CI:** Add registry URL to npm publish workflow by @mldangelo in [#1241](https://github.com/promptfoo/promptfoo/pull/1241)
- Remove redundant chalk invocations by @mldangelo in [#1240](https://github.com/promptfoo/promptfoo/pull/1240)
- Update dependencies by @mldangelo in [#1242](https://github.com/promptfoo/promptfoo/pull/1242)
- Update some images by @typpo in [#1236](https://github.com/promptfoo/promptfoo/pull/1236)
- More image updates by @typpo in [#1237](https://github.com/promptfoo/promptfoo/pull/1237)
- Update capitalization of Promptfoo and fix site deprecation warning by @mldangelo in [#1239](https://github.com/promptfoo/promptfoo/pull/1239)

## [0.73.2] - 2024-07-23

### Changed

- fix: add support for anthropic bedrock tools (#1229)
- chore(redteam): add a warning for no openai key set (#1230)

## [0.73.1] - 2024-07-22

### Changed

- fix: dont try to parse yaml content on load (#1226)

## [0.73.0] - 2024-07-22

### Added

- feat(redteam): add 4 new basic plugins (#1201)
- feat(redteam): improve test generation logic and add batching by @mldangelo in
- feat(redteam): settings dialog (#1215)https://github.com/promptfoo/promptfoo/pull/1208
- feat(redteam): introduce redteam section for promptfooconfig.yaml (#1192)

### Changed

- fix: gpt-4o-mini price (#1218)
- chore(openai): update model list (#1219)
- test: improve type safety and resolve TypeScript errors (#1216)
- refactor: resolve circular dependencies and improve code organization (#1212)
- docs: fix broken links (#1211)
- site: image updates and bugfixes (#1217)
- site: improve human readability of validator errors (#1221)
- site: yaml/json config validator for promptfoo configs (#1207)

### Fixed

- fix(validator): fix errors in default example (#1220)
- fix(webui): misc fixes and improvements to webui visuals (#1213)
- fix(redteam): mismatched categories and better overall scoring (#1214)
- fix(gemini): improve error handling (#1193)

### Dependencies

- chore(deps): update multiple dependencies to latest minor and patch versions (#1210)

## [0.72.2] - 2024-07-19

### Documentation

- docs: add guide for comparing GPT-4o vs GPT-4o-mini (#1200)

### Added

- **feat(openai):** add GPT-4o-mini models by [@mldangelo](https://github.com/promptfoo/promptfoo/pull/1196)
- feat(redteam): improve test generation logic and add batching (#1208)

### Changed

- **feat:** add schema validation to `promptfooconfig.yaml` by [@mldangelo](https://github.com/promptfoo/promptfoo/pull/1185)
- **fix:** base path for custom filter resolution by [@onyck](https://github.com/promptfoo/promptfoo/pull/1198)
- **chore(redteam):** refactor PII categories and improve plugin handling by [@mldangelo](https://github.com/promptfoo/promptfoo/pull/1191)
- **build(deps-dev):** bump `@aws-sdk/client-bedrock-runtime` from 3.614.0 to 3.616.0 by [@dependabot](https://github.com/promptfoo/promptfoo/pull/1203)
- **docs:** add guide for comparing GPT-4o vs GPT-4o-mini by [@mldangelo](https://github.com/promptfoo/promptfoo/pull/1200)
- **site:** contact page by [@typpo](https://github.com/promptfoo/promptfoo/pull/1190)
- **site:** newsletter form by [@typpo](https://github.com/promptfoo/promptfoo/pull/1194)
- **site:** miscellaneous images and improvements by [@typpo](https://github.com/promptfoo/promptfoo/pull/1199)
- build(deps-dev): bump @aws-sdk/client-bedrock-runtime from 3.614.0 to 3.616.0 (#1203)
- site: misc images and improvements (#1199)

### Fixed

- **fix(webui):** eval ID not being properly set by [@typpo](https://github.com/promptfoo/promptfoo/pull/1195)
- **fix(Dockerfile):** install curl for healthcheck by [@orange-anjou](https://github.com/promptfoo/promptfoo/pull/1204)
- fix(Dockerfile): install curl for healthcheck (#1204)
- fix: base path for custom filter resolution (#1198)

### Tests

- **test(webui):** add unit tests for `InfoModal` component by [@mldangelo](https://github.com/promptfoo/promptfoo/pull/1187)

## [0.72.1] - 2024-07-18

### Tests

- test(webui): add unit tests for InfoModal component (#1187)

### Fixed

- fix(webui): eval id not being properly set (#1195)

### Added

- feat(openai): add gpt-4o-mini models (#1196)
- feat: add schema validation to promptfooconfig.yaml (#1185)

### Changed

- Fix: Consider model name when caching Bedrock responses by @fvdnabee in [#1181](https://github.com/promptfoo/promptfoo/pull/1181)
- Fix: Parsing of the model name tag in Ollama embeddings provider by @minamijoyo in [#1189](https://github.com/promptfoo/promptfoo/pull/1189)
- Refactor (redteam): Simplify CLI command structure and update provider options by @mldangelo in [#1174](https://github.com/promptfoo/promptfoo/pull/1174)
- Refactor (types): Convert interfaces to Zod schemas by @mldangelo in [#1178](https://github.com/promptfoo/promptfoo/pull/1178)
- Refactor (redteam): Improve type safety and simplify code structure by @mldangelo in [#1175](https://github.com/promptfoo/promptfoo/pull/1175)
- Chore (redteam): Another injection by @typpo in [#1173](https://github.com/promptfoo/promptfoo/pull/1173)
- Chore (deps): Upgrade inquirer to v10 by @mldangelo in [#1176](https://github.com/promptfoo/promptfoo/pull/1176)
- Chore (redteam): Update CLI for test case generation by @mldangelo in [#1177](https://github.com/promptfoo/promptfoo/pull/1177)
- Chore: Include hostname in share confirmation by @typpo in [#1183](https://github.com/promptfoo/promptfoo/pull/1183)
- Build (deps-dev): Bump @azure/identity from 4.3.0 to 4.4.0 by @dependabot in [#1180](https://github.com/promptfoo/promptfoo/pull/1180)
- chore(redteam): refactor PII categories and improve plugin handling (#1191)
- site: newsletter form (#1194)
- site: contact page (#1190)

## [0.72.0] - 2024-07-17

### Added

- feat(webui): add about component with helpful links (#1149)
- feat(webui): Ability to compare evals (#1148)

### Changed

- feat: manual input provider (#1168)
- chore(mistral): add codestral-mamba (#1170)
- chore: static imports for iterative providers (#1169)

### Fixed

- fix(webui): dark mode toggle (#1171)
- fix(redteam): set harmCategory label for harmful tests (#1172)

## [0.71.1] - 2024-07-15

### Added

- feat(redteam): specify the default number of test cases to generate per plugin (#1154)

### Changed

- feat: add image classification example and xml assertions (#1153)

### Fixed

- fix(redteam): fix dynamic import paths (#1162)

## [0.71.0] - 2024-07-15

### Changed

- **Eval picker for web UI** by [@typpo](https://github.com/typpo) in [#1143](https://github.com/promptfoo/promptfoo/pull/1143)
- **Update default model providers to Claude 3.5** by [@mldangelo](https://github.com/mldangelo) in [#1157](https://github.com/promptfoo/promptfoo/pull/1157)
- **Allow provider customization for dataset generation** by [@mldangelo](https://github.com/mldangelo) in [#1158](https://github.com/promptfoo/promptfoo/pull/1158)
- **Predict Redteam injectVars** by [@mldangelo](https://github.com/mldangelo) in [#1141](https://github.com/promptfoo/promptfoo/pull/1141)
- **Fix JSON prompt escaping in HTTP provider and add LM Studio example** by [@mldangelo](https://github.com/mldangelo) in [#1156](https://github.com/promptfoo/promptfoo/pull/1156)
- **Fix poor performing harmful test generation** by [@mldangelo](https://github.com/mldangelo) in [#1124](https://github.com/promptfoo/promptfoo/pull/1124)
- **Update overreliance grading prompt** by [@mldangelo](https://github.com/mldangelo) in [#1146](https://github.com/promptfoo/promptfoo/pull/1146)
- **Move multiple variables warning to before progress bar** by [@typpo](https://github.com/typpo) in [#1160](https://github.com/promptfoo/promptfoo/pull/1160)
- **Add contributing guide** by [@mldangelo](https://github.com/mldangelo) in [#1150](https://github.com/promptfoo/promptfoo/pull/1150)
- **Refactor and optimize injection and iterative methods** by [@mldangelo](https://github.com/mldangelo) in [#1138](https://github.com/promptfoo/promptfoo/pull/1138)
- **Update plugin base class to support multiple assertions** by [@mldangelo](https://github.com/mldangelo) in [#1139](https://github.com/promptfoo/promptfoo/pull/1139)
- **Structural refactor, abstract plugin and method actions** by [@mldangelo](https://github.com/mldangelo) in [#1140](https://github.com/promptfoo/promptfoo/pull/1140)
- **Move CLI commands into individual files** by [@mldangelo](https://github.com/mldangelo) in [#1155](https://github.com/promptfoo/promptfoo/pull/1155)
- **Update Jest linter rules** by [@mldangelo](https://github.com/mldangelo) in [#1161](https://github.com/promptfoo/promptfoo/pull/1161)
- **Bump openai from 4.52.4 to 4.52.5** by [@dependabot](https://github.com/dependabot) in [#1137](https://github.com/promptfoo/promptfoo/pull/1137)
- **Bump @aws-sdk/client-bedrock-runtime from 3.613.0 to 3.614.0** by [@dependabot](https://github.com/dependabot) in [#1136](https://github.com/promptfoo/promptfoo/pull/1136)
- **Bump openai from 4.52.5 to 4.52.7** by [@dependabot](https://github.com/dependabot) in [#1142](https://github.com/promptfoo/promptfoo/pull/1142)
- **Update documentation and MUI dependencies** by [@mldangelo](https://github.com/mldangelo) in [#1152](https://github.com/promptfoo/promptfoo/pull/1152)
- **Update Drizzle dependencies and configuration** by [@mldangelo](https://github.com/mldangelo) in [#1151](https://github.com/promptfoo/promptfoo/pull/1151)
- **Bump dependencies with patch and minor version updates** by [@mldangelo](https://github.com/mldangelo) in [#1159](https://github.com/promptfoo/promptfoo/pull/1159)

## [0.70.1] - 2024-07-11

### Changed

- **provider**: put provider in outer loop to reduce model swap by @typpo in [#1132](https://github.com/promptfoo/promptfoo/pull/1132)
- **evaluator**: ensure unique prompt handling with labeled and unlabeled providers by @mldangelo in [#1134](https://github.com/promptfoo/promptfoo/pull/1134)
- **eval**: validate --output file extension before running eval by @mldangelo in [#1135](https://github.com/promptfoo/promptfoo/pull/1135)
- **deps-dev**: bump @aws-sdk/client-bedrock-runtime from 3.609.0 to 3.613.0 by @dependabot in [#1126](https://github.com/promptfoo/promptfoo/pull/1126)
- fix pythonCompletion test by @mldangelo in [#1133](https://github.com/promptfoo/promptfoo/pull/1133)

## [0.70.0] - 2024-07-10

### Changed

- feat: Add `promptfoo redteam init` command (#1122)
- chore: refactor eval and generate commands out of main.ts (#1121)
- build(deps): bump openai from 4.52.3 to 4.52.4 (#1118)
- refactor(redteam): relocate harmful and pii plugins from legacy directory (#1123)
- refactor(redteam): Migrate harmful test generators to plugin-based architecture (#1116)

### Fixed

- fix(redteam): use final prompt in moderation instead of original (#1117)

## [0.69.2] - 2024-07-08

### Changed

- feat: add support for nested grading results (#1101)
- fix: issue that caused harmful prompts to not save (#1112)
- fix: resolve relative paths for prompts (#1110)
- ci: compress images in PRs (#1108)
- site: landing page updates (#1096)

## [0.69.1] - 2024-07-06

### Changed

- **feat**: Add Zod schema validation for providers in `promptfooconfig` by @mldangelo in [#1102](https://github.com/promptfoo/promptfoo/pull/1102)
- **fix**: Re-add provider context in prompt functions by @mldangelo in [#1106](https://github.com/promptfoo/promptfoo/pull/1106)
- **fix**: Add missing `gpt-4-turbo-2024-04-09` by @aloisklink in [#1100](https://github.com/promptfoo/promptfoo/pull/1100)
- **chore**: Update minor and patch versions of several packages by @mldangelo in [#1107](https://github.com/promptfoo/promptfoo/pull/1107)
- **chore**: Format Python code and add check job to GitHub Actions workflow by @mldangelo in [#1105](https://github.com/promptfoo/promptfoo/pull/1105)
- **chore**: Bump version to 0.69.1 by @mldangelo
- **docs**: Add example and configuration guide for using `llama.cpp` by @mldangelo in [#1104](https://github.com/promptfoo/promptfoo/pull/1104)
- **docs**: Add Vitest integration guide by @mldangelo in [#1103](https://github.com/promptfoo/promptfoo/pull/1103)

## [0.69.0] - 2024-07-05

### Added

- feat(redteam): `extra-jailbreak` plugin that applies jailbreak to all probes (#1085)
- feat(webui): show metrics as % in column header (#1087)
- feat: add support for PROMPTFOO_AUTHOR environment variable (#1099)

### Changed

- feat: `llm-rubric` uses tools API for model-grading anthropic evals (#1079)
- feat: `--filter-providers` eval option (#1089)
- feat: add `author` field to evals (#1045)
- fix: improper path resolution for file:// prefixes (#1094)
- chore(webui): small changes to styling (#1088)
- docs: guide on how to do sandboxed evals on generated code (#1097)
- build(deps): bump replicate from 0.30.2 to 0.31.0 (#1090)

### Fixed

- fix(webui): Ability to toggle visibility of description column (#1095)

## [0.68.3] - 2024-07-04

### Tests

- test: fix assertion result mock pollution (#1086)

### Fixed

- fix: browser error on eval page with derived metrics that results when a score is null (#1093)
- fix(prompts): treat non-existent files as prompt strings (#1084)
- fix: remove test mutation for classifer and select-best assertion types (#1083)

### Added

- feat(openai): support for attachments for openai assistants (#1080)

### Changed

- **Features:**
  - Added support for attachments in OpenAI assistants by [@typpo](https://github.com/promptfoo/promptfoo/pull/1080)
- **Fixes:**
  - Removed test mutation for classifier and select-best assertion types by [@typpo](https://github.com/promptfoo/promptfoo/pull/1083)
  - Treated non-existent files as prompt strings by [@typpo](https://github.com/promptfoo/promptfoo/pull/1084)
  - Fixed assertion result mock pollution by [@mldangelo](https://github.com/promptfoo/promptfoo/pull/1086)
- **Dependencies:**
  - Bumped `openai` from 4.52.2 to 4.52.3 by [@dependabot](https://github.com/promptfoo/promptfoo/pull/1073)
  - Bumped `@aws-sdk/client-bedrock-runtime` from 3.606.0 to 3.609.0 by [@dependabot](https://github.com/promptfoo/promptfoo/pull/1072)

## [0.68.2] - 2024-07-03

### Changed

- build(deps): bump openai from 4.52.2 to 4.52.3 (#1073)
- build(deps-dev): bump @aws-sdk/client-bedrock-runtime from 3.606.0 to 3.609.0 (#1072)

### Added

- feat(webui): add scenarios to test suite configuration in yaml editor (#1071)

## [0.68.1] - 2024-07-02

### Fixed

- fix: resolve issues with relative prompt paths (#1066)
- fix: handle replicate ids without version (#1059)

### Added

- feat: support calling specific function from python provider (#1053)

### Changed

- **feat:** Support calling specific function from Python provider by [@typpo](https://github.com/promptfoo/promptfoo/pull/1053)
- **fix:** Resolve issues with relative prompt paths by [@mldangelo](https://github.com/promptfoo/promptfoo/pull/1066)
- **fix:** Handle replicate IDs without version by [@typpo](https://github.com/promptfoo/promptfoo/pull/1059)
- **build(deps):** Bump `@anthropic-ai/sdk` from 0.24.2 to 0.24.3 by [@dependabot](https://github.com/promptfoo/promptfoo/pull/1062)
- build(deps): bump @anthropic-ai/sdk from 0.24.2 to 0.24.3 (#1062)

## [0.68.0] - 2024-07-01

### Documentation

- docs: dalle jailbreak blog post (#1052)

### Added

- feat(webui): Add support for markdown tables and other extras by @typpo in [#1042](https://github.com/promptfoo/promptfoo/pull/1042)

### Changed

- feat: support for image model redteaming by @typpo in [#1051](https://github.com/promptfoo/promptfoo/pull/1051)
- feat: prompt syntax for bedrock llama3 by @fvdnabee in [#1038](https://github.com/promptfoo/promptfoo/pull/1038)
- fix: http provider returns the correct response format by @typpo in [#1027](https://github.com/promptfoo/promptfoo/pull/1027)
- fix: handle when stdout columns are not set by @typpo in [#1029](https://github.com/promptfoo/promptfoo/pull/1029)
- fix: support additional models via AWS Bedrock and update documentation by @mldangelo in [#1034](https://github.com/promptfoo/promptfoo/pull/1034)
- fix: handle imported single test case by @typpo in [#1041](https://github.com/promptfoo/promptfoo/pull/1041)
- fix: dereference promptfoo test files by @fvdnabee in [#1035](https://github.com/promptfoo/promptfoo/pull/1035)
- chore: expose runAssertion and runAssertions to node package by @typpo in [#1026](https://github.com/promptfoo/promptfoo/pull/1026)
- chore: add Node.js version check to ensure compatibility by @mldangelo in [#1030](https://github.com/promptfoo/promptfoo/pull/1030)
- chore: enable '@typescript-eslint/no-use-before-define' linter rule by @mldangelo in [#1043](https://github.com/promptfoo/promptfoo/pull/1043)
- docs: fix broken documentation links by @mldangelo in [#1033](https://github.com/promptfoo/promptfoo/pull/1033)
- docs: update anthropic.md by @Codeshark-NET in [#1036](https://github.com/promptfoo/promptfoo/pull/1036)
- ci: add GitHub Action for automatic version tagging by @mldangelo in [#1046](https://github.com/promptfoo/promptfoo/pull/1046)
- ci: npm publish workflow by @typpo in [#1044](https://github.com/promptfoo/promptfoo/pull/1044)
- build(deps): bump openai from 4.52.1 to 4.52.2 by @dependabot in [#1057](https://github.com/promptfoo/promptfoo/pull/1057)
- build(deps): bump @anthropic-ai/sdk from 0.24.1 to 0.24.2 by @dependabot in [#1056](https://github.com/promptfoo/promptfoo/pull/1056)
- build(deps-dev): bump @aws-sdk/client-bedrock-runtime from 3.602.0 to 3.606.0 by @dependabot in [#1055](https://github.com/promptfoo/promptfoo/pull/1055)
- build(deps): bump docker/setup-buildx-action from 2 to 3 in the github-actions group by @dependabot in [#1054](https://github.com/promptfoo/promptfoo/pull/1054)

## [0.67.0] - 2024-06-27

### Added

- feat(bedrock): add proxy support for AWS SDK (#1021)
- feat(redteam): Expose modified prompt for iterative jailbreaks (#1024)
- feat: replicate image provider (#1049)

### Changed

- feat: add support for gemini embeddings via vertex (#1004)
- feat: normalize prompt input formats, introduce single responsibility handlers, improve test coverage, and fix minor bugs (#994)
- fix: more robust json extraction for llm-rubric (#1019)
- build(deps): bump openai from 4.52.0 to 4.52.1 (#1015)
- build(deps): bump @anthropic-ai/sdk from 0.24.0 to 0.24.1 (#1016)
- chore: sort imports (#1006)
- chore: switch to smaller googleapis dependency (#1009)
- chore: add config telemetry (#1005)
- docs: update GitHub urls to reflect promptfoo github org repository location (#1011)
- docs: fix incorrect yaml ref in guide (#1018)

## [0.66.0] - 2024-06-24

### Changed

- `config get/set` commands, ability for users to set their email by [@typpo](https://github.com/typpo) in [#971](https://github.com/promptfoo/promptfoo/pull/971)
- **webui**: Download as CSV by [@typpo](https://github.com/typpo) in [#1000](https://github.com/promptfoo/promptfoo/pull/1000)
- Add support for Gemini default grader if credentials are present by [@typpo](https://github.com/typpo) in [#998](https://github.com/promptfoo/promptfoo/pull/998)
- **redteam**: Allow arbitrary providers by [@mldangelo](https://github.com/mldangelo) in [#1002](https://github.com/promptfoo/promptfoo/pull/1002)
- Derived metrics by [@typpo](https://github.com/typpo) in [#985](https://github.com/promptfoo/promptfoo/pull/985)
- Python provider can import modules with same name as built-ins by [@typpo](https://github.com/typpo) in [#989](https://github.com/promptfoo/promptfoo/pull/989)
- Include error text in all cases by [@typpo](https://github.com/typpo) in [#990](https://github.com/promptfoo/promptfoo/pull/990)
- Ensure tests inside scenarios are filtered by filter patterns by [@mldangelo](https://github.com/mldangelo) in [#996](https://github.com/promptfoo/promptfoo/pull/996)
- Anthropic message API support for env vars by [@typpo](https://github.com/typpo) in [#997](https://github.com/promptfoo/promptfoo/pull/997)
- Add build documentation workflow and fix typos by [@mldangelo](https://github.com/mldangelo) in [#993](https://github.com/promptfoo/promptfoo/pull/993)
- Block network calls in tests by [@typpo](https://github.com/typpo) in [#972](https://github.com/promptfoo/promptfoo/pull/972)
- Export `AnthropicMessagesProvider` from providers by [@greysteil](https://github.com/greysteil) in [#975](https://github.com/promptfoo/promptfoo/pull/975)
- Add Claude 3.5 sonnet pricing by [@typpo](https://github.com/typpo) in [#976](https://github.com/promptfoo/promptfoo/pull/976)
- Pass `tool_choice` to Anthropic when set in config by [@greysteil](https://github.com/greysteil) in [#977](https://github.com/promptfoo/promptfoo/pull/977)
- Fixed according to Ollama API specifications by [@keishidev](https://github.com/keishidev) in [#981](https://github.com/promptfoo/promptfoo/pull/981)
- Add Dependabot config and update provider dependencies by [@mldangelo](https://github.com/mldangelo) in [#984](https://github.com/promptfoo/promptfoo/pull/984)
- Don't commit `.env` to Git by [@will-holley](https://github.com/will-holley) in [#991](https://github.com/promptfoo/promptfoo/pull/991)
- Update Docker base image to Node 20, improve self-hosting documentation, and add CI action for Docker build by [@mldangelo](https://github.com/mldangelo) in [#995](https://github.com/promptfoo/promptfoo/pull/995)
- Allow variable cells to scroll instead of exploding the table height by [@grrowl](https://github.com/grrowl) in [#973](https://github.com/promptfoo/promptfoo/pull/973)

## [0.65.2] - 2024-06-20

### Documentation

- docs: update claude vs gpt guide with claude 3.5 (#986)

### Added

- feat(redteam): make it easier to add non default plugins (#958)

### Changed

- feat: contains-sql assert (#964)
- fix: handle absolute paths for js providers (#966)
- fix: label not showing problem when using eval with config option (#928)
- fix: should return the whole message if the OpenAI return the content and the function call/tools at the same time. (#968)
- fix: label support for js prompts (#970)
- docs: Add CLI delete command to docs (#959)
- docs: text to sql validation guide (#962)

### Fixed

- fix(redteam): wire ui to plugins (#965)
- fix(redteam): reduce overreliance, excessive-agency false positive rates (#963)

## [0.65.1] - 2024-06-18

### Changed

- chore(docs): add shell syntax highlighting and fix typos (#953)
- chore(dependencies): update package dependencies (#952)
- Revert "feat(cli): add tests for CLI commands and fix version flag bug" (#967)

### Fixed

- fix: handle case where returned python result is null (#957)
- fix(webui): handle empty fail reasons and null componentResults (#956)

### Added

- feat(cli): add tests for CLI commands and fix version flag bug (#954)
- feat(eslint): integrate eslint-plugin-jest and configure rules (#951)
- feat: add eslint-plugin-unused-imports and remove unused imports (#949)
- feat: assertion type: is-sql (#926)

## [0.65.0] - 2024-06-17

### Added

- feat(webui): show pass/fail toggle (#938)
- feat(webui): carousel for multiple failure reasons (#939)
- feat(webui): clicking metric pills filters by nonzero only (#941)
- feat(redteam): political statements (#944)
- feat(redteam): indicate performance with moderation filter (#933)

### Changed

- feat: add hf to onboarding flow (#947)
- feat: add support for `promptfoo export latest` (#948)
- fix: serialize each item in `vars` when its type is a string (#823) (#943)
- chore(webui): split ResultsTable into separate files (#942)

### Fixed

- fix(redteam): more aggressive contract testing (#946)

### Dependencies

- chore(deps): update dependencies without breaking changes (#937)

## [0.64.0] - 2024-06-15

### Added

- feat(redteam): add unintended contracts test (#934)
- feat(anthropic): support tool use (#932)

### Changed

- feat: export `promptfoo.cache` to node package (#923)
- feat: add Voyage AI embeddings provider (#931)
- feat: Add more Portkey header provider options and create headers automatically (#909)
- fix: handle openai chat-style messages better in `moderation` assert (#930)
- ci: add next.js build caching (#908)
- chore(docs): update installation and GitHub Actions guides (#935)
- chore(dependencies): bump LLM providers in package.json (#936)

### Fixed

- fix(bedrock): support cohere embeddings (#924)

### Dependencies

- chore(deps): bump braces from 3.0.2 to 3.0.3 (#918)

## [0.63.2] - 2024-06-10

### Added

- feat: report view for redteam evals (#920)

### Fixed

- fix(bedrock): default value for configs (#917)
- fix: prevent assertions from being modified as they run (#929)

## [0.63.1] - 2024-06-10

### Fixed

- fix(vertex): correct handling of system instruction (#911)
- fix(bedrock): support for llama, cohere command and command-r, mistral (#915)

## [0.63.0] - 2024-06-09

### Added

- feat(bedrock): Add support for mistral, llama, cohere (#885)
- feat(ollama): add OLLAMA_API_KEY to support authentication (#883)
- feat(redteam): add test for competitor recommendations (#877)
- feat(webui): Show the number of passes and failures (#888)
- feat(webui): show manual grading record in test details view (#906)
- feat(webui): use indexeddb instead of localstorage (#905)

### Changed

- feat: ability to set test case metric from csv (#889)
- feat: interactive onboarding (#886)
- feat: support `threshold` param from csv (#903)
- feat: support array of values for `similar` assertion (#895)
- fix: Prompt variable reads unprocessed spaces on both sides (#887)
- fix: windows node 22 flake (#907)
- [fix: ci passing despite failing build (](https://github.com/promptfoo/promptfoo/commit/ce6090be5d70fbe71c6da0a5ec1a73253a9d8a0e)https://github.com/promptfoo/promptfoo/pull/876[)](https://github.com/promptfoo/promptfoo/commit/ce6090be5d70fbe71c6da0a5ec1a73253a9d8a0e)
- [fix: incorrect migrations path in docker build](https://github.com/promptfoo/promptfoo/commit/6a1eef4e4b006b32de9ce6e5e2d7c0bd3b9fa95a) https://github.com/promptfoo/promptfoo/issues/861
- chore(ci): add `workflow_dispatch` trigger (#897)
- chore: add more gemini models (#894)
- chore: introduce eslint (#904)
- chore: switch to SWC for faster Jest tests (#899)
- chore: update to prettier 3 (#901)
- [chore(openai): add tool_choice required type](https://github.com/promptfoo/promptfoo/commit/e97ce63221b0e06f7e03f46c466da36c5b713017)

### Fixed

- fix(vertex): support var templating in system instruction (#902)
- [fix(webui): display latency when available](https://github.com/promptfoo/promptfoo/commit/bb335efbe9e8d6b23526c837402787a1cbba9969)

### Dependencies

- chore(deps): update most dependencies to latest stable versions (#898)

## [0.62.1] - 2024-06-06

### Added

- feat(webui): Ability to suppress browser open on `promptfoo view` (#881)
- feat(anthropic): add support for base url (#850)
- feat(openai): Support function/tool callbacks (#830)
- feat(vertex/gemini): add support for toolConfig and systemInstruction (#841)
- feat(webui): Ability to filter to highlighted cells (#852)
- feat(webui): ability to click to filter metric (#849)
- feat(webui): add copy and highlight cell actions (#847)

### Changed

- fix: migrate database before writing results (#882)
- chore: upgrade default graders to gpt-4o (#848)
- ci: Introduce jest test coverage reports (#868)
- ci: add support for node 22, remove support for node 16 (#836)
- docs: Addresses minor typographical errors (#845)
- docs: Help description of default `--output` (#844)
- feat: Add Red Team PII Tests (#862)
- feat: Support custom gateway URLs in Portkey (#840)
- feat: add support for python embedding and classification providers (#864)
- feat: add support for titan premier on bedrock (#839)
- feat: pass evalId in results (#758)
- fix: Broken types (#854)
- fix: Fix broken progress callback in web ui (#860)
- fix: Fix formatting and add style check to CI (#872)
- fix: Fix type error eval page.tsx (#867)
- fix: Improve Error Handling for Python Assertions and Provider Exceptions (#863)
- fix: Pass evaluateOptions from web ui yaml (#859)
- fix: Render multiple result images with markdown, if markdown contains multiple images (#873)
- fix: The values of defaultTest and evaluateOptions are not set when editing the eval yaml file. (#834)
- fix: crash on db migration when cache is disabled on first run (#842)
- fix: csv and html outputs include both prompt and provider labels (#851)
- fix: docker build and prepublish script (#846)
- fix: show labels for custom provider (#875)
- chore: fix windows node 22 build issues by adding missing encoding dependency and updating webpack config (#900)
- chore: update Node.js version management and improve documentation (#896)
- Fix CI Passing Despite Failing Build (#866) (#876)

## [0.62.0] - 2024-06-05

### Fixed

- fix: Parameter evaluateOptions not passed correctly in jobs created using web (#870)

### Added

- feat(anthropic): add support for base url (#850)
- feat(openai): Support function/tool callbacks (#830)
- feat(vertex/gemini): add support for toolConfig and systemInstruction (#841)
- feat(webui): Ability to filter to highlighted cells (#852)
- feat(webui): ability to click to filter metric (#849)
- feat(webui): add copy and highlight cell actions (#847)

### Changed

- feat: Add Red Team PII Tests (#862)
- feat: Support custom gateway URLs in Portkey (#840)
- feat: add support for python embedding and classification providers (#864)
- feat: add support for titan premier on bedrock (#839)
- feat: pass evalId in results (#758)
- feat: upgrade default graders to gpt-4o (#848)
- fix: Broken types (#854)
- fix: Fix broken progress callback in web ui (#860)
- fix: Fix formatting and add style check to CI (#872)
- fix: Fix type error eval page.tsx (#867)
- fix: Improve Error Handling for Python Assertions and Provider Exceptions (#863)
- fix: Pass evaluateOptions from web ui yaml (#859)
- fix: Render multiple result images with markdown, if markdown contains multiple images (#873)
- fix: The values of defaultTest and evaluateOptions are not set when editing the eval yaml file. (#834)
- fix: crash on db migration when cache is disabled on first run (#842)
- fix: csv and html outputs include both prompt and provider labels (#851)
- fix: docker build and prepublish script (#846)
- fix: show labels for custom provider (#875)
- ci: Introduce jest test coverage reports (#868)
- ci: add support for node 22, remove support for node 16 (#836)
- docs: Addresses minor typographical errors (#845)
- docs: Help description of default `--output` (#844)

## [0.61.0] - 2024-05-30

### Changed

- feat: `moderation` assert type (#821)
- feat: general purpose http/https provider (#822)
- feat: add portkey provider (#819)
- feat: Add Cloudflare AI Provider (#817)
- fix: Remove duplicate logging line (#825)
- fix: The ‘defaultTest’ option has no effect during evaluation. (#829)
- fix: Improve Error Handling in Python Script Execution (#833)
- docs: How to red team LLMs (#828)
- chore(mistral): add codestral (#831)

## [0.60.0] - 2024-05-25

### Added

- feat(webui): Add image viewer (#816)

### Changed

- feat: redteam testset generation (#804)
- feat: support for deep equality check in equals assertion (#805)
- feat: Allow functions in renderVarsInObject (#813)
- feat: ability to reference previous llm outputs via storeOutputAs (#808)
- feat: support for prompt objects (#818)
- fix: huggingface api key handling (#809)
- docs: Restore ProviderResponse class name (#806)
- docs: Fix typo in local build command (#811)

## [0.59.1] - 2024-05-18

### Changed

- [fix: handle null result timestamp when writing to db.](https://github.com/promptfoo/promptfoo/commit/40e1ebfbfd512fea56761b4cbdfff0cd25d61ae1) https://github.com/promptfoo/promptfoo/issues/800

## [0.59.0] - 2024-05-18

### Added

- feat(webui): add --filter-description option to `promptfoo view` (#780)
- feat(bedrock): add support for embeddings models (#797)

### Changed

- fix: python prompts break when using whole file (#784)
- Langfuse need to compile variables (#779)
- chore(webui): display prompt and completion tokens (#794)
- chore: include full error response in openai errors (#791)
- chore: add logprobs to assertion context (#790)
- feat: support var interpolation in function calls (#792)
- chore: add timestamp to EvaluateSummary (#785)
- fix: render markdown in variables too (#796)

### Fixed

- fix(vertex): remove leftover dependency on apiKey (#798)

## [0.58.1] - 2024-05-14

### Changed

- fix: improve GradingResult validation (#772)
- [fix: update python ProviderResponse error message and docs.](https://github.com/promptfoo/promptfoo/commit/258013080809bc782afe3de51c9309230cb5cdb2) https://github.com/promptfoo/promptfoo/issues/769
- [chore(openai): add gpt-4o models (](https://github.com/promptfoo/promptfoo/commit/ff4655d31d3588972522bb162733cb61e460f36f)https://github.com/promptfoo/promptfoo/pull/776[)](https://github.com/promptfoo/promptfoo/commit/ff4655d31d3588972522bb162733cb61e460f36f)
- add gpt-4o models (#776)

### Fixed

- fix(langfuse): Check runtime type of `getPrompt`, stringify the result (#774)

## [0.58.0] - 2024-05-09

### Changed

- feat: assert-set (#765)
- feat: add comma-delimited string support for array-type assertion values (#755)
- fix: Resolve JS assertion paths relative to configuration file (#756)
- fix: not-equals assertion (#763)
- fix: upgrade rouge package and limit to strings (#764)

## [0.57.1] - 2024-05-02

### Changed

- fix: do not serialize js objects to non-js providers (#754)
- **[See 0.57.0 release notes](https://github.com/promptfoo/promptfoo/releases/tag/0.57.0)**

## [0.57.0] - 2024-05-01

### Changed

- feat: ability to override provider per test case (#725)
- feat: eval tests matching pattern (#735)
- feat: add `-n` limit arg for `promptfoo list` (#749)
- feat: `promptfoo import` and `promptfoo export` commands (#750)
- feat: add support for `--var name=value` cli option (#745)
- feat: promptfoo eval --filter-failing outputFile.json (#742)
- fix: eval --first-n arg (#734)
- chore: Update openai package to 3.48.5 (#739)
- chore: include logger and cache utils in javascript provider context (#748)
- chore: add `PROMPTFOO_FAILED_TEST_EXIT_CODE` envar (#751)
- docs: Document `python:` prefix when loading assertions in CSV (#731)
- docs: update README.md (#733)
- docs: Fixes to Python docs (#728)
- docs: Update to include --filter-\* cli args (#747)

## [0.56.0] - 2024-04-28

### Added

- feat(webui): improved comment dialog (#713)

### Changed

- feat: Intergration with Langfuse (#707)
- feat: Support IBM Research BAM provider (#711)
- fix: Make errors uncached in Python completion. (#706)
- fix: include python tracebacks in python errors (#724)
- fix: `getCache` should return a memory store when disk caching is disabled (#715)
- chore(webui): improve eval view performance (#719)
- chore(webui): always show provider in header (#721)
- chore: add support for OPENAI_BASE_URL envar (#717)

### Fixed

- fix(vertex/gemini): support nested generationConfig (#714)

## [0.55.0] - 2024-04-24

### Changed

- [Docs] Add llama3 example to ollama docs (#695)
- bugfix in answer-relevance (#697)
- feat: add support for provider `transform` property (#696)
- feat: add support for provider-specific delays (#699)
- feat: portkey.ai integration (#698)
- feat: `eval -n` arg for running the first n test cases (#700)
- feat: ability to write outputs to google sheet (#701)
- feat: first-class support for openrouter (#702)
- Fix concurrent cache request behaviour (#703)

## [0.54.1] - 2024-04-20

### Changed

- Add support for Mixtral 8x22B (#687)
- fix: google sheets async loading (#688)
- fix: trim spaces in csv assertions that can have file:// prefixes (#689)
- fix: apply thresholds to custom python asserts (#690)
- fix: include detail from external python assertion (#691)
- chore(webui): allow configuration of results per page (#694)
- fix: ability to override rubric prompt for all model-graded metrics (#692)

## [0.54.0] - 2024-04-18

### Changed

- feat: support for authenticated google sheets access (#686)
- fix: bugs in `Answer-relevance` calculation (#683)
- fix: Add tool calls to response from azure openai (#685)

## [0.53.0] - 2024-04-16

### Changed

- fix!: make `javascript` assert function call consistent with external js function call (#674)
- fix: node library supports prompt files (#668)
- feat: Enable post-hoc evaluations through defining and using output value in TestSuite (#671)
- feat: Allow local files to define providerOutput value for TestCase (#675)
- feat: detect suitable anthropic default provider (#677)
- feat: Ability to delete evals (#676)
- feat: ability to create derived metrics (#670)

## [0.52.0] - 2024-04-12

### Added

- feat(webui): add pagination (#649)

### Changed

- feat: support for inline yaml for is-json, contains-json in csv (#651)
- feat: run providers 1 at a time with --interactive-providers (#645)
- feat: --env-file arg (#615)
- fix: Do not fail with api error when azure datasource is used (#644)
- fix: allow loading of custom provider in windows (#518) (#652)
- fix: don't show telemetry message without telemtry (#658)
- fix: `E2BIG` error during the execution of Python asserts (#660)
- fix: support relative filepaths for non-code assert values (#664)

### Fixed

- fix(webui): handle invalid search regexes (#663)

## [0.51.0] - 2024-04-07

### Added

- feat(webui): store settings in localstorage (#617)
- feat(azureopenai): apiKeyEnvar support (#628)
- feat(webui): "progress" page that shows provider/prompt pairs (#631)

### Changed

- chore: improve json parsing errors (#620)
- feat: ability to override path to python binary (#619)
- Add documentation for openai vision (#637)
- Support claude vision and images (#639)
- fix: assertion files use relative path (#624)
- feat: add provider reference to prompt function (#633)
- feat: ability to import vars using glob (#641)
- feat!: return values directly in python assertions (#638)

### Fixed

- fix(webui): ability to save defaultTest and evaluateOptions in yaml editor (#629)

## [0.50.1] - 2024-04-02

### Changed

- fix: compiled esmodule interop (#613)
- fix: downgrade var resolution failure to warning (#614)
- fix: glob behavior on windows (#612)

## [0.50.0] - 2024-04-01

### Added

- feat(webui): download button (#482)
- feat(webui): toggle for showing full prompt in output cell (#603)

### Changed

- feat: support .mjs external imports (#601)
- feat: load .env from cli (#602)
- feat: ability to use js files as `transform` (#605)
- feat: ability to reference vars from other vars (#607)
- fix: handling for nonscript assertion files (#608)

### Fixed

- fix(selfhost): add support for prompts and datasets api endpoints (#600)
- fix(selfhost): Consolidate to `NEXT_PUBLIC_PROMPTFOO_REMOTE_BASE_URL` (#609)

## [0.49.3] - 2024-03-29

### Changed

- fix: bedrock model parsing (#593)
- [fix: make llm-rubric more resilient to bad json responses.](https://github.com/promptfoo/promptfoo/commit/93fd059a13454ed7a251a90a33306fb1f3c81895) https://github.com/promptfoo/promptfoo/issues/596
- feat: display progress bar for each parallel execution (#597)

## [0.49.2] - 2024-03-27

### Changed

- fix: support relative paths for custom providers (#589)
- fix: gemini generationConfig and safetySettings (#590)
- feat: cli watch for vars and providers (#591)

## [0.49.1] - 2024-03-25

### Changed

- fix: lazy import of azure peer dependency (#586)

## [0.49.0] - 2024-03-23

### Added

- feat(vertexai): use gcloud application default credentials (#580)

### Changed

- feat: Add support for huggingface token classification (#574)
- feat: Mistral provider support for URL and API key envar (#570)
- feat: run assertions in parallel (#575)
- feat: support for azure openai assistants (#577)
- feat: ability to set tags on standalone assertion llm outputs (#581)
- feat: add support for claude3 on bedrock (#582)
- fix: load file before running prompt function (#583)
- [fix: broken ansi colors on cli table](https://github.com/promptfoo/promptfoo/commit/bbb0157b09c0ffb5366d3cbd112438ca3d2d61c9)
- [fix: remove duplicate instruction output](https://github.com/promptfoo/promptfoo/commit/fb095617d36102f5b6256e9718e736378c0a5cea)
- chore: better error messages when expecting json but getting text (#576)

### Fixed

- fix(selfhost): handle sqlite db in docker image and build (#568)

### Dependencies

- chore(deps): bump webpack-dev-middleware from 5.3.3 to 5.3.4 in /site (#579)

## [0.48.0] - 2024-03-18

### Added

- feat(csv): add support for `__description` field (#556)

### Changed

- feat: migrate filesystem storage to sqlite db (#558)
  - **When you first run `eval` or `view` with 0.48.0, your saved evals will be migrated from `.json` files to a sqlite db. Please open an issue if you run into problems.**
  - Restoration: By default, the migration process runs on the promptfoo output directory `~/.promptfoo/output`. This directory is backed up at `~/.promptfoo/output-backup-*` and you can restore it and use a previous version by renaming that directory back to `output`
- feat: Add anthropic:messages and replicate:mistral as default providers to web ui (#562)
- feat: add label field to provider options (#563)
- docs: adjust configuration for python provider (#565)
- chore: db migration and cleanup (#564)

### Fixed

- fix(azureopenai): add support for `max_tokens` and `seed` (#561)

## [0.47.0] - 2024-03-14

### Changed

- feat: improve python inline asserts to not require printing (#542)
- feat: add tools and tool_choice config parameters to azure openai provider (#550)
- feat: Add support for Claude 3 Haiku (#552)
- fix: validate custom js function return values (#548)
- fix: dedupe prompts from combined configs (#554)

### Fixed

- fix(replicate): support non-array outputs (#547)

## [0.46.0] - 2024-03-08

### Added

- feat(self-host): run evals via web ui (#540)
- feat(self-host): Persist changes on self-deployed UI without sharing a new link (#538)
- feat(webui): ability to change eval name (#537)

### Changed

- feat: add support for calling specific functions for python prompt (#533)
- fix: openai tools and function checks handle plaintext responses (#541)

### Fixed

- fix(anthropic): wrap text if prompt supplied as json (#536)

## [0.45.2] - 2024-03-07

### Changed

- fix: python provider handles relative script paths correctly (#535)

## [0.45.1] - 2024-03-06

### Changed

- fix: json and yaml vars files (#531)

### Fixed

- fix(python): deserialize objects from json (#532)

## [0.45.0] - 2024-03-06

### Added

- feat(anthropic): Add Claude 3 support (#526)

### Changed

- feat: ability to load `vars` values at runtime (#496)
  // Example logic to return a value based on the varName
  if (varName === 'context') {
  return `Processed ${otherVars.input} for prompt: ${prompt}`;
  }
  return {
  output: 'default value',
  };
  // Handle potential errors
  // return { error: 'Error message' }
  # Example logic to dynamically generate variable content
  if var_name == 'context':
  return {
  'output': f"Context for {other_vars['input']} in prompt: {prompt}"
  }
  return {'output': 'default context'}
  # Handle potential errors
  # return { 'error': 'Error message' }

## [0.44.0] - 2024-03-04

### Added

- feat(mistral): Add new models, JSON mode, and update pricing (#500)

### Changed

- fix: Print incorrect response from factuality checker (#503)
- fix: Support missing open parenthesis (fixes #504) (#505)
- feat: include prompt in transform (#512)
- feat: Support csv and json files in the `tests` array (#520)

### Fixed

- fix(ollama): dont send invalid options for `OllamaChatProvider` (#506)
- fix(huggingface): do not pass through non-hf parameters (#519)

## [0.43.1] - 2024-02-25

### Changed

- fix: pass through PROMPTFOO\_\* variables from docker run (#498)
- docs: clean up python provider header

### Fixed

- fix(huggingface): support `apiKey` config param (#494)
- fix(bedrock): transform model output from cache. #474

### Documentation

- docs(huggingface): example of private huggingface inference endpoint (#497)

## [0.43.0] - 2024-02-23

### Added

- feat(webui): Display test suite description (#487)
- feat(webui): Add upload testcase csv to eval page (#484)

### Changed

- feat: pass `test` to assertion context (#485)
- fix: Change variable name to what the prompt template expects (#489)
- (docs): Replace references to deprecated postprocess option (#483)
- chore: update replicate library and add new common params (#491)

### Fixed

- fix(self-hosting): remove supabase dependency from webui eval view (#492)

## [0.42.0] - 2024-02-19

### Added

- feat(webview): toggle for prettifying json outputs (#472)
- feat(openai): support handling OpenAI Assistant functions tool calls (#473)

### Changed

- feat: add support for claude 2.1 on bedrock (#470)
- feat: support for overriding `select-best` provider (#478)
- feat: ability to disable var expansion (#476)
- fix: improve escaping for python prompt shell (#481)

## [0.41.0] - 2024-02-12

### Added

- feat(openai)!: Allow apiBaseUrl to override /v1 endpoint (#464)

### Changed

- feat: add support for async python providers (#465)
- fix: pass config to python provider (#460)
- chore: include progress output in debug logs (#461)
- docs: perplexity example (#463)

### Fixed

- fix(factuality): make factuality output case-insensitive (#468)
- fix: ensure that only valid ollama params are passed (#480)

## [0.40.0] - 2024-02-06

### Added

- feat(mistral): Add Mistral provider (#455)
- feat(openai): add support for `apiKeyEnvar` (#456)
- feat(azureopenai): add apiBaseUrl config (#459)

### Changed

- feat: cohere api support (#457)
- feat: ability to override select-best prompt. #289
- fix: support for gemini generationConfig and safetySettings (#454)

### Fixed

- fix(vertex/gemini): add support for llm-rubric and other OpenAI-formatted prompts (#450)

### Documentation

- documentation: update python.md typo in yaml (#446)

## [0.39.1] - 2024-02-02

### Changed

- fix: func => function in index.ts (#443)
- feat: add support for google ai studio gemini (#445)

## [0.39.0] - 2024-02-01

### Changed

- feat: Add DefaultGradingJsonProvider to improve `llm-rubric` reliability (#432)
- feat: add caching for exec and python providers (#435)
- feat: add `--watch` option to eval command (#439)
- feat: ability to transform output on per-assertion level (#437)
- feat: compare between multiple outputs with `select-best` (#438)
- fix: pass through cost to runAssertion
- fix: pass through cost to runAssertion

## [0.38.0] - 2024-01-29

### Added

- feat(openai): Jan 25 model updates (#416)
- feat(webui): eval deeplinks (#426)
- feat(huggingface): Support sentence similarity inference API (#425)

### Changed

- fix: Only open previous results when necessary (uses lots of memory) (#418)
- fix: html output (#430)
- feat: add a `python` provider that supports native python function calls (#419)
- feat: support for image models such as dall-e (#406)
- feat: support for `PROMPTFOO_PROMPT_SEPARATOR envar. #424

## [0.37.1] - 2024-01-26

### Changed

- fix: do not require token usage info on openai provider (#414)

## [0.37.0] - 2024-01-24

### Added

- feat(webui): add markdown support (#403)

### Changed

- feat: standalone share server (#408)
- feat: `PROMPTFOO_DISABLE_TEMPLATING` disables nunjucks templates (#405)

## [0.36.0] - 2024-01-18

### Added

- feat(webui): Ability to comment on outputs (#395)
- feat(azure): Add response_format support (#402)
- feat(azure): add support for `passthrough` and `apiVersion` (#399)

### Changed

- feat: add `promptfoo generate dataset` (#397)
- fix: typo (#401)

## [0.35.1] - 2024-01-12

### Added

- feat(bedrock): introduce amazon titan models as another option for Bedrock (#380)
- feat(openai): add support for `passthrough` request args (#388)
- feat(azure): add support for client id/secret auth (#389)
- feat(webui): label evals using `description` field (#391)

### Changed

- fix: proper support for multiple types of test providers (#386)
- feat: update CSV and HTML outputs with more details (#393)

## [0.35.0] - 2024-01-07

### Added

- feat(webview): add regex search (#378)

### Changed

- feat: support standalone assertions on CLI (#368)
- feat: add perplexity-score metric (#377)
- feat: add logprobs support for azure openai (#376)
- fix: use relative paths consistently and handle object formats (#375)
- [fix: restore **prefix and **suffix column handlers when loading test csv](https://github.com/promptfoo/promptfoo/commit/3a058684b3389693f4c5899f786fb090b04e3c93)

## [0.34.1] - 2024-01-02

### Added

- feat(openai): add support for overriding provider cost (1be1072)

### Fixed

- fix(webview): increase the request payload size limit (ef4c30f)

## [0.34.0] - 2024-01-02

### Changed

- feat: Support for evaluating cost of LLM inference (#358)
- feat: save manual edits to test outputs in webview (#362)
- feat: add `cost` assertion type (#367)
- fix: handle huggingface text generation returning dict (#357)
- fix: disable cache when using repeat (#361)
- fix: do not dereference tools and functions in config (#365)
- docs: optimize docs of openai tool usage (#355)

## [0.33.2] - 2023-12-23

### Changed

- fix: bad indentation for inline python sript (#353)
- [fix: truncate CLI table headers](https://github.com/promptfoo/promptfoo/commit/9aa9106cc9bc1660df40117d3c8f053f361fa09c)
- feat: add openai tool parameter (#350)
- feat: add `is-valid-openai-tools-call` assertion type (#354)

## [0.33.1] - 2023-12-18

### Changed

- [fix: pass env to providers when using CLI](https://github.com/promptfoo/promptfoo/commit/e8170a7f0e9d4033ef219169115f6474d978f1a7)
- [fix: correctly handle bedrock models containing :](https://github.com/promptfoo/promptfoo/commit/4469b693993934192fee2e84cc27c21e31267e5f)
- feat: add latency assertion type (#344)
- feat: add perplexity assertion type (#346)
- feat: add support for ollama chat API (#342)
- feat: retry when getting internal server error with PROMPTFOO_RETRY_5XX envar (#327)
- fix: properly escape arguments for external python assertions (#338)
- fix: use execFile/spawn for external processes (#343)
- [fix: handle null score in custom metrics](https://github.com/promptfoo/promptfoo/commit/514feed49e2f83f3e04d3e167e5833dc075e6c10)
- [fix: increment failure counter for script errors.](https://github.com/promptfoo/promptfoo/commit/61d1b068f26c63f3234dc49c9d5f5104b9cf1cda)

## [0.33.0] - 2023-12-17

### Changed

- feat: add latency assertion type (#344)
- feat: add perplexity assertion type (#346)
- feat: add support for ollama chat API (#342)
- feat: retry when getting internal server error with PROMPTFOO_RETRY_5XX envar (#327)
- fix: properly escape arguments for external python assertions (#338)
- fix: use execFile/spawn for external processes (#343)
- [fix: handle null score in custom metrics](https://github.com/promptfoo/promptfoo/commit/514feed49e2f83f3e04d3e167e5833dc075e6c10)
- [fix: increment failure counter for script errors.](https://github.com/promptfoo/promptfoo/commit/61d1b068f26c63f3234dc49c9d5f5104b9cf1cda)

## [0.32.0] - 2023-12-14

### Added

- feat(webview): Layout and styling improvements (#333)

### Changed

- feat: add support for Google Gemini model (#336)
- feat: add download yaml button in config modal. Related to #330 (#332)
- fix: set process exit code on failure

## [0.31.2] - 2023-12-11

### Added

- feat(webview): Show aggregated named metrics at top of column (#322)

### Changed

- fix: sharing option is degraded (#325)

## [0.31.1] - 2023-12-04

### Changed

- fix: issues when evaling multiple config files
- feat: support for web viewer running remotely (#321)

## [0.31.0] - 2023-12-02

### Added

- feat(openai): Adds support for function call validation (#316)

### Changed

- feat: add support for ajv formats (#314)
- feat: support prompt functions via nodejs interface (#315)
- fix: webview handling of truncated cell contents with html (#318)
- docs: Merge docs into main repo (#317)

## [0.30.2] - 2023-11-29

### Changed

- feat(cli): simplify onboarding and provide npx-specific instructions (f81bd88)

## [0.30.1] - 2023-11-29

### Changed

- feat: add bedrock in webui setup (#301)
- feat: add support for custom metrics (#305)
- feat: show table by default, even with --output (#306)
- fix: handle multiple configs that import multiple prompts (#304)
- fix: remove use of dangerouslySetInnerHTML in results table (#309)

### Fixed

- fix(openai): add support for overriding api key, host, baseurl, org in Assistants API (#311)

## [0.30.0] - 2023-11-29

### Changed

- feat: add bedrock in webui setup (#301)
- feat: add support for custom metrics (#305)
- feat: show table by default, even with --output (#306)
- fix: handle multiple configs that import multiple prompts (#304)
- fix: remove use of dangerouslySetInnerHTML in results table (#309)

## [0.29.0] - 2023-11-28

### Changed

- feat: Add support for external provider configs via file:// (#296)
- feat: Add support for HTTP proxies (#299)
- feat: claude-based models on amazon bedrock (#298)

## [0.28.2] - 2023-11-27

### Added

- feat(azureopenai): Warn when test provider should be overwritten with azure (#293)
- feat(webview): Display test descriptions if available (#294)
- feat(webview): Ability to set test scores manually (#295)

### Changed

- feat: add support for self-hosted huggingface text generation inference (#290)
- fix: prevent duplicate asserts with `defaultTest` (#287)
- fix: multiple configs handle external test and prompt files correctly (#291)

## [0.28.0] - 2023-11-19

### Changed

- feat: Add support for multiple "\_\_expected" columns (#284)
- feat: Support for OpenAI assistants API (#283)
- feat: Ability to combine multiple configs into a single eval (#285)

## [0.27.1] - 2023-11-14

### Added

- [feat(node-package): Add support for raw objects in prompts](https://github.com/promptfoo/promptfoo/commit/e6a5fe2fa7c05aabd2f52bd4fa143d957a7953dd)
- feat(openai): Add support for OpenAI `seed` param (#275)
- [feat(openai): Add support for OpenAI response_format](https://github.com/promptfoo/promptfoo/commit/12781f11f495bed21db1070e987f1b40a43b72e3)
- [feat(webview): Round score in details modal](https://github.com/promptfoo/promptfoo/commit/483c31d79486a75efc497508b9a42257935585cf)

### Changed

- fix: Set `vars._conversation` only if it is used in prompt (#282)
- feat: Add new RAG metrics (answer-relevance, context-recall, context-relevance, context-faithfulness) (#279)
- feat: throw error correctly when invalid api key is passed for OpenAI (#276)
- Bump langchain from 0.0.325 to 0.0.329 in /examples/langchain-python (#278)
- Provide the prompt in the context to external assertion scripts (#277)
- fix the following error : 'List should have at least 1 item after val… (#280)
- [chore: Add HuggingFace debug output](https://github.com/promptfoo/promptfoo/commit/2bae118e3fa7f8164fd78d29a3a30d187026bf13)

## [0.27.0] - 2023-11-14

### Added

- [feat(node-package): Add support for raw objects in prompts](https://github.com/promptfoo/promptfoo/commit/e6a5fe2fa7c05aabd2f52bd4fa143d957a7953dd)
- feat(openai): Add support for OpenAI `seed` param (#275)
- [feat(openai): Add support for OpenAI response_format](https://github.com/promptfoo/promptfoo/commit/12781f11f495bed21db1070e987f1b40a43b72e3)
- [feat(webview): Round score in details modal](https://github.com/promptfoo/promptfoo/commit/483c31d79486a75efc497508b9a42257935585cf)

### Changed

- feat: Add new RAG metrics (answer-relevance, context-recall, context-relevance, context-faithfulness) (#279)
- feat: throw error correctly when invalid api key is passed for OpenAI (#276)
- Bump langchain from 0.0.325 to 0.0.329 in /examples/langchain-python (#278)
- Provide the prompt in the context to external assertion scripts (#277)
- fix the following error : 'List should have at least 1 item after val… (#280)
- [chore: Add HuggingFace debug output](https://github.com/promptfoo/promptfoo/commit/2bae118e3fa7f8164fd78d29a3a30d187026bf13)

## [0.26.5] - 2023-11-10

### Changed

- feat: Support for Azure OpenAI Cognitive Search (#274)
- [feat: Add PROMPTFOO_PYTHON environment variable](https://github.com/promptfoo/promptfoo/commit/33ecca3dab9382f063e68529c047cfd3fbd959e5)

## [0.26.4] - 2023-11-09

### Fixed

- fix(providers): use Azure OpenAI extensions endpoint when dataSources is set (2e5f14d)

### Tests

- test(assertions): add tests for object outputs (9e0909c)

## [0.26.3] - 2023-11-08

### Added

- [feat(AzureOpenAI): Add support for deployment_id and dataSources](https://github.com/promptfoo/promptfoo/commit/3f6dee99b4ef860af1088c4ceda1a74726070f37)

### Changed

- [Stringify output display string if output is a JSON object](https://github.com/promptfoo/promptfoo/commit/e6eff1fb75e09bfd602c08edd89ec154e3e61bf9)
- [Add JSON schema dereferencing support for JSON configs](https://github.com/promptfoo/promptfoo/commit/c32f9b051a51ee6e1ee08738e0921b4e05a5c23d)
- Update chat completion endpoint in azureopenai.ts (#273)

### Fixed

- fix(openai): Improve handling for function call responses (#270)

## [0.26.2] - 2023-11-07

### Changed

- [Fix issue with named prompt function imports](https://github.com/promptfoo/promptfoo/commit/18a4d751af15b996310eceafc5a75e114ce1bf56)
- [Fix OpenAI finetuned model parsing](https://github.com/promptfoo/promptfoo/commit/b52de61c6e1fd0a9e67d2476a9f3f9153084ad61)
- [Add new OpenAI models](https://github.com/promptfoo/promptfoo/commit/d9432d3b5747516aea1a7e8a744167fbd10a69d2)
- Fix: Broken custom api host for OpenAI. (#261)
- Add `classifier` assert type (#263)
- Send provider options and test context to ScriptCompletion (exec) provider (#268)
- Support for loading JSON schema from external file (#266)

## [0.26.1] - 2023-11-01

### Changed

- Fix broken default config for OpenAI evals created in web app (#255)
- Fix prompt per provider (#253)
- Add support for custom config directory (#257)
- Add latency and token metrics per prompt (#258)
- Add caching support to Anthropic provider (#259)
- webview: Preserve formatting of LLM outputs
- Bump langchain from 0.0.317 to 0.0.325 in /examples/langchain-python (#254)

## [0.26.0] - 2023-10-28

### Changed

- cli: Add support for raw text prompts (#252)
- Ensure the directory for the output file is created if it does not exist

## [0.25.2] - 2023-10-26

### Changed

- allow Python in tests.csv (#237)
- Improve escaping in matchers (#242)
- Add support for nunjucks filters (#243)
- Fix issue where outputPath from the configuration file is not used when `-c` option is provided
- Add envar PROMPTFOO_DISABLE_CONVERSATION_VAR
- Resolve promises in external assert files

## [0.25.1] - 2023-10-19

### Changed

- Fix issue with loading google sheets directly. (#222)
- Add \_conversation variable for testing multiple-turn chat conversations (#224)
- Allow multiple output formats simultaneously with `outputPath` (#229)
- Fall back to default embedding model if provided model doesn't support embeddings
- Various fixes and improvements
- Bump langchain from 0.0.312 to 0.0.317 in /examples/langchain-python (#245)

## [0.25.0] - 2023-10-10

### Changed

- Add support for icontains-any and icontains-all (#210)
- Bump langchain from 0.0.279 to 0.0.308 in /examples/langchain-python (#213)
- Add support for .cjs file extensions (#214)
- Add Prompts and Datasets pages (#211)
- Add CLI commands for listing and showing evals, prompts, and datasets (#218)
- Add support for `config` object in webhook provider payload. (#217)
- Other misc changes and improvements
- Bump langchain from 0.0.308 to 0.0.312 in /examples/langchain-python (#219)

## [0.24.4] - 2023-10-01

### Changed

- Fix bug in custom function boolean return value score (#208)
- Fix ollama provider with `--no-cache` and improve error handling
- Add support for HuggingFace Inference API (text generation) (#205)
- Add `apiHost` config key to Azure provider

## [0.24.3] - 2023-09-28

### Changed

- Better LocalAI/Ollama embeddings traversal failure (#191)
- `OPENAI_API_HOST` to `OPENAI_API_BASE_URL` (#187)
- Ability to include files as assertion values (#180)
- Add hosted db for evals (#149)
- Webview details pane improvements (#196)
- Add support for ollama options (#199)
- Adding TXT and HTML to `--output` help/error message (#201)

## [0.24.2] - 2023-09-23

### Changed

- Specify repo in package.json (#174)
- Add support for parsing multiple json blobs in responses (#178)
- Updated node version update of Google Colab notebook example (#171)
- Fix arg escaping for external python prompts on Windows (#179)
- Better OpenAI embeddings traversal failure (#190)
- Adds embeddings providers for LocalAI and Oolama (#189)
- Add `noindex` to shared results
- Many other misc fixes and improvements

## [0.24.1] - 2023-09-21

### Changed

- Fix prompt errors caused by leading and trailing whitespace for var file imports
- Fix an issue with response parsing in LocalAI chat
- Fix issue preventing custom provider for similarity check (#152)
- Fix escaping in python asserts (#156)
- Fix README link to providers docs (#153)
- Allow object with function name as a value for function_call (#158)
- Add a -y/--yes option to `promptfoo view` command to skip confirmation (#166)
- Other misc fixes and improvements

## [0.24.0] - 2023-09-18

### Changed

- Support for custom functions as prompts (#147)
- Refactor parts of util into more descriptive files (#148)
- Misc fixes and improvements

## [0.23.1] - 2023-09-14

### Changed

- Improvements to custom grading (#140)
- Support for Google Vertex and PaLM chat APIs (#131)
- Add support for including files in defaultTest (#137)
- Add support for disabling cache in evaluate() options (#135)
- Add support for loading vars directly from file (#139)
- Include `provider` in `EvaluateResult`
- Other misc improvements and fixes

## [0.23.0] - 2023-09-14

### Changed

- Improvements to custom grading (#140)
- Support for Google Vertex and PaLM chat APIs (#131)
- Add support for including files in defaultTest (#137)
- Add support for disabling cache in evaluate() options (#135)
- Add support for loading vars directly from file (#139)
- Include `provider` in `EvaluateResult`
- Other misc improvements and fixes

## [0.22.1] - 2023-09-14

### Added

- feat(vars): add support for loading vars directly from file (#139)
- feat(config): add support for including files in defaultTest (#137)
- feat(config): add support for disabling cache in evaluate() options (#135)
- feat(providers): support for Google Vertex and PaLM chat APIs (#131)
- feat(api): include provider in EvaluateResult (#130)

### Changed

- chore(providers): improve PaLM recognized model detection (2317eac)

### Documentation

- docs(examples): add conversation history example (#136)
- docs(examples): update node-package example with context (#134)

## [0.22.0] - 2023-09-04

### Changed

- Add OpenAI factuality and closed-QA graders (#126). These new graders implement OpenAI's eval methodology.
- Auto-escape vars when prompt is a JSON object (#127).
- Improvements to custom providers - Pass context including `vars` to callApi and make `TestCase` generic for ease of typing
- Add `prompt` to Javascript, Python, and Webhook assertion context
- Fix llama.cpp usage of provider config overrides
- Fix ollama provider parsing for llama versions like llama:13b, llama:70b etc.
- Trim var strings in CLI table (prevents slowness during CLI table output)

## [0.21.4] - 2023-09-01

### Changed

- Add support for test case threshold value (#125)
- Add support for pass/fail threshold for javascript and python numeric return values

## [0.21.3] - 2023-09-01

### Changed

- Increase request backoff and add optional delay between API calls (#122)

## [0.21.2] - 2023-08-31

### Changed

- Fix symlink bug on Windows

## [0.21.1] - 2023-08-30

### Changed

- Consistent envars and configs across providers (#119)
- Add configuration for API keys in WebUI (#120)
- Add CodeLlama to WebUI
- Fix issue with numeric values in some assert types
- Add support for running specific prompts for specific providers using `{id, prompts, config}` format
- Add a feedback command

## [0.21.0] - 2023-08-28

### Changed

- Add webhook provider (#117)
- Add support for editing config in web view (#115)
- Standalone server with database with self-hosting support (#118)
- Add support for custom llm-rubric grading via `rubricPrompt` in Assertion objects
- Add support for `vars` in `rubricPrompt`, making it easier to pass expected values per test case
- Add a handful of new supported parameters to OpenAI, Azure, Anthropic, and Replicate providers
- Allow setting `config` on `provider` attached to Assertion or TestCase
- Add/improve support for custom providers in matchesSimilarity and matchesLlmRubric

## [0.20.1] - 2023-08-18

### Changed

- Fix issue when there's not enough data to display useful charts
- Add charts to web viewer (#112)
- Add support for multiline javascript asserts
- Add support for Levenshtein distance assert type (#111)

## [0.20.0] - 2023-08-18

### Changed

- Add charts to web viewer (#112)
- Add support for multiline javascript asserts
- Add support for Levenshtein distance assert type (#111)

## [0.19.3] - 2023-08-17

### Changed

- llm-rubric provider fixes (#110)
- New diff viewer for evals
- Web UI for running evals (#103)
- Add support for OpenAI organization (#106)
- function call azure fix (#95)
- Add support for JSON schema validation for is-json and contains-json (#108)
- Other misc fixes and API improvements

## [0.19.2] - 2023-08-15

### Changed

- function call azure fix (#95)
- Add support for JSON schema validation for is-json and contains-json (#108)
- New diff viewer for evals
- Web UI for running evals (#103)
- Add support for OpenAI organization (#106)
- Other misc fixes and API improvements

## [0.19.1] - 2023-08-14

### Changed

- Add support for OpenAI organization (#106)
- New diff viewer for evals
- Web UI for running evals (#103)
- Other misc fixes and API improvements

## [0.19.0] - 2023-08-14

### Changed

- New diff viewer for evals
- Web UI for running evals (#103)
- Other misc fixes and API improvements

## [0.18.4] - 2023-08-11

### Fixed

- fix(providers): resolve Ollama provider issue with empty line handling (c4d1e5f)

### Dependencies

- chore(deps): bump certifi from 2023.5.7 to 2023.7.22 in /examples/langchain-python (#104)

## [0.18.3] - 2023-08-08

### Added

- feat(providers): add Ollama provider (#102)

### Changed

- chore(webui): disable nunjucks autoescaping by default (#101)
- chore(webui): stop forcing manual line breaks in results view (76d18f5)

### Fixed

- fix(history): remove stale `latest` symlinks before regenerating eval output (a603eee)

## [0.18.2] - 2023-08-08

### Added

- feat(webui): display assertion summaries in the results viewer (#100)

### Changed

- feat(providers): allow testing identical models with different parameters (#83)

### Fixed

- fix(cli): repair `promptfoo share` regression (01df513)
- fix(config): handle provider map parsing when entries are strings (bdd1dea)
- fix(scoring): keep weighted averages accurate by running all test cases (7854424)

## [0.18.1] - 2023-08-06

### Added

- feat(providers): add llama.cpp server support (#94)

### Changed

- chore(providers): expose `LLAMA_BASE_URL` environment variable (f4b4c39)

### Fixed

- fix(history): repair symlink detection when writing latest results (e6aed7a)

## [0.18.0] - 2023-07-28

### Added

- feat(assertions): add `python` assertion type (#78)
- feat(api): support native function ApiProviders and assertions (#93)
- feat(evals): introduce Promptfoo scenarios for data-driven testing - allows datasets to be associated with specific tests, eliminating the need to copy tests for each dataset by @Skylertodd (#89)
- feat(cli): allow specifying `outputPath` when using the Node evaluate helper (#91)

### Changed

- chore(evals): rename default "theories" concept to "scenarios" (aca0821)

### Fixed

- fix(history): repair symlink handling when persisting latest results (81a4a26)
- fix(history): clean up stale eval history entries (253ae60)
- fix(cli): restore ANSI escape code rendering in console tables (497b698)

## [0.17.9] - 2023-07-24

### Added

- feat(evals): load test cases from file or directory paths (#88)

### Changed

- feat(metrics): record latency in eval results (#85)

### Fixed

- fix(windows): resolve path compatibility issues (8de6e12)

## [0.17.8] - 2023-07-22

### Added

- feat(evals): support post-processing hooks in test cases (#84)

### Changed

- feat(webui): show recent runs in the results viewer (#82)
- feat(providers): expose additional OpenAI parameters (#81)

### Fixed

- fix(evaluator): support empty test suites without crashing (31fb876)
- fix(network): ensure fetch timeouts bubble up correctly (9e4bf94)

## [0.17.7] - 2023-07-20

### Added

- feat(config): allow provider-specific prompts in test suites (#76)

### Changed

- chore(runtime): require Node.js 16 or newer (f7f85e3)
- chore(providers): reuse context configuration for Replicate provider (48819a7)

### Fixed

- fix(providers): handle missing provider prompt maps gracefully (7c6bb35)
- fix(grading): escape user input in grading prompts (4049b3f)

## [0.17.6] - 2023-07-20

### Added

- feat(cli): add `--repeat` support to evaluations (#71)
- feat(providers): add Azure YAML prompt support (#72)
- feat(providers): implement Replicate provider (#75)

### Changed

- chore(providers): refine Replicate provider behaviour (57fa43f)
- chore(cli): default `promptfoo share` prompt to Yes on enter (1a4c080)
- chore(webui): simplify dark mode and hide identical rows in history (c244403)

## [0.17.5] - 2023-07-14

### Added

- feat(assertions): add starts-with assertion type (#64)
- feat(providers): add Azure OpenAI provider (#66)

### Changed

- feat(providers): support YAML-formatted OpenAI prompts (#67)
- chore(cli): allow disabling sharing prompts (#69)
- chore(cli): require confirmation before running `promptfoo share` (f3de0e4)
- chore(env): add `PROMPTFOO_DISABLE_UPDATE` environment variable (60fee72)

### Fixed

- fix(config): read prompts relative to the config directory (ddc370c)

## [0.17.4] - 2023-07-13

### Added

- feat(assertions): add `contains-any` assertion support (#61)

### Changed

- chore(cli): handle npm outages without crashing (3177715)

### Fixed

- fix(cli): support terminals without `process.stdout.columns` (064dcb3)
- fix(cli): correct `promptfoo init` output to reference YAML (404be34)

### Documentation

- docs: add telemetry notice (#39)

## [0.17.3] - 2023-07-10

### Added

- feat(providers): add Anthropic provider (#58)

### Changed

- chore(onboarding): refresh init onboarding content (992c0b6)

### Fixed

- fix(cli): maintain table header ordering (1e3a711)
- fix(runtime): ensure compatibility with Node 14 (59e2bb1)

## [0.17.2] - 2023-07-07

### Changed

- feat(providers): improve support for running external scripts (#55)

## [0.17.1] - 2023-07-07

### Fixed

- fix(webui): restore output rendering in results view (5ce5598)

## [0.17.0] - 2023-07-06

### Added

- feat(models): add gpt-3.5-16k checkpoints (#51)
- feat(providers): add `script:` provider prefix for custom providers (bae14ec)
- feat(webui): view raw prompts in the web viewer (#54)
- feat(cli): add `cache clear` command (970ee67)

### Changed

- chore(providers): change default suggestion provider (cc11e59)
- chore(providers): ensure OpenAI chat completions fail on invalid JSON (c456c01)
- chore(assertions): allow numeric values for contains/icontains assertions (dc04329)

### Fixed

- fix(evals): avoid creating assertions from empty expected columns (d398866)

## [0.16.0] - 2023-06-28

### Added

- feat(cli): retry failed HTTP requests to reduce transient failures (#47)
- feat(templates): allow object vars inside nunjucks templates for richer prompts (#50)

### Documentation

- docs: refresh the Question reference page with updated guidance (#46)

## [0.15.0] - 2023-06-26

### Added

- feat(scoring): add continuous scoring support for evaluations (#44)
- feat(assertions): introduce assertion weights to fine-tune scoring (0688a64)

### Changed

- chore(prompt): rename grading prompt field from `content` to `output` (fa20a25)
- chore(webui): maintain backwards compatibility for row outputs in the viewer (b2fc084)

### Fixed

- fix(config): ensure `defaultTest` populates when configs load implicitly (44acb91)

## [0.14.2] - 2023-06-24

### Changed

- chore(assertions): switch the default grading provider to `gpt-4-0613` (0d26776)
- chore(cli): trim stray progress-bar newlines for cleaner output (8d624d6)

### Fixed

- fix(cli): update cached table output correctly when results change (8fe5f84)
- fix(cli): allow non-string result payloads during rendering (61d349e)

## [0.14.1] - 2023-06-19

### Fixed

- fix(config): only apply the config base path when a path override is provided (e67918b)

## [0.14.0] - 2023-06-18

### Added

- feat(cli)!: add shareable URLs and the `promptfoo share` command by @typpo (#42)
- feat(cli): add `--no-progress-bar` option to `promptfoo eval` (75adf8a)
- feat(cli): add `--no-table` flag for evaluation output (ecf79a4)
- feat(cli): add `--share` flag to automatically create shareable URLs (7987f6e)

### Changed

- chore(cli)!: resolve config-relative file references from the config directory, not working directory (dffb091)
- chore(api)!: restructure JSON/YAML output formats to include `results`, `config`, and `shareableUrl` properties (d1b7038)

### Fixed

- fix(cli): write the latest results before launching the viewer with `--view` (496f2fb)

## [0.13.1] - 2023-06-17

### Fixed

- fix(cli): ensure command arguments override config values (c425d3a)

## [0.13.0] - 2023-06-16

### Added

- feat(providers): support OpenAI functions and custom provider arguments by @typpo (#34)
- feat(cli): add JSONL prompt file support by @typpo (#40)
- feat(cli): export `generateTable()` for external tooling reuse by @tizmagik (#37)
- feat(openai): enable OpenAI ChatCompletion function calling (0f10cdd)

### Changed

- chore(openai): add official support for OpenAI `*-0613` models (4d5f827)
- chore(cli): allow optional configs when invoking the CLI (a9140d6)
- chore(cli): respect the `LOG_LEVEL` environment variable in the logger (1f1f05f)
- chore(cli): stabilize progress display when using var arrays (340da53)

### Fixed

- fix(build): fix HTML output generation in production builds (46a2233)

## [0.12.0] - 2023-06-12

### Added

- feat(share): publish evaluations with the `promptfoo share` workflow by @typpo (#33)
- feat(telemetry): add basic usage telemetry for insight gathering (7e7e3ea)
- feat(assertions): support CSV definitions for `rouge-n` and webhook assertions (7f8be15)

### Changed

- chore(build): resolve build output paths for the web client (#32)
- chore(cli): notify users when a newer promptfoo release is available by @typpo (#31)

## [0.11.0] - 2023-06-11

### Added

- feat(assertions): add contains, icontains, contains-some, contains-any, regex, webhook, and rouge-n assertion types (#30)
- feat(assertions): allow negating any assertion type with `not-` prefix (cc5fef1)
- feat(assertions): pass context objects with vars to custom functions (1e4df7e)
- feat(webui): add failure filtering and improved table layout (69189fe)
- feat(webui): add word-break toggle to results (9c1fd3b)
- feat(webui): highlight highest passing scores in matrix (6e2942f)

### Changed

- chore(cli): limit console table rows for readability (52a28c9)
- chore(cli): add more detailed custom function failure output (6fcc37a)

### Fixed

- fix(config): respect CLI write/cache options from config (5b456ec)
- fix(webui): improve dark mode colours and rating overflow (eb7bd54)
- fix(config): parse YAML references correctly in configs (62561b5)

## [0.10.0] - 2023-06-09

### Added

- feat(prompts): add support for named prompts by @typpo (#28)

### Changed

- chore(env)!: rename `OPENAI_MAX_TEMPERATURE` to `OPENAI_TEMPERATURE` (4830557)
- chore(config): read `.yml` files by default as configs (d5c179e)
- chore(build): add native ts-node compatibility by @MentalGear (#25)
- chore(openai): add chatml stopwords by default (561437f)
- chore(webui): adjust column ordering and styling (27977c5)

### Fixed

- fix(config): support `defaultTest` overrides in CLI (59c3cbb)
- fix(env): correctly parse `OPENAI_MAX_TOKENS` and `OPENAI_MAX_TEMPERATURE` by @abi (#29)
- fix(cli): improve JSON formatting error messages (5f59900)

## [0.9.0] - 2023-06-05

### Added

- feat(vars): add support for var arrays by @typpo (#21)

### Changed

- chore(core): set a default semantic similarity threshold (4ebea73)
- chore(cli): refresh `promptfoo init` output messaging (cdbf806)

### Fixed

- fix(cache): register cache manager types for TypeScript (1a82de7)
- fix(evals): handle string interpolation issues in prompts (6b8c175)

## [0.8.3] - 2023-05-31

### Fixed

- fix(cache): create cache directory on first use (423f375)
- fix(config): throw a clearer error for malformed default configs (0d759c4)

## [0.8.2] - 2023-05-30

### Fixed

- fix(cache): only persist cache entries on successful API responses (71c10a6)

## [0.8.1] - 2023-05-30

### Added

- feat(data): add Google Sheets loader support (df900c3)

### Fixed

- fix(cli): restore backward compatibility for `-t/--tests` flags (aad1822)

## [0.8.0] - 2023-05-30

### Added

- feat(api)!: simplify the API and support unified test suite definitions by @typpo (#14)

### Changed

- chore(api)!: move evaluation settings under `evaluateOptions` (`maxConcurrency`, `showProgressBar`, `generateSuggestions`) (#14)
- chore(api)!: move CLI flag defaults under `commandLineOptions` (`write`, `cache`, `verbose`, `view`) (#14)

## [0.7.0] - 2023-05-29

### Changed

- chore(cache): improve caching defaults and enable caching by default (#17)

## [0.6.0] - 2023-05-28

### Added

- feat(providers): add LocalAI support for open-source LLMs like Llama, Alpaca, Vicuna, GPT4All (6541bb2)
- feat(cli): add glob pattern support for prompts and tests (#13)
- feat(assertions): rename `eval:` to `fn:` for custom JavaScript assertions by @MentalGear (#11)
- feat(webui): add dark mode support (0a2bb49)
- feat(api): add exports for types and useful utility functions (57ac4bb)
- feat(tests): add Jest and Mocha integrations (00d9aa2)

### Changed

- chore(cli): improve error handling and word wrapping in CLI output (398f4b0)
- chore(cli): support non-ES module requires (c451362)

### Fixed

- fix(cli): move API key validation into OpenAI subclasses (c451362)
- fix(webui): correct HTML table rendering errors in the viewer (64c9161)
- fix(providers): improve handling of third-party API errors (398f4b0)

### Dependencies

- chore(deps): bump socket.io-parser from 4.2.2 to 4.2.3 in /src/web/client (#15)

## [0.5.1] - 2023-05-23

### Changed

- chore(cli): add glob support for prompt selection (#13)

### Fixed

- fix(cli): prevent crashes when `OPENAI_API_KEY` is not set (c451362)

## [0.5.0] - 2023-05-22

### Added

- feat(assertions): add semantic similarity grading (#7)

### Changed

- chore(cli): improve error handling and word wrapping in CLI output (398f4b0)

## [0.4.0] - 2023-05-13

### Added

- feat(webui): add web viewer for evaluation results (#5)

### Changed

- chore(openai): support `OPENAI_STOP` environment variable for stopwords (79d590e)
- chore(cli): increase the default request timeout (c73e055)

## [0.3.0] - 2023-05-07

### Added

- feat(grading): enable LLM automatic grading of outputs (#4)
- feat(webui): improve how test results are shown - PASS/FAIL is shown in matrix view rather than its own column (2c3f489)

### Changed

- chore(config): allow overriding `OPENAI_API_HOST` environment variable (e390678)
- chore(cli): add `REQUEST_TIMEOUT_MS` environment variable for API timeouts (644abf9)
- chore(webui): improve HTML table output readability (2384c69)

## [0.2.2] - 2023-05-04

### Added

- feat(cli): add `promptfoo --version` output (77e862b)

### Changed

- chore(cli): improve error messages when API calls fail (af2c8d3)

### Fixed

- fix(cli): correct `promptfoo init` output text (862d7a7)
- fix(evals): preserve table ordering when building concurrently (2e3ddfa)

## [0.2.0] - 2023-05-04

### Added

- feat(cli): add `promptfoo init` command (c6a3a59)
- feat(providers): improve custom provider loading and add example (4f6b6e2)<|MERGE_RESOLUTION|>--- conflicted
+++ resolved
@@ -6,16 +6,10 @@
 
 ## [Unreleased]
 
-<<<<<<< HEAD
 ### Added
 
 - feat(providers): add OpenAI Codex SDK provider with thread persistence, structured output, and Git-aware operations
-- feat(webui): add custom policy generation to red team setup (#6181)
-- feat(webui): add strategy test generation to red team setup (#6005)
-- feat(webui): add visibility button for PFX passphrase field in red team target configuration (#6258)
-
-=======
->>>>>>> 0fa79e3a
+
 ### Changed
 
 - refactor(webui): migrate to React 19 patterns (#6319)
