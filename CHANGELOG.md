--- conflicted
+++ resolved
@@ -8,11 +8,8 @@
 
 ### Added
 
-<<<<<<< HEAD
 - feat(test-cases): add support for Excel files (.xlsx, .xls) as test case sources with optional xlsx dependency and sheet selection syntax (file.xlsx#SheetName or file.xlsx#2) (#4841)
-=======
 - feat(providers): add OpenAI audio transcription support for whisper-1, gpt-4o-transcribe, gpt-4o-mini-transcribe, and gpt-4o-transcribe-diarize models with speaker identification, timestamp granularities, and per-minute cost tracking (#5957)
->>>>>>> 696e42c1
 - feat(webui): display rendered assertion values with substituted variables in Evaluation tab instead of raw templates, improving readability for assertions with Nunjucks variables and loops (#5988)
 - feat(prompts): add executable prompt scripts - use any script/binary to dynamically generate prompts via `exec:` prefix or auto-detection for common extensions (.sh, .bash, .rb, .pl); scripts receive context as JSON (#5329)
 - feat(providers): add variable templating support for initialMessages in simulated-user provider, enabling template reuse across test cases with Nunjucks variables (#6143)
