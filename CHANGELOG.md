--- conflicted
+++ resolved
@@ -7,8 +7,6 @@
 ## [Unreleased]
 
 ### Changed
-<<<<<<< HEAD
-=======
 
 - refactor(webui): remove useImperativeHandle from ProviderConfigEditor - replace imperative ref API with onValidationRequest callback pattern for better React 19 compatibility and more idiomatic component design (#6328)
 
@@ -86,7 +84,6 @@
 ## [0.119.9] - 2025-11-20
 
 ### Added
->>>>>>> 654a286d
 
 - feat(webui): add custom policy generation to red team setup (#6181)
 - feat(webui): add strategy test generation to red team setup (#6005)
@@ -95,10 +92,6 @@
 ### Fixed
 
 - fix(cli): add missing Authorization header in `validate target` command to fix 403 Forbidden error when calling agent helper endpoint (#6274)
-
-### Fixed
-
-- fix(cli): restore commandLineOptions support for generateSuggestions, table, and write options (#6190)
 
 ## [0.119.8] - 2025-11-18
 
