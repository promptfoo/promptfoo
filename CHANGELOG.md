--- conflicted
+++ resolved
@@ -8,11 +8,8 @@
 
 ### Added
 
-<<<<<<< HEAD
 - feat(webui): display rendered assertion values with substituted variables in Evaluation tab instead of raw templates, improving readability for assertions with Nunjucks variables and loops (#5988)
-=======
 - feat(prompts): add executable prompt scripts - use any script/binary to dynamically generate prompts via `exec:` prefix or auto-detection for common extensions (.sh, .bash, .rb, .pl); scripts receive context as JSON and output to stdout (#5329)
->>>>>>> 6e523e03
 - feat(providers): add variable templating support for initialMessages in simulated-user provider, enabling template reuse across test cases with Nunjucks variables (#6143)
 - feat(redteam): add `jailbreak:hydra` strategy - multi-turn conversational adversarial agent that learns from target responses and shares learnings across tests in the same scan for improved attack success rates (#6151)
 - feat(providers): add missing Alibaba Cloud models - qwen3-vl-flash, qwen3-asr-flash-realtime, qwen3-vl-32b/8b (thinking/instruct), text-embedding-v4 (7d658dc)
@@ -21,7 +18,6 @@
 
 - fix(prompts): fix basePath resolution for executable prompts with `exec:` prefix - relative paths now resolve correctly (5308c5d)
 - fix(prompts): convert sync fs operations to async in executable prompt processor for better performance (5308c5d)
-
 - fix(assertions): support runtime variables in custom rubricPrompt for factuality and model-graded-closedqa assertions (#5340)
 - fix(openai): extend automatic 10-minute timeout to gpt-5-pro models to prevent timeouts on long-running requests (#6147)
 - fix(deps): add @vitest/coverage-v8@3.2.4 to app workspace to match vitest version and fix coverage reporting "Cannot read properties of undefined (reading 'reportsDirectory')" error
