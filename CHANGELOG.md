--- conflicted
+++ resolved
@@ -6,11 +6,6 @@
 
 ## [Unreleased]
 
-<<<<<<< HEAD
-### Documentation
-
-- docs(redteam): add comprehensive documentation for `gradingGuidance` plugin configuration option including usage examples, priority explanations, and integration with `graderExamples` (#6128)
-=======
 ### Added
 
 - feat(redteam): add `jailbreak:hydra` strategy - multi-turn conversational adversarial agent that learns from target responses and shares learnings across tests in the same scan for improved attack success rates (#6151)
@@ -25,6 +20,7 @@
 
 ### Documentation
 
+- docs(redteam): add comprehensive documentation for `graderGuidance` plugin configuration option (with `gradingGuidance` as deprecated alias) including usage examples, priority explanations, and integration with `graderExamples` (#6128)
 - docs(guides): add comprehensive Portkey integration guide covering prompt management, multi-model testing across 1600+ providers, red-teaming workflows, and production deployment strategies by @ladyofcode (#5730)
 - docs(providers): comprehensive Alibaba Cloud documentation update with 100+ models including Qwen3 flagship variants, qwen-long (10M context), all DeepSeek/QwQ reasoning models, complete vision/multimodal lineup, audio/speech models, coding/math specializations, open-source Qwen3 series, and third-party models (Kimi); reorganized with Commercial/Open-source sections; fixes configuration to use `apiBaseUrl` and adds Beijing region endpoint (#6118)
 
@@ -35,7 +31,6 @@
 ### Dependencies
 
 - chore(deps): update 76 packages to latest minor and patch versions across all workspaces (#6139)
->>>>>>> 3c5dcfdc
 
 ## [0.119.4] - 2025-11-06
 
