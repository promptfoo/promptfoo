# Changelog

All notable changes to this project will be documented in this file.

The format is based on [Keep a Changelog](https://keepachangelog.com/en/1.1.0/).

## [0.119.13](https://github.com/promptfoo/promptfoo/compare/promptfoo-v0.119.12...promptfoo-v0.119.13) (2025-11-25)


### Features

* ecommerce plugin pack ([#6168](https://github.com/promptfoo/promptfoo/issues/6168)) ([152b1ff](https://github.com/promptfoo/promptfoo/commit/152b1ff3f3fdb6ca43a0a5718d463757f63a1814))


### Bug Fixes

* **deps:** bump posthog-node from 5.13.2 to 5.14.0 for sha1-hulud mitigation ([6a44eda](https://github.com/promptfoo/promptfoo/commit/6a44eda819f48273230853cc8692b821f8db14a0))

## [0.119.12](https://github.com/promptfoo/promptfoo/compare/promptfoo-v0.119.11...promptfoo-v0.119.12) (2025-11-24)

### Features

- feat(redteam): add ecommerce plugin pack with 4 security testing plugins (#6168)

* changelog automation and validation ([#6252](https://github.com/promptfoo/promptfoo/issues/6252)) ([ee74c4a](https://github.com/promptfoo/promptfoo/commit/ee74c4ae7dc01c35dd52d835a19188f06a334a1a))
* **providers:** add Anthropic structured outputs support ([#6226](https://github.com/promptfoo/promptfoo/issues/6226)) ([1b1b9d2](https://github.com/promptfoo/promptfoo/commit/1b1b9d274559a5ae7cefba1de0c6a732a3d6cbf0))
* **providers:** add Claude Opus 4.5 model support ([#6339](https://github.com/promptfoo/promptfoo/issues/6339)) ([65f855d](https://github.com/promptfoo/promptfoo/commit/65f855d57a2d3e0a663ad86260308f899c375dd6))
* **providers:** add Claude Opus 4.5 support for Anthropic, Google Vertex AI, and AWS Bedrock ([#6340](https://github.com/promptfoo/promptfoo/issues/6340)) ([95780cb](https://github.com/promptfoo/promptfoo/commit/95780cb32270ec7cca86e5722e204cae321942b5))
* **providers:** add metadata extraction for OpenAI Responses API ([#6267](https://github.com/promptfoo/promptfoo/issues/6267)) ([f252f33](https://github.com/promptfoo/promptfoo/commit/f252f330f1faed5b8d46f8b32010c81d5f92edf7))
* **server:** add server-side provider list customization ([#6124](https://github.com/promptfoo/promptfoo/issues/6124)) ([fdb792a](https://github.com/promptfoo/promptfoo/commit/fdb792a2d1908007786571d54a8d7f66fb54940c))
* **util:** add support for loading tool definitions from Python/JavaScript files ([#6272](https://github.com/promptfoo/promptfoo/issues/6272)) ([41377d0](https://github.com/promptfoo/promptfoo/commit/41377d04d01b8b7abd9955619d29a77c2a8914d5))

### Bug Fixes

- add data URL support for vision models with local images ([#5725](https://github.com/promptfoo/promptfoo/issues/5725)) ([17442a8](https://github.com/promptfoo/promptfoo/commit/17442a85f230668a430076141492c777ecca4995))
- **assertions:** use script output for file:// references in all assertion types ([#6253](https://github.com/promptfoo/promptfoo/issues/6253)) ([246dcd8](https://github.com/promptfoo/promptfoo/commit/246dcd8642803772ef53ab0b3c6ef471c7bee815))
- **cli:** restore commandLineOptions support + fix cloud auto-sharing ([#6190](https://github.com/promptfoo/promptfoo/issues/6190)) ([6df071f](https://github.com/promptfoo/promptfoo/commit/6df071f1373ceb6b1c31fb096a2e0c673cc8918c))
- **code-scan:** remove redundant PR comment when no issues found ([#6317](https://github.com/promptfoo/promptfoo/issues/6317)) ([2a6e38c](https://github.com/promptfoo/promptfoo/commit/2a6e38c4e210c5bc6b1358fa5d4c48c82c3bec78))
- **codeScan:** exit with code 0 when no files to scan ([#6316](https://github.com/promptfoo/promptfoo/issues/6316)) ([78e5c52](https://github.com/promptfoo/promptfoo/commit/78e5c526ee4ef240419eac2e8e51142b9f538ad6))
- **logging:** implement PROMPTFOO_LOG_DIR environment variable ([#6179](https://github.com/promptfoo/promptfoo/issues/6179)) ([f3db2d9](https://github.com/promptfoo/promptfoo/commit/f3db2d9421fe72cbd19efde4e888fb016c3c256d))
- **providers:** propagate agent errors in simulated-user provider ([#6251](https://github.com/promptfoo/promptfoo/issues/6251)) ([2378f71](https://github.com/promptfoo/promptfoo/commit/2378f71bcb06ee39e09f9243051ceea77af1b3a9))
- **providers:** support function providers in defaultTest.options.provider and assertions ([#6174](https://github.com/promptfoo/promptfoo/issues/6174)) ([601f173](https://github.com/promptfoo/promptfoo/commit/601f1730cd83c858aaf845d7aadd69069d2395c4))
- **webui:** prevent horizontal scrolling in metadata table ([#6178](https://github.com/promptfoo/promptfoo/issues/6178)) ([5d36d8d](https://github.com/promptfoo/promptfoo/commit/5d36d8d2ff836914f596892b2fc41a80e5b7804e))

## [Unreleased]

### Added

<<<<<<< HEAD
- feat(providers): add OpenAI Codex SDK provider with thread persistence, structured output, and Git-aware operations
=======
- feat(providers): add Claude Opus 4.5 support across Anthropic (claude-opus-4-5-20251101, claude-opus-4-5-latest), Google Vertex AI (claude-opus-4-5@20251101), and AWS Bedrock (anthropic.claude-opus-4-5-20251101-v1:0 for all regions) with $5/MTok input and $25/MTok output pricing; includes comprehensive documentation updates, advanced coding example demonstrating bug diagnosis and tradeoff analysis, updated provider examples, and cost calculation tests
- feat(util): add support for loading tool definitions from Python/JavaScript files - providers now support dynamic tool generation using `file://tools.py:get_tools` and `file://tools.js:get_tools` syntax, enabling runtime tool definitions based on environment, config, or external APIs (#6272)
- feat(server): add server-side provider list customization via ui-providers.yaml - enables organizations to define custom provider lists that appear in eval creator and redteam setup UIs; when ui-providers.yaml exists, replaces default ~600 providers with organization-specific options for simplified workflow and security control (#6124)
- feat(providers): add Anthropic structured outputs support with JSON schema outputs via `output_format` parameter and strict tool use via `strict: true` in tool definitions - ensures schema-compliant responses with automatic beta header handling, external file loading, variable rendering, and JSON parsing for Claude Sonnet 4.5 and Claude Opus 4.1 (#6226)
- feat(webui): add custom policy generation to red team setup (#6181)
- feat(webui): add strategy test generation to red team setup (#6005)
- feat(webui): add visibility button for PFX passphrase field in red team target configuration (#6258)

### Changed

- feat(cli): add automatic changelog update on version bump with comprehensive error handling (#6252)
- feat(ci): add JavaScript-based changelog validator replacing bash script for PR number and Unreleased section enforcement (#6252)
- feat(providers): add metadata extraction for OpenAI Responses API - extract responseId and model to metadata for debugging and response tracking (#6267)
- refactor(webui): remove useImperativeHandle from ProviderConfigEditor - replace imperative ref API with onValidationRequest callback pattern for better React 19 compatibility and more idiomatic component design (#6328)

### Fixed

- fix(code-scan): remove redundant extra PR comment when no vulnerabilities are found (#6317)
- fix(code-scan): exit with code 0 when no files to scan instead of failing - handles cases where no files are changed, all files are filtered by denylist/size/binary detection, or no patches are found (#6316)
- fix(providers): add universal data URL support for vision models with edge case handling - automatically converts file:// image inputs to data URLs with transparent provider-specific handling (OpenAI/Azure/Ollama use native data URLs, Anthropic/Google extract base64); includes shared dataUrl utility for RFC 2397 parsing, charset/parameter support, whitespace trimming, small image support (≥20 chars), and comprehensive documentation (#5725)
- fix(util): add recursive array processing for tool loading - arrays of file:// tool references now processed correctly with Promise.all() and auto-flattening (#6272)
- fix(webui): prevent horizontal scrolling in metadata table by adding fixed table layout with explicit column widths and proper word-breaking for long content (#6178)
- fix(providers): maintain backwards compatibility for annotations in raw provider responses (#6267)
- fix(cli): restore commandLineOptions support for generateSuggestions, table, and write options (#6190)
- fix(cli): enable auto-sharing when cloud is enabled by not defaulting config.sharing to false - when sharing is unset in config, it now correctly falls through to cloud auto-share behavior instead of defaulting to disabled (#6190)
- fix(providers): propagate agent errors in simulated-user provider - fixes issue where errors from sendMessageToAgent() were silently ignored, causing false-positive test results when the target provider fails (#6251)
- fix(providers): support function providers in defaultTest.options.provider and assertions (#6174)
- fix(assertions): use file-based script output for all assertion types with `file://` references (#6200)
- fix(cli): respect PROMPTFOO_LOG_DIR environment variable for custom log directory location (#6179)

### Documentation

- docs(providers): add comprehensive Anthropic structured outputs documentation covering JSON outputs (`output_format`) and strict tool use (`strict: true`), including usage examples, schema limitations, and feature compatibility (#6226)

### Tests

- test(examples): add structured outputs example demonstrating JSON schema-based responses and strict tool use for Anthropic provider (#6226)
- test(examples): update tool-use example to include strict mode configuration for Anthropic provider (#6226)
- test(examples): enhance structured-outputs-config example to demonstrate multi-provider structured outputs with OpenAI and Anthropic, showcasing syntax differences between providers (#6226)
- test(scripts): add 59 tests for changelog automation scripts covering validation and version update functionality (#6252)

### Dependencies

- fix(deps): bump posthog-node from 5.13.2 to 5.14.0 for sha1-hulud supply-chain attack mitigation (#6349) by @Devdha

## [0.119.11] - 2025-11-23

### Changed

- refactor(webui): adopt React 19 ref-as-prop pattern - removed forwardRef wrapper from QuickFilter component in EvalsDataGrid (#6327)

### Fixed

- fix(redteam): respect excludeTargetOutputFromAgenticAttackGeneration in hydra and meta strategies to prevent target output leaks when organization privacy setting is enabled (#6320)
- fix(redteam): prevent template evaluation of adversarial security payloads when using custom Python providers — adds `skipRenderVars` parameter to `renderPrompt()` to allow SSTI, XSS, and other attack payloads to pass through unmodified to custom providers for proper red team testing instead of causing template rendering errors (#6240)

### Dependencies

- revert: "fix(deps): update dependency @apidevtools/json-schema-ref-parser to v15" (#6300)

## [0.119.10] - 2025-11-23
>>>>>>> 353ab118

### Changed

- refactor(webui): migrate to React 19 patterns (#6319)
- chore(webui): replace emoji icons with Material-UI IconButton components in evaluation results page — action icons now display circular hover effects, color-coded active states (green for pass, red for fail), always-visible icons for better discoverability, and full accessibility support with aria-pressed and aria-label attributes (#6318)
- chore: Revert "chore(deps): upgrade cache-manager from v4 to v7" (#6311)
- chore(lint): enforce explicit /index imports in directory paths to prepare for ESM migration (#6263)
- chore(deps): configure Renovate to track all package.json files (#6282)
- chore(webui): improve UI treatment for domain-specific risks in red team setup (#6269)
- chore(deps): re-generate lock file (#6249)
- ci(github): add code scan action (#6261)
- chore: Update Strategy presets (#6275)

### Fixed

- fix(providers): fix LiteLLM provider API key authentication — reverts to inline authentication check to properly handle providers with `apiKeyRequired: false` and fixes Authorization header to be omitted (instead of sending "Bearer undefined") when no API key is set, resolving "API key is not set" error when using LITELLM_API_KEY environment variable (#6322)
- fix(webui): fix Basic strategy checkbox behavior in red team setup — unchecking Basic now correctly adds `enabled: false` instead of removing the strategy, matching documented behavior at [Basic strategy docs](https://www.promptfoo.dev/docs/red-team/strategies/basic/) (#6313)
- fix(code-scan): prevent "start line must precede end line" GitHub API error by ensuring start_line is only set when it differs from line - fixes single-line comment highlighting in PR reviews (#6314)
- fix(app): Test generation tooltips remain visible after dialog is rendered (#6309)
- fix(auth): allow CI environments to authenticate with Promptfoo Cloud using API keys — unblocks `jailbreak:meta` strategy in GitHub Actions by recognizing API key auth regardless of CI status (#6273)
- fix(webui): allow thumbs up/down ratings to toggle off and remove manual grading when clicked again (#6260)
- fix(python): resolve Windows path compatibility issues in Python provider protocol - changed delimiter from `:` to `|` to avoid conflicts with Windows drive letters (C:, D:, etc.), fixing ENOENT errors and timeouts in Python provider on Windows (#6262)

### Documentation

- docs(site): fix broken OpenAI config options link (#6277)
- docs(readme): update readme with code scanning (#6268)
- docs(site): rewrite web viewer page (#6264)
- docs(site): fix duplicate in sidebar (#6259)

### Dependencies

- fix(deps): update dependency better-sqlite3 to v12.4.6 (#6323)
- chore(deps): update @biomejs/biome and all platform-specific CLI packages to 2.3.7 (#6307)
- chore(deps): update vitest monorepo to v4 (major) (#6299)
- chore(deps): update material-ui monorepo to v8 (major) (#6298)
- chore(deps): update dependency whatwg-url to v15 (#6297)
- chore(deps): update dependency recharts to v3 (#6294)
- chore(deps): update dependency react-markdown to v10 (#6293)
- chore(deps): update dependency react-is to v19 (#6292)
- chore(deps): update dependency react-error-boundary to v6 (#6291)
- chore(deps): update dependency gaxios to v7 (#6288)
- chore(deps): drop unused uuid types package (#6287)
- chore(deps): update dependency framer-motion to v12 (#6286)
- chore(deps): update dependency @types/uuid to v11 (#6285)
- chore(deps): update dependency esbuild to v0.27.0 (#6283)
- chore(deps): upgrade http-z to v8 and @swc/core to v1.15.3 (#6281)
- chore(deps): update dependencies in 12 example projects (#6280)
- chore(deps): upgrade glob to v13 and mathjs to v15 (#6279)
- chore(deps): update 67 minor and patch dependencies across all workspaces (#6278)
- chore(deps): bump langchain-core from 0.3.78 to 0.3.80 in /examples/redteam-langchain in the pip group (#6270)
- chore(deps): bump @aws-sdk/client-bedrock-runtime from 3.933.0 to 3.934.0 (#6254)
- chore(deps): bump @anthropic-ai/sdk from 0.69.0 to 0.70.0 (#6255)

## [0.119.9] - 2025-11-20

### Added

- feat(webui): add custom policy generation to red team setup (#6181)
- feat(webui): add strategy test generation to red team setup (#6005)
- feat(webui): add visibility button for PFX passphrase field in red team target configuration (#6258)

### Fixed

- fix(cli): add missing Authorization header in `validate target` command to fix 403 Forbidden error when calling agent helper endpoint (#6274)
- fix(providers): support function providers in defaultTest.options.provider and assertions (#6174)

## [0.119.8] - 2025-11-18

### Added

- feat(plugins): organize domain-specific risks into vertical suites (#6215)
- feat(providers): add Gemini 3 Pro support with thinking configuration (#6241)

### Fixed

- fix(code-scan): in `code-scans run`, don't log anything to stdout except json results when --json is used—fixes GitHub action (#6248)
- fix(code-scan): update default API host to https://api.promptfoo.app to fix websocket connection issues (#6247)

## [0.119.7] - 2025-11-17

### Added

- feat(assertions): add dot product and euclidean distance metrics for similarity assertion - use `similar:dot` and `similar:euclidean` assertion types to match production vector database metrics and support different similarity use cases (#6202)
- feat(webui): expose Hydra strategy configuration (max turns and stateful toggle) in red team setup UI (#6165)
- feat(providers): add GPT-5.1 model support including gpt-5.1, gpt-5.1-mini, gpt-5.1-nano, and gpt-5.1-codex with new 'none' reasoning mode for low-latency interactions and configurable verbosity control (#6208)
- feat(redteam): allow configuring `redteam.frameworks` to limit compliance frameworks surfaced in reports and commands (#6170)
- feat(webui): add layer strategy configuration UI in red team setup with per-step plugin targeting (#6180)
- feat(app): Metadata value autocomplete eval filter (#6176)
- feat(webui): display both total and filtered metrics simultaneously when filters are active, showing "X/Y filtered, Z total" format in evaluation results table for better visibility into filtered vs unfiltered data (#5969)
- feat(app): eval results filters permalinking (#6196)

### Changed

- chore(ci): synchronize package-lock.json to resolve npm ci failures (#6195)
- chore(ci): increase webui test timeout to 8 minutes in GitHub Actions workflow to prevent CI timeouts (#6201)
- chore(redteam): update foundation model report redteam config to use newer redteam strategies (#6216)

### Fixed

- fix: exclude source maps from npm package to reduce bundle size by ~22MB (#6235)
- fix(redteam): exclude cyberseceval and beavertails static dataset plugins from iterative strategies to prevent wasted compute and silent grading failures during Hydra/Meta/Tree iterations (#6230)
- fix(mcp): allow colons in eval ID validation for get_evaluation_details tool - fixes rejection of valid eval IDs returned by list_evaluations (e.g., eval-8h1-2025-11-15T14:17:18) by updating regex to accept ISO timestamp format (#6222)
- fix(site): fix missing background color on safari api reference search modal (#6218)
- fix(redteam): don't set default 'en' language when no language is configured - prevents unnecessary language modifiers from being passed to meta agent and other iterative strategies, keeping prompts focused on actual task without implied translation requirements (#6214)
- fix(app): aligning risk scores with documentation (#6212)
- fix(webui): fix duplicate React key warning in DefaultTestVariables component by implementing counter-based unique ID generation (#6201)
- fix(providers): correctly handle reasoning field in OpenAI-compatible models like gpt-oss-20b, extracting both reasoning and content instead of only reasoning (#6062)
- fix(samples): downlevel pem dependency to supported version
- fix(deps): remove unused dependency on @libsql/client
- fix(redteam): store rendered grading rubric in assertion.value for agentic strategies to display in UI Value column (#6125)

### Tests

- test(webui): suppress expected test error logs (109+ occurrences across parsing errors, API errors, context provider errors) and React/MUI warnings (act() warnings, DOM nesting, prop types) in setupTests.ts and vite.config.ts (#6201)

### Dependencies

- chore(deps): upgrade to React 19 (#6229)
- chore(deps): upgrade @googleapis/sheets from 9.8.0 to 12.0.0 (#6227)
- chore(deps): bump openai from 6.8.1 to 6.9.0 (#6208)

## [0.119.6] - 2025-11-12

### Documentation

- docs(providers): update Vertex AI documentation - removed deprecated models (PaLM/Bison, Claude 3 Opus, Claude 3.5 Sonnet v2), added Claude Sonnet 4.5, added missing Gemini 2.0 models, reorganized model listings by generation (Gemini 2.5/2.0/1.5, Claude 4/3, Llama 4/3.3/3.2/3.1), marked Preview/Experimental models, removed temporal language to make docs evergreen (#3169)

### Changed

- chore(site): remove Koala analytics and migrate Google tracking to Docusaurus built-in gtag configuration with multiple tracking IDs (G-3TS8QLZQ93, G-3YM29CN26E, AW-17347444171) (#6169)
- chore(webui): order 'plugins' before 'steps' in layer strategy YAML to match documentation examples (#6180)

### Fixed

- fix(webui): prevent infinite loop in StrategyConfigDialog useEffect - fixes vitest tests hanging by using stable empty array references for default parameters (#6203)
- fix(webui): require configuration for layer strategy before allowing navigation in red team setup - layer strategy now shows red border and blocks Next button until steps array is configured, similar to plugins requiring configuration
- fix(webui): filter hidden metadata keys from metadata filter dropdown - ensures consistent filtering of 'citations' and '\_promptfooFileMetadata' keys across MetadataPanel, EvalOutputPromptDialog, and metadata filter dropdown (#6177)
- fix(cli): format object and array variables with pretty-printed JSON in console table and HTML outputs for improved readability (#6175)
- fix(cli): only show error counter when >0
- fix(redteam): respect redteam.provider configuration for local grading - fixes issue where configuring a local provider (e.g., ollama:llama3.2) still sent grading requests to remote API instead of using the configured provider (#5959)
- fix: Reverts #6142 (#6189)

### Documentation

- docs(redteam): document Hydra configuration options for max turns, backtracking, and stateful operation (#6165)

## [0.119.5] - 2025-11-10

### Added

- feat(test-cases): add support for Excel files (.xlsx, .xls) as test case sources with optional xlsx dependency and sheet selection syntax (file.xlsx#SheetName or file.xlsx#2) (#4841)
- feat(providers): add OpenAI audio transcription support for whisper-1, gpt-4o-transcribe, gpt-4o-mini-transcribe, and gpt-4o-transcribe-diarize models with speaker identification, timestamp granularities, and per-minute cost tracking (#5957)
- feat(webui): display rendered assertion values with substituted variables in Evaluation tab instead of raw templates, improving readability for assertions with Nunjucks variables and loops (#5988)
- feat(prompts): add executable prompt scripts - use any script/binary to dynamically generate prompts via `exec:` prefix or auto-detection for common extensions (.sh, .bash, .rb, .pl); scripts receive context as JSON (#5329)
- feat(providers): add variable templating support for initialMessages in simulated-user provider, enabling template reuse across test cases with Nunjucks variables (#6143)
- feat(redteam): add `jailbreak:hydra` strategy - multi-turn conversational adversarial agent that learns from target responses and shares learnings across tests in the same scan for improved attack success rates (#6151)
- feat(providers): add missing Alibaba Cloud models - qwen3-vl-flash, qwen3-asr-flash-realtime, qwen3-vl-32b/8b (thinking/instruct), text-embedding-v4 (#6118)
- feat(eval): add 'not_equals' operator for plugin filters (#6155)

### Fixed

- fix(webui): correct multi-target filtering in red team report - statistics now properly filter by selected target instead of showing aggregated data across all targets; replaced modal with Select dropdown for clearer UX (#4251)
- fix(providers): auto-detect reasoning models by deployment name in Azure provider - now recognizes o1, o3, o4, and gpt-5 models and automatically uses `max_completion_tokens` instead of `max_tokens` (#6154)
- fix(prompts): fix basePath resolution for executable prompts with `exec:` prefix - relative paths now resolve correctly (5308c5d)
- fix(prompts): convert sync fs operations to async in executable prompt processor for better performance (5308c5d)
- fix(test-cases): improve xlsx error handling to avoid double-wrapping validation errors, provide clearer error messages for file not found, empty sheets, and invalid data (#4841)
- fix(docs): update xlsx documentation to use consistent version (0.18.5) and correct anchor links (#4841)
- fix(assertions): fix runtime variables not working in custom rubricPrompt for factuality and model-graded-closedqa assertions (#5340)
- fix(openai): fix timeouts on gpt-5-pro models by extending automatic timeout to 10 minutes (#6147)
- fix(deps): add @vitest/coverage-v8@3.2.4 to app workspace to match vitest version and fix coverage reporting "Cannot read properties of undefined (reading 'reportsDirectory')" error
- fix(deps): fix test coverage reporting errors (#6122)
- fix(cli): honor `commandLineOptions` from config file for `maxConcurrency`, `repeat`, `delay`, `cache`, `progressBar`, `generateSuggestions`, `table`, `share`, and `write` — previously ignored in favor of defaults (#6142)

### Changed

- chore(ci): make staging redteam test non-blocking to prevent intermittent API timeouts from failing CI runs (#6159)
- refactor(redteam): update risk score thresholds to match CVSS v3.x/v4.0 standards (Critical: 9.0-10.0, High: 7.0-8.9, Medium: 4.0-6.9, Low: 0.1-3.9) (#6132)
- chore(server): change traces fetch log to debug level (#6152)
- chore(redteam): rename `gradingGuidance` to `graderGuidance` for consistency with `graderExamples` - `gradingGuidance` still works as a deprecated alias for backward compatibility (#6128)

### Documentation

- docs(cli): document `promptfoo view --no` flag in command-line docs (#6067)
- docs(site): add blog post on Anthropic threat intelligence covering PROMPTFLUX and PROMPTSTEAL (first observed LLM-querying malware by Google), AI-orchestrated extortion campaigns, three categories of AI-assisted attacks (operator/builder/enabler), operational security implications, and practical Promptfoo testing examples for AI system exploitation risks (#5583)
- docs(site): re-add adaptive guardrails documentation covering enterprise feature for generating target-specific security policies from red team findings, including architecture, API integration, use cases, troubleshooting, and comparison to AWS Bedrock/Azure AI Content Safety (#5955)
- docs(guides): add comprehensive Portkey integration guide covering prompt management, multi-model testing across 1600+ providers, red-teaming workflows, and production deployment strategies by @ladyofcode (#5730)

### Tests

- test(webui): fix act() warnings and clean up test output by wrapping 16 tests in act(), removing 22 unnecessary console suppression patterns, and reducing setupTests.ts from 95 to 37 lines (#6199)
- test(providers): add test coverage for auto-detection of reasoning models by deployment name in Azure provider (#6154)
- test(assertions): add comprehensive test coverage for rendered assertion value metadata including variable substitution, loops, static text handling, and UI display fallback priority (#6145)

### Dependencies

- chore(deps): update 76 packages to latest minor and patch versions across all workspaces (#6139)

## [0.119.4] - 2025-11-06

### Added

- feat(cli): add `code-scans run` command for scanning code changes for LLM security vulnerabilities including prompt injection, PII exposure, and excessive agency - uses AI agents to trace data flows, analyze vulnerabilities across batches, and suggest fixes with configurable severity thresholds (see https://promptfoo.com/docs/code-scanning/ for more details) (#6121)
- feat(github-action): add Code Scan GitHub Action for automated PR security scanning with GitHub App OIDC authentication or manual API token setup; automatically posts review comments with severity levels and suggested fixes (see https://promptfoo.com/docs/code-scanning/ for more details) (#6121)
- feat(webui): add confirmation dialog and smart navigation for delete eval with improved UX (Material-UI dialog, next→previous→home navigation, loading states, toast notifications) (#6113)
- feat(redteam): pass policy text to intent extraction for custom policy tests, enabling more accurate and self-contained testing objectives that include specific policy requirements (#6116)
- feat(redteam): add timestamp context to all grading rubrics for time-aware evaluation and temporal context in security assessments (#6110)
- feat(model-audit): add revision tracking, content hash generation, and deduplication for model scans to prevent re-scanning unchanged models (saving ~99% time and bandwidth); add `--stream` flag to delete downloaded files immediately after scan ([#6058](https://github.com/promptfoo/promptfoo/pull/6058))
- feat(redteam): add FERPA compliance plugin (#6130)

### Fixed

- fix(redteam): dynamically update crescendo system prompt with currentRound and successFlag each iteration instead of rendering once with stale values (#6133)
- fix(examples): change Zod schema from `.optional()` to `.default('')` for OpenAI Agents SDK compatibility (#6114)
- fix(redteam): pass all gradingContext properties to rubric templates to fix categoryGuidance rendering errors in BeavertailsGrader (#6111)
- fix(webui): custom policy name consistency (#6123)
- fix(docker): resolve @swc/core SIGSEGV on Alpine Linux by upgrading to 1.15.0 and aligning base image with Node 24 (#6127)

## [0.119.2] - 2025-11-03

### Added

- feat(integrations): add Microsoft SharePoint dataset support with certificate-based authentication for importing CSV files (#6080)
- feat(providers): add `initialMessages` support to simulated-user provider for starting conversations from specific states, with support for loading from JSON/YAML files via `file://` syntax (#6090)
- feat(providers): add local config override support for cloud providers - merge local configuration with cloud provider settings for per-eval customization while keeping API keys centralized (#6100)
- feat(providers): add linkedTargetId validation with comprehensive error messages (#6053)
- feat(redteam): add `gradingGuidance` config option for plugin-specific grading rules to reduce false positives by allowing per-plugin evaluation context (#6108)
- feat(webui): add Grading Guidance field to plugin configuration dialogs in open-source UI (#6108)
- feat(webui): add eval copy functionality to duplicate evaluations with all results, configuration, and relationships via UI menu (#6079)
- feat(redteam): add pharmacy plugins (controlled substance compliance, dosage calculation, drug interaction) and insurance plugins (coverage discrimination, network misinformation, PHI disclosure) (#6064)
- feat(redteam): add goal-misalignment plugin for detecting Goodhart's Law vulnerabilities (#6045)
- feat(webui): add jailbreak:meta strategy configuration UI in red team setup with numIterations parameter (#6086)
- feat(redteam): expand OWASP Agentic preset to cover 8/10 threats with 20 plugins; add 'owasp:agentic:redteam' alias for easy selection (#6099)
- feat(redteam): display specific subcategory metrics for harmful plugins (e.g., "Copyright Violations", "Child Exploitation") instead of generic "Harmful" label, enabling granular vulnerability tracking and analysis (#6134)

### Changed

- chore(examples): update openai-agents-basic example from weather to D&D dungeon master with gpt-5-mini, comprehensive D&D 5e tools (dice rolling, character stats, inventory), and maxTurns increased to 20 (#6114)
- refactor(redteam): Prevent early (evaluator-based) exits in Jailbreak, Crescendo, and Custom Strategies (#6047)
- chore(webui): expand language options to 486 ISO 639-2 languages with support for all 687 ISO codes (639-1, 639-2/T, 639-2/B) in red team run settings (#6069)
- chore(app): larger eval selector dialog (#6063)
- refactor(app): Adds useApplyFilterFromMetric hook (#6095)
- refactor(cli): extract duplicated organization context display logic into shared utility function to fix dynamic import issue and improve code maintainability (#6070)

### Fixed

- fix(redteam): max concurrency run options override scan template settings (#6102)
- fix(python): use REQUEST_TIMEOUT_MS for consistent timeout behavior across providers (300s default, previously 120s) (#6098)
- fix(providers): selective env var rendering in provider config with full Nunjucks filter support (preserves runtime variables for per-test customization) (#6091)
- fix(core): handle Nunjucks template variables in URL sanitization to prevent parsing errors when sharing evals; add unit tests covering sanitizer behavior for Nunjucks template URLs (#6089)
- fix(app): Fixes the metric is defined filter (#6082)
- fix(providers): fix Python worker ENOENT errors by ensuring error responses are written before completion signal, improving error messages with function suggestions and fuzzy matching, and removing premature function validation to support embeddings-only and classification-only providers (#6073)
- fix(redteam): improve image strategy text wrapping to handle long lines and prevent overflow (#6066)
- fix(webui): handle plugin generation when target URL is not set (#6055)
- fix(evaluator): force uncached provider calls for repeat iterations (#6043)

### Tests

- test(examples): add 9 D&D test scenarios for openai-agents-basic (combat, stats, inventory, scenes, saves, crits, edge cases, short rest, magic item) (#6114)
- test(providers): add coverage for simulated-user initialMessages (vars/config precedence, file:// loading from JSON/YAML, validation, conversation flow when ending with user role) (#6090)
- test(redteam): add comprehensive tests for `gradingGuidance` feature and `graderExamples` flow-through, including full integration regression tests (#6108)
- test(webui): add tests for gradingGuidance UI in PluginConfigDialog and CustomIntentPluginSection (#6108)
- test(providers): add Python worker regression tests for ENOENT prevention, helpful error messages with function name suggestions, and embeddings-only provider support without call_api function (#6073)

### Documentation

- docs(examples): update openai-agents-basic README for D&D theme with tracing setup and example interactions; shorten openai-agents.md provider documentation (#6114)
- docs(python): update timeout documentation with REQUEST_TIMEOUT_MS environment variable and add retry logic example for handling rate limits (#6098)
- docs(redteam): add comprehensive documentation for `jailbreak:meta` strategy including usage guide, comparison with other jailbreak strategies, and integration into strategy tables (#6088)
- docs(site): add remediation reports documentation (#6083)
- docs(site): add custom strategy to the strategies reference table (#6081)
- docs(site): pricing page updates (#6068)
- docs(site): clarify remote inference in Community edition (#6065)

### Dependencies

- chore(deps): bump the github-actions group with 4 updates (#6092)
- chore(deps): bump @aws-sdk/client-bedrock-runtime from 3.920.0 to 3.921.0 (#6075)
- chore(deps): bump @aws-sdk/client-bedrock-runtime from 3.919.0 to 3.920.0 (#6060)

### Fixed

- fix(redteam): enable layer strategy with multilingual language support; plugins now generate tests in multiple languages even when layer strategy is present (#6084)
- fix(redteam): reduce multilingual deprecation logging noise by moving from warn to debug level (#6084)

## [0.119.1] - 2025-10-29

### Changed

- chore(redteam): categorize `jailbreak:meta` under agentic strategies and mark as remote-only for correct UI grouping and Cloud behavior (#6049)
- chore(redteam): improve support for custom policy metric names that should include strategy suffix (#6048)

### Fixed

- fix(providers): render environment variables in provider config at load time (#6007)
- fix(redteam): validate custom strategy strategyText requirement to prevent confusing errors during test execution (#6046)
- fix(init): include helpful error message and cleanup any directories created when example download fails (#6051)
- fix(providers): removing axios as a runtime dependency in google live provider (#6050)
- fix(csv): handle primitive values directly in red team CSV export to avoid double-quoting strings (#6040)
- fix(csv): fix column count mismatch in red team CSV export when rows have multiple outputs (#6040)
- fix(internals): propagate originalProvider context to all model-graded assertions (#5973)

### Dependencies

- chore(deps): bump better-sqlite3 from 11.10.0 to 12.4.1 for Node.js v24 support (#6052) by @cdolek-twilio
- chore(deps): update Biome version with force-include patterns (`!!`) for faster local linting/CI by @sklein12 (#6042)

## [0.119.0] - 2025-10-27

### Added

- feat(webui): filtering eval results by metric values w/ numeric operators (e.g. EQ, GT, LTE, etc.) (#6011)
- feat(providers): add Python provider persistence for 10-100x performance improvement with persistent worker pools (#5968)
- feat(providers): add OpenAI Agents SDK integration with support for agents, tools, handoffs, and OTLP tracing (#6009)
- feat(providers): add function calling/tool support for Ollama chat provider (#5977)
- feat(providers): add support for Claude Haiku 4.5 (#5937)
- feat(redteam): add `jailbreak:meta` strategy with intelligent meta-agent that builds dynamic attack taxonomy and learns from full attempt history (#6021)
- feat(redteam): add COPPA plugin (#5997)
- feat(redteam): add GDPR preset mappings for red team testing (#5986)
- feat(redteam): add modifiers support to iterative strategies (#5972)
- feat(redteam): add authoritative markup injection strategy (#5961)
- feat(redteam): add wordplay plugin (#5889)
- feat(redteam): add pluginId, strategyId, sessionId, and sessionIds to metadata columns in CSV export (#6016)
- feat(redteam): add subcategory filtering to BeaverTails plugin (a70372f)
- feat(redteam): Add Simba Red Team Agent Strategy (#5795)
- feat(webui): persist inline-defined custom policy names (#5990)
- feat(webui): show target response to generated red team plugin test case (#5869)
- feat(cli): log all errors in a log file and message to the console (#5992)
- feat(cli): add errors to eval progress bar (#5942)
- feat(cache): preserve and display latency measurements when provider responses are cached (#5978)

### Changed

- chore(internals): custom policy type def (#6037)
- chore(changelog): organize and improve Unreleased section with consistent scoping and formatting (#6024)
- refactor(redteam): migrate multilingual from per-strategy config to global language configuration; plugins now generate tests directly in target languages without post-generation translation (#5984)
- chore(cli): show telemetryDisabled/telemetryDebug in `promptfoo debug` output (#6015)
- chore(cli): improve error handling and error logging (#5930)
- chore(cli): revert "feat: Improved error handling in CLI and error logging" (#5939)
- chore(webui): add label column to prompts table (#6002)
- chore(webui): gray out strategies requiring remote generation when disabled (#5985)
- chore(webui): gray out remote plugins when remote generation is disabled (#5970)
- chore(webui): improve test transform modal editor (#5962)
- chore(webui): add readOnly prop to EvalOutputPromptDialog (#5952)
- refactor(webui): organize red team plugins page into tabs with separate components (#5865)
- chore(redteam): remove "LLM Risk Assessment" prefix (#6004)
- chore(redteam): add top-level redteam telemetry events (#5951)
- refactor(webui): reduce unnecessary API health requests (#5979)
- chore(api): export GUARDRAIL_BLOCKED_REASON constant for external use (#5956)
- chore(providers): add rendered request headers to http provider debug output (#5950)
- refactor(transforms): refactor transform code to avoid 'require' (#5943)
- refactor(transforms): refactor createRequest/ResponseTransform functions into separate module (#5925)
- chore(examples): consolidate Ollama examples into unified directory (#5977)
- chore(deps): move dependencies to optional instead of peer (#5948)
- chore(deps): move `natural` to optional dependency (#5946)
- chore(redteam): improve GOAT and Crescendo error logs with additional error details for easier debugging (#6036)

### Fixed

- fix(providers): revert eager template rendering that broke runtime variable substitution (5423f80)
- fix(providers): support environment variables in provider config while preserving runtime variable templates
- fix(providers): improve Python provider reliability with automatic python3/python detection, worker cleanup, request count tracking, and reduced logging noise (#6034)
- fix(providers): simulated-user and mischievous-user now respect assistant system prompts in multi-turn conversations (#6020)
- fix(providers): improve MCP tool schema transformation for OpenAI compatibility (#5965)
- fix(providers): sessionId now properly stored in metadata for providers that use server side generated sessionIds (#6016)
- fix(redteam): don't test session management if target is not stateful (#5989)
- fix(redteam): improve crescendo prompt example alignment with actual objective statements to increase accuracy (#5964)
- fix(redteam): fewer duplicate errors for invalid strategy and plugin ids (#5954)
- fix(fetch): use consistent units in retry counter log messages - now shows attempt count vs total attempts (#6017)
- fix(fetch): include error details in final error message when rate limited (#6019)
- fix(webui): pass extensions config when running eval from UI (#6006)
- fix(webui): in red team setup, reset config button hidden by version banner (#5896)
- fix(webui): sync selected plugins to global config in red team setup UI (#5991)
- fix(webui): HTTP test agent (#6033)
- fix(webui): reset red team strategy config dialog when switching strategies (#6035)

### Dependencies

- chore(deps): bump @aws-sdk/client-bedrock-runtime from 3.914.0 to 3.916.0 (#6008)
- chore(deps): bump @aws-sdk/client-bedrock-runtime from 3.913.0 to 3.914.0 (#5996)
- chore(deps): bump pypdf from 6.0.0 to 6.1.3 in /examples/rag-full (#5998)
- chore(deps): bump @aws-sdk/client-bedrock-runtime from 3.911.0 to 3.913.0 (#5975)
- chore(deps): bump @aws-sdk/client-bedrock-runtime from 3.910.0 to 3.911.0 (#5945)
- chore(deps): bump @anthropic-ai/sdk from 0.65.0 to 0.66.0 (#5944)

### Documentation

- docs(model-audit): improve accuracy and clarity of ModelAudit documentation (#6023)
- docs(contributing): add changelog and GitHub Actions enforcement (#6012)
- docs(redteam): add global language configuration section to red team configuration docs; remove multilingual strategy documentation (#5984)
- docs(providers): add OpenAI Agents provider documentation and example (#6009)
- docs(providers): update AWS Bedrock model access documentation (#5953)
- docs(providers): fix apiKey environment variable syntax across provider docs and examples (#6018)
- docs(providers): add echo provider examples for evaluating logged production outputs (#5941)
- docs(blog): add blog post on RLVR (Reinforcement Learning with Verifiable Rewards) (#5987)
- docs(site): configuring inference (#5983)
- docs(site): update about page (#5971)
- docs(site): add export formats (#5958)
- docs(site): September release notes (#5712)
- docs(site): add red-team claude guidelines (616844d)
- docs(site): remove duplicate links (5aea733)
- docs(examples): add example demonstrating conversation session id management using hooks (#5940)

### Tests

- test(server): add comprehensive unit tests for POST /providers/test route (#6031)
- test(providers): fix flaky latencyMs assertions in TrueFoundry provider tests (#6026)
- test(providers): add unit test verifying assistant system prompt inclusion for simulated-user provider (#6020)
- test(providers): add comprehensive tests for OpenAI Agents provider, loader, and tracing (#6009)
- test(redteam): update strategy and frontend tests for global language configuration migration (#5984)
- test(redteam): remove redteam constants mocks from unit tests (#6010)
- test(webui): add tests for evaluation UI components and hooks (#5981)

## [0.118.17] - 2025-10-15

### Changed

- chore: bump version to 0.118.17 (#5936)

### Fixed

- fix(evaluator): support `defaultTest.options.provider` for model-graded assertions (#5931)
- fix(webui): improve UI email validation handling when email is invalid; add better tests (#5932)
- fix(deps): move `claude-agent-sdk` to optionalDependencies (#5935)

### Dependencies

- chore(deps): bump `@aws-sdk/client-bedrock-runtime` from 3.908.0 to 3.910.0 (#5933)

## [0.118.16] - 2025-10-15

### Added

- feat(providers): add TrueFoundry LLM Gateway provider (#5839)
- feat(redteam): add test button for request and response transforms in red-team setup UI (#5482)

### Changed

- chore(providers): count errors in websocket responses as errors (#5915)
- chore(providers): update Alibaba model support (#5919)
- chore(redteam): validate emails after prompt for red team evaluations (#5912)
- chore(redteam): implement web UI email verification (#5928)
- chore(redteam): display estimated probes on red team review page (#5863)
- chore(webui): add flag to hide traces (#5924)
- chore(build): stop tracking TypeScript build cache file (#5914)
- chore(build): update dependencies to latest minor versions (#5916)
- chore(cli): remove duplicate 'Successfully logged in' message from auth login (#5907)
- chore(redteam): add max height and scroll to custom policies container (#5910)
- chore: bump version to 0.118.16 (#5920)
- docs: add docstrings to `feat/ruby-provider` (#5903)
- test: cover red team setup components and hooks in `src/app` (#5911)

### Fixed

- fix(providers): dynamically import `DefaultAzureCredential` from `@azure/identity` (#5921)
- fix(providers): improve debugging and address hanging in websocket provider (#5918)
- fix(http): parse stringified JSON body in provider config (#5927)
- fix(redteam): improve ASR calculation accuracy in redteam report (#5792)

### Documentation

- docs(site): fix typo (#5922)

## [0.118.15] - 2025-10-13

### Added

- feat(providers): add ruby provider (#5902)
- feat(providers): Claude Agent SDK provider support (#5509)
- feat(providers): Azure AI Foundry Assistants provider (#5181)
- feat(providers): add support for streaming websocket responses (#5890)
- feat(providers): snowflake cortex provider (#5882)

### Changed

- chore(providers): add support for new OpenAI models (GPT-5 Pro, gpt-audio-mini, gpt-realtime-mini) (#5876)
- chore(providers): rename azure ai foundry assistant to ai foundry agent (#5908)
- chore(providers): update params passed to azure ai foundry provider (#5906)
- chore(webui): group agentic strategies by turn compatibility in red team UI (#5861)
- chore(webui): sort red team plugins alphabetically by display name (#5862)
- chore(webui): improved color consistency and dark mode legibility on Red Team dashboard (#5829)
- chore(test): add snowflake provider tests and environment variables (#5883)
- chore(config): add conductor config (#5904)
- chore: bump version 0.118.15 (#5909)

### Fixed

- fix(app): disable red team scan Run Now button when Promptfoo Cloud is unavailable (#5891)
- fix(webui): fix infinite re-render when custom intents are specified (#5897)
- fix(redteam): clean up multilingual strategy logging and fix chunk numbering (#5878)
- fix(redteam): requested column in 'redteam generate' output incorporates fan out strategies (#5864)
- fix(core): resolve Windows path compatibility issues (#5841)
- fix(core): restore correct cache matching behavior for test results (#5879)

### Dependencies

- chore(deps): bump @aws-sdk/client-bedrock-runtime from 3.901.0 to 3.906.0 (#5877)
- chore(deps): bump @aws-sdk/client-bedrock-runtime from 3.906.0 to 3.907.0 (#5888)
- chore(deps): bump openai from 6.2.0 to 6.3.0 (#5887)
- chore(deps): update dependencies to latest safe minor/patch versions (#5900)

### Documentation

- docs(providers): add missing providers and troubleshooting pages to index (#5905)
- docs(guardrails): remove open source guardrails page (#5880)

## [0.118.14] - 2025-10-09

### Changed

- fix: there should always be a guardrails field passed out form openai chat provider (#5874)
- chore: bump version 0.118.14 (#5875)

## [0.118.13] - 2025-10-08

### Added

- feat(cli): Add connectivity tests to promptfoo validate (#5802)
- feat(guardrails): map content filter response to guardrails output (#5859)
- feat(webui): Download full results (#5674)

### Changed

- chore(core): change default log level to debug for network errors (#5860)
- chore(core): Don't log all request error messages (#5870)
- chore(linter): Enforce no unused function params (#5853)
- chore(providers): remove deprecated IBM BAM provider (#5843)
- refactor(webui): improve EvalOutputPromptDialog with grouped dependency injection (#5845)
- chore: bump version 0.118.13 (#5873)

### Fixed

- fix(webui): Don't prepend fail reasons to output text (#5872)
- fix(redteam): filter out placeholders before purpose generation (#5852)
- fix(tests): make auth login test tolerate colorized output (#5851)

### Dependencies

- chore(deps): bump @azure/identity from 4.12.0 to 4.13.0 (#5858)
- chore(deps): bump langchain-text-splitters from 0.3.5 to 1.0.0a1 in /examples/redteam-langchain in the pip group across 1 directory (#5855)

## [0.118.12] - 2025-10-08

### Added

- feat(providers): add Slack provider (#3469)

### Changed

- feat: postman import for http provider (#5778)
- feat: Bring request transform to parity with response transform (#5850)
- fix: import command (#5794)
- fix: implement remote generation environment variable controls (#5815)
- fix: resolve Windows path handling issues (#5827)
- fix: custom strategy UI (#5834)
- fix: eliminate Python validation race condition on Windows (#5837)
- fix: escape JSON special characters in raw HTTP request variables (#5842)
- fix: Show response headers in test target results (#5848)
- fix: double sharing red teams (#5854)
- chore: update DeepSeek provider to V3.2-Exp (#5787)
- chore: bump the github-actions group with 3 updates (#5789)
- chore: bump openai from 5.23.2 to 6.0.0 (#5790)
- chore: Revert "perf: Don't create new agent for every fetch (#5633)" (#5793)
- chore: add /index to directory imports for ESM compatibility (#5798)
- chore: bump @aws-sdk/client-bedrock-runtime from 3.899.0 to 3.901.0 (#5799)
- chore: bump openai from 6.0.0 to 6.0.1 (#5800)
- chore(telemetry): Add CI flag to identify call (#5801)
- chore: bump openai from 6.0.1 to 6.1.0 (#5806)
- chore: fix npm audit vulnerabilities (#5810)
- chore: Fix incorrect session parser help text (#5811)
- chore(internals): make `runAssertion` easier to read by moving const outside function scope (#5813)
- chore: update investor info and user count (#5816)
- chore(internals): Prevent `GradingResult.assertion` definition from being overridden in select red team grading cases (#5785)
- chore: show "why" in modelaudit ui (#5821)
- chore(site): migrate OG image generation to Satori (#5826)
- chore: remove outdated license notice (#5828)
- chore: show # github stars on site (#5831)
- chore(site): update Docusaurus to v3.9.1 and fix deprecated config (#5835)
- chore: bump openai from 6.1.0 to 6.2.0 (#5844)
- chore: invert default unblocking behavior (#5856)
- chore: bump version 0.118.12 (#5857)
- chore(site): Adds Travis to team page (#5786)
- docs: update readme.md (#5812)
- docs(contributing): add CLAUDE.md context files for Claude Code (#5819)
- docs(blog): safety benchmark blog post (#5781)
- docs(providers): update IBM WatsonX model list (#5838)
- docs(contributing): add warning against using commit --amend and force push (#5840)
- test: fix vitest timeout error in EvalOutputPromptDialog tests (#5820)
- test: fix flaky Python test failures on Windows (#5824)
- test: add mock cleanup to Python provider tests (#5825)
- refactor: Remove null from GradingResult.assertion type (#5818)

### Fixed

- fix(site): add metadata key to the provider response class (#5796)
- fix(webui): prevent empty state flash when loading large evals (#5797)
- fix(webui): Clicking "Show Charts" does not show charts (#5814)
- fix(webui): remove delimiter stripping logic from EvalOutputCell (#5817)
- fix(provider): merge config and prompt systemInstruction instead of throwing error in gemini (#5823)
- fix(assertions): allow is-refusal to detect refusals in provider error messages (#5830)
- fix(webui): improve usability of number inputs (#5804)
- test: Unit tests for fix(webui): improve usability of number inputs (#5836)

### Documentation

- docs(site): adding new hire bio (#5788)
- docs(site): fix formatting issue in about page (#5803)
- docs(site): add Dane to About page team section (#5833)

## [0.118.11] - 2025-09-30

### Added

- feat(providers): add support for Claude Sonnet 4.5 (#5764)
- feat(providers): add support for Gemini 2.5 Flash and Flash-Lite (#5737)
- feat(providers): add gpt-5-codex model support (#5733)
- feat(providers): add support for Qwen models in AWS Bedrock provider (#5718)
- feat(cli): add browser opening support for auth login command (#5722)
- feat(cli): add team switching functionality (#5750)
- feat(webui): add latency to eval export CSV (#5771)
- feat(cli): sanitize all log objects (#5773)
- feat(providers): add Anthropic web_fetch_20250910 and web_search_20250305 tool support (#5573)
- feat(providers): add CometAPI provider support with environment variable configuration and example usage (#5721)
- feat(providers): add Nscale provider support (#5690)
- feat(providers): add OpenAI gpt-realtime model with full audio support (#5426)
- feat(webui): add metadata `exists` operator to eval results filter (#5697)

### Changed

- chore(cli): improve installer-aware command generation utility for consistent CLI invocation (#5747)
- chore(core): sort metadata entries (#5751)
- chore(core): update error mapping (#5783)
- chore(providers): update Claude 4.5 Sonnet (#5763)
- chore(providers): update default Granite model to granite-3-3-8b-instruct (#5768)
- chore(redteam): remove on-topic call (#5774)
- chore(redteam): update red team init default to gpt-5 (#5756)
- chore: bump version 0.118.11 (#5784)
- chore: Add docstrings to `feat/add-latency-to-csv` (#5772)

### Fixed

- fix(core): ensure `-filter-failing` correctly filters failing tests when re-running an eval (#5770)
- fix(core): ensure Python and JavaScript providers have appropriate path prefix (#5765)
- fix(core): preserve glob patterns in vars context for test case expansion (#5701)
- fix(core): suppress verbose error logging for update check timeouts (#5745)
- fix(providers): improve OpenAI embedding provider error handling (#5742)
- fix(tests): resolve Windows test failures in Python tests (#5767)
- fix(webui): apply proper truncation initialization to variable cells (#5657)
- fix(webui): disable prompt editing in header row dialogs (#5746)
- fix(webui): handle login redirects (#5734)
- fix(webui): improve empty state UI and handle null eval data (#5780)

### Dependencies

- chore(deps): bump @anthropic-ai/sdk from 0.63.1 to 0.64.0 (#5758)
- chore(deps): bump @anthropic-ai/sdk from 0.64.0 to 0.65.0 (#5776)
- chore(deps): bump @aws-sdk/client-bedrock-runtime from 3.896.0 to 3.899.0 (#5777)
- chore(deps): bump openai from 5.23.0 to 5.23.1 (#5759)
- chore(deps): bump openai from 5.23.1 to 5.23.2 (#5775)

### Documentation

- docs(site): add new hire bio (#5769)
- docs(site): improve AWS Bedrock SSO authentication documentation (#5585)
- docs(site): refine and extend e2b sandbox evaluation guide with improved examples and fixes (#5753)
- docs(site): remove incorrect Python globals persistence tip (#5782)
- docs(site): strengthen git workflow warnings in CLAUDE.md (#5762)
- docs(site): write lethal trifecta blog (#5754)

### Tests

- test(webui): add tests for evaluation UI components (`src/app`) (#5766)

## [0.118.10] - 2025-09-26

### Changed

- feat: Revamp HTTP Provider setup (#5717)
- chore: introduce grading provider to RedteamProviderManager (#5741)
- chore(webui): UX improvements for displaying custom policies in Eval Results and Red Team Vulnerabilities Reports (#5562)
- chore: bump version 0.118.10 (#5749)

## [0.118.9] - 2025-09-25

### Changed

- feat: envoy ai gateway provider (#5731)
- feat: iso 42001 mappings (#5724)
- feat: Compress data when sharing an eval (#5738)
- fix: rename agentcore provider to bedrock agents provider (#5709)
- fix: increase timeout for version checks from 1s to 10s (#5715)
- fix: add missing backend support for filtering by highlights, plus tests (#5735)
- chore: improve parsing so in case a redteam provider doesn't take json obje… (#5700)
- chore: bump @aws-sdk/client-bedrock-runtime from 3.893.0 to 3.894.0 (#5706)
- chore: bump openai from 5.22.0 to 5.22.1 (#5707)
- chore: support multilingual provider set from server boot (#5703)
- chore: Add docstrings to `applying-column-format` (#5719)
- chore(webui): in eval creator disable `Run Eval` button if no prompts or test cases are available (#5558)
- chore: bump @aws-sdk/client-bedrock-runtime from 3.894.0 to 3.895.0 (#5727)
- chore: bump @anthropic-ai/sdk from 0.62.0 to 0.63.1 (#5728)
- chore: bump openai from 5.22.1 to 5.23.0 (#5729)
- chore: bump @aws-sdk/client-bedrock-runtime from 3.895.0 to 3.896.0 (#5732)
- chore: bump version 0.118.9 (#5740)

### Fixed

- fix(webui): prioritize JSON prettify over Markdown rendering when both enabled (#5705)
- fix(webui): Copying truncated text in eval results (#5711)
- fix(internals/redteam): decrease debug access grading false negatives (#5713)

## [0.118.8] - 2025-09-23

### Added

- feat(webui): populate metadata filter keys in results dropdown (#5584)

### Fixed

- fix: improve iterative judge parsing (#5691)
- fix(cli): prevent promptfoo CLI from hanging after commands complete (#5698)
- fix(dev): suppress noisy health check logs during local startup (#5667)
- fix(prompts): tune prompt set to reduce model refusals (#5689)

### Changed

- chore: bump version 0.118.8 (#5699)

### Documentation

- docs(site): publish August release notes (#5625)
- docs(site): document `linkedTargetId` usage for custom provider linking (#5684)

## [0.118.7] - 2025-09-22

### Added

- feat(webui): connect login page to promptfoo auth system (#5685)
- feat: ability to retry errors from cli (#5647)

### Changed

- chore(webui): add 404 page (#5687)
- refactor(webui): Vulnerability Report Table Improvements (#5638)
- chore: bump version 0.118.7 (#5695)
- chore: bump openai from 5.21.0 to 5.22.0 (#5694)
- chore: bump @aws-sdk/client-bedrock-runtime from 3.891.0 to 3.893.0 (#5693)

## [0.118.6] - 2025-09-18

### Tests

- test: network isolation for tests (#5673)

### Dependencies

- chore(deps): upgrade Vite to v7 and fix browser compatibility issues (#5681)

### Documentation

- docs(site): clarify webhook issue meaning (#5679)
- docs(examples): add HTTP provider streaming example (#5648)
- docs(blog): add autonomy and agency in AI article (#5512)

### Added

- feat(redteam): support threshold in custom plugin configuration (#5644)
- feat: upgrade Material UI from v6 to v7 (#5669)
- feat(redteam): Adds support for `metric` field on custom plugins (#5656)
- feat: migrate from MUI Grid to Grid2 across all components (#5578)
- feat: report filters (#5634)
- feat: Add string array support for context-based assertions (#5631)

### Changed

- chore: Exclude node modules and build/dist from biome (#5641)
- chore: improvements to framework compliance cards (#5642)
- chore: improve design of eval download dialog (#5622)
- chore: bump @aws-sdk/client-bedrock-runtime from 3.888.0 to 3.890.0 (#5636)
- chore: bump @aws-sdk/client-bedrock-runtime from 3.890.0 to 3.891.0 (#5649)
- chore: bump openai from 5.20.3 to 5.21.0 (#5651)
- chore: update redteam small model to gpt-4.1-mini-2025-04-14 (#5645)
- chore: reduce coloration on Report View Test Suites table (#5643)
- chore: bump version 0.118.6 (#5655)
- chore(webui): minor style tweaks to datagrid pages for consistency (#5686)
- chore: persistent header on report view (#5678)
- chore(webui): fix z-index on version update banner (#5677)
- refactor(webui): Reports table UX Improvements (#5637)
- ci: revert temporarily disable redteam multi-lingual strategy in integration tests (#5658)
- ci: temporarily disable redteam multi-lingual strategy in integration tests (#5639)
- refactor(redteam): remove dead code and optimize page meta handling (#5672)
- chore: remove accidentally committed site/package-lock.json (#5688)
- chore: Allow overwriting the logger (#5663)
- chore: Update names in workflow (#5659)
- chore: update dependencies to latest compatible versions (#5627)
- chore(internals): Improves support for defining LLM-Rubric assertion threshold in CSV test cases (#5389)

### Fixed

- fix(webui): Filtering eval results on severity (#5632)
- fix(tests): correct TypeScript errors in test files (#5683)
- fix(webui): unify page layout styles (#5682)
- fix: trace visualization circular dependency (#5676)
- fix(webui): re-enable sharing button by default (#5675)
- fix: apply prettier formatting to blog post (#5670)
- fix: Remove global fetch patch (#5665)
- fix(webui): Include description column, if defined, in CSV export of eval results (#5654)
- fix(redteam): add robust fallbacks, partial retries, dedupe, safer logs to multilingual strategy (#5652)
- fix: handle dynamic imports without eval (#5630)
- fix: Catch exception when no vertex projectId is found (#5640)
- fix: spacing on report view (#5646)
- fix: plugin counts flickering (#5635)

## [0.118.5] - 2025-09-16

### Tests

- test: Unit tests for feat: upload csv for custom policies (#5629)
- test: Unit tests for chore: organize EvalOutputPromptDialog and change it to a drawer (#5628)

### Added

- feat(webui): organize `EvalOutputPromptDialog` and convert it to a drawer, (#5619)
- feat(webui): add keyboard navigation to the web UI results table, (#5591)
- feat(webui): enable bulk deletion of eval results, (#5438)
- feat(providers): add `azure:responses` provider alias for Azure Responses API, (#5293)
- feat(providers): support application inference profiles in Bedrock, (#5617)
- feat(redteam): add "layer" strategy for combining multiple strategies, (#5606)
- feat(redteam): set severity on reusable custom policies, (#5539)
- feat(redteam): display unencrypted attacks in the web UI results table, (#5565)
- feat(redteam): enable test generation for custom policies in the plugins view, (#5587)
- feat(redteam): allow uploading CSVs for custom policies, (#5618)
- feat(cli): add ability to pause and resume evals, (#5570)

### Changed

- chore(examples): update model IDs to GPT-5 and latest models, (#5593)
- chore(providers): remove Lambda Labs provider due to API deprecation, (#5599)
- chore(providers): update Cloudflare AI models and remove deprecated ones, (#5590)
- chore(redteam): add MCP plugin preset, (#5557)
- chore(redteam): add UI indicators and documentation for HuggingFace gated datasets in redteam web UI, (#5545)
- chore(internals): improve error logging on redteam test generation failures, (#5458)
- chore(internals): reduce log level of global fetch logs, (#5588)
- chore(server): add context to health check logging during startup, (#5568)
- chore(webui): hide trace timeline section when no traces are available, (#5582)
- chore(webui): improve delete confirmation dialog styling, (#5610)
- chore(webui): remove `React.FC` type annotations for React 19 compatibility, (#5572)
- ci: increase test timeout from 8 to 10 minutes, (#5586)
- ci: temporarily disable macOS Node 24.x tests due to flaky failures, (#5579)
- refactor: move `src/util/file.node.ts` path utilities, (#5596)
- refactor: standardize all directory import paths for ESM compatibility, (#5603)
- refactor: standardize directory import paths for ESM compatibility, (#5605)
- refactor: standardize import paths for ESM preparation, (#5600)
- refactor: standardize TypeScript import paths for ESM compatibility, (#5597)
- test: CoverBot: add tests for UI interaction utilities and components (`src/app`), (#5611)
- chore: update `act` import for React 19 compatibility, (#5574)
- chore(dependencies): bump `@aws-sdk/client-bedrock-runtime` from 3.886.0 to 3.887.0, (#5580)
- chore(dependencies): bump `@aws-sdk/client-bedrock-runtime` from 3.887.0 to 3.888.0, (#5602)
- chore(dependencies): bump `axios` from 1.11.0 to 1.12.0 in npm_and_yarn group across one directory, (#5569)
- chore(dependencies): bump `openai` from 5.20.1 to 5.20.2, (#5601)
- chore(dependencies): bump `openai` from 5.20.2 to 5.20.3, (#5624)
- chore(dependencies): bump version to 0.118.5, (#5626)

### Fixed

- fix(assertions): handle `threshold=0` correctly across all assertion types, (#5581)
- fix(cli): prevent accidental escaping of Python path override, (#5589)
- fix(cli): fix table display for `promptfoo list`, (#5616)
- fix(cli): temporarily disable SIGINT handler, (#5620)
- fix(internal): strip authentication headers in HTTP provider metadata, (#5577)
- fix(redteam): ensure custom policies skip the basic refusal check, (#5614)
- fix(server): hide non-critical `hasModelAuditBeenShared` error logging, (#5607)
- fix(webui): always show failure reasons in the results view when available, (#5608)
- fix(webui): improve filter component styling and layout, (#5604)
- fix(webui): prevent phantom strategy filter options for non-redteam evaluations, (#5575)
- fix(webui): fix undulating CSS header animation, (#5571)

### Documentation

- docs(site): clarify llm-rubric pass/score/threshold semantics, (#5623)
- docs(site): add August 2025 release highlights (#5518)

## [0.118.4] - 2025-09-12

### Added

- feat(cli): Add CI-friendly progress reporting for long-running evaluations (#5144)
- feat(cli): Auto-share if connected to the cloud (#5475)
- feat(cli): Log all requests and persist debug logs (#5504)
- feat(internals): Reuse FilterMode type across backend (#5542)
- feat(providers): Add AWS Bedrock AgentCore provider (#5267)
- feat(providers): Extend configuration options for Ollama provider to support thinking (#5212)
- feat(providers): OpenAI real-time custom ws URLs (#5528)
- feat(redteam): Add VLGuard plugin for multi-modal red teaming (#5243)
- feat(redteam): More financial plugins (#5419)
- feat(redteam): Risk scoring (#5191)
- feat(redteam): Special token injection plugin (#5489)
- feat(webui): Add passes-only filter to results view (#5430)

### Changed

- chore(internals): Add probes and token metrics to eval event (#5538)
- chore(internals): Add support for reusable custom policies (#5290)
- chore(internals): Remove node-fetch (#5503)
- chore(internals): Send auth info to cloud (#3744)
- chore(modelaudit): Add support for modelaudit v0.2.5 CLI arguments (#5500)
- chore(onboarding): Add Azure preset (#5537)
- chore(onboarding): Make provider menu single-select (#5536)
- chore(providers): Make OpenAI max retries configurable (#5541)
- chore(providers): Update OpenAI pricing and add missing models (#5495)
- chore(redteam): Consolidate accordion UIs on review page (#5508)
- chore(redteam): Improve user persona question in config (#5559)
- chore(redteam): Minor improvements to red team setup flow (#5523)
- chore(redteam): Retire Pandamonium redteam strategy (#5122)
- chore(redteam): Unify all date formats across tables (#5561)
- chore(redteam): Update plugin prompts to reduce rejection (#5560)
- chore(redteam): Use sharp to modify unsafeBench image formats (#5304)
- perf(webui): Optimize history endpoint to eliminate N+1 queries (#5333)
- refactor(modelaudit): Move modelAuditCliParser.ts to correct directory (#5511)
- refactor(internals): Gracefully handle remote generation disabled in plugins that require it (#5413)
- revert(redteam): Remove red team limits functionality (#5527)

### Fixed

- fix(redteam): Allow users to delete values from numeric inputs and then type (#5530)
- fix(redteam): Deduplicate assertions in DoNotAnswer and XSTest (#5513)
- fix(internals): Eliminate flaky Unicode test timeouts on Windows CI (#5485)
- fix(config): Handle function references in external file loading (#5548)
- fix(providers): Fix MCP tool calls returning [object Object] in Azure Chat provider (#5423)
- fix(config): Preserve Python assertion file references in YAML tests (issue #5519) (#5550)
- fix(providers): Proxy HTTP provider generate request through server (#5486)
- fix(internals): Resolve SIGSEGV crash in evaluator tests on macOS Node 24 (#5525)
- fix(webui): Revert migration from MUI Grid to Grid2 across all components (#5510)
- fix(cli): Use fetch with proxy to get server version (#5490)
- fix(internals): Read evaluateOptions from config file properly (#5375)
- fix(onboarding): Don't throw error when user refuses permission to write (#5535)
- fix(provider): Prioritize explicit projectId config over google-auth-library (#5492)
- fix(providers): Handle system-only prompt in Gemini (#5502)
- fix(providers): Update outdated Azure OpenAI Provider data sources (#5411)
- fix(redteam): Add missing finance graders (#5564)
- fix(redteam): Add missing plugins to webui (#5546)
- fix(redteam): Handle empty string responses in multi-turn strategies (#5549)
- fix(redteam): Prevent JSON blob injection in Crescendo chat templates (#5532)
- fix(webui): Text truncation initialization on eval page (#5483)

### Dependencies

- chore(deps): Bump @anthropic-ai/sdk from 0.61.0 to 0.62.0 (#5551)
- chore(deps): Bump @aws-sdk/client-bedrock-runtime from 3.879.0 to 3.882.0 (#5480)
- chore(deps): Bump @aws-sdk/client-bedrock-runtime from 3.882.0 to 3.883.0 (#5506)
- chore(deps): Bump @aws-sdk/client-bedrock-runtime from 3.883.0 to 3.886.0 (#5553)
- chore(deps): Bump @azure/identity from 4.11.2 to 4.12.0 (#5533)
- chore(deps): Bump langchain-community from 0.3.14 to 0.3.27 in /examples/redteam-langchain in the pip group across 1 directory (#5481)
- chore(deps): Bump langchain-community from 0.3.3 to 0.3.27 in /examples/langchain-python in the pip group across 1 directory (#5484)
- chore(deps): Bump openai from 5.19.1 to 5.20.0 (#5526)
- chore(deps): Bump openai from 5.20.0 to 5.20.1 (#5552)
- chore(deps): Bump version to 0.118.4 (#5567)
- chore(deps): Bump vite from 6.3.5 to 6.3.6 in the npm_and_yarn group across 1 directory (#5531)

### Documentation

- docs(e2b-example): Add e2b-code-eval example (promptfoo + e2b sandbox) (#5477)
- docs(examples): Add Google ADK integration example (#5520)
- docs(examples): Add YAML schema directives to example configs (#5476)
- docs(redteam): Add missing plugins to sidebar and improve bias docs (#5498)
- docs(site): Add Alan DeLong to the team section on the About page (#5507)
- docs(site): Add comprehensive multilingual evaluation support (#5505)
- docs(site): Add SKIP_OG_GENERATION environment variable for faster docs builds (#5521)
- docs(site): Clarify file extension requirements for custom providers (#5478)
- docs(site): Clarify JFrog ML vs JFrog Artifactory distinction (#5543)
- docs(site): Complete parameters page migration (#5494)
- docs(site): Redteam limits documentation (#5516)
- docs(site): Update Lily bio (#5515)
- docs(site): Updates to agent guide (#5499)
- docs(site): Latency assertion description (#5479)

### Tests

- test(webui): CoverBot: Added tests for frontend UI components and discovery utility (`src/app`) (#5514)

## [0.118.3] - 2025-09-04

### Added

- feat: migrate MUI Grid to Grid2 across all components (#5435)
- feat: Add open source red team limits (#5230)

### Changed

- Add AWS Bedrock support for OpenAI GPT OSS models (#5444)
- Add Amazon Bedrock API key authentication support (#5468)
- Ability to filter evals view by severity (#5443)
- Check cloud permissions for target before running red team (#5400)
- Make vars and context available for request transform (#5461)
- Add Vertex AI responseSchema file loading support (#5414)
- Close menus when mouse leaves (#5456)
- Default sharing to false (#5473)
- Handle empty function arguments in OpenAI Responses API tool callbacks (#5454)
- Improve Windows Python detection and add sys.executable support (#5467)
- Prioritize tool calls over content in openrouter provider (#5417)
- Support commandLineOptions.envPath in config files (#5415)
- Support setting HELICONE_API_KEY for Cloud Gateway (#5465)
- Token tracking (#5239)
- Add "results" menu, link to red team reports view (#5459)
- Bump version 0.118.3 (#5474)
- Include provider response metadata on test case transform (#5316)
- Refactor Crescendo maxTurns property (#4528)
- Remove accidental server directory (#5471)
- Replace direct process.env calls with environment helpers (#5472)
- Reorganize misplaced test files from src/ to test/ directory (#5470)
- Fix enterprise email (#5463)
- Bump openai from 5.18.1 to 5.19.1 (#5466)
- Add Tusk test runner workflow for src Jest unit tests (#5469)

## [0.118.2] - 2025-09-03

### Added

- feat(providers): Add support for Meta Llama API provider (#5432)
- feat(providers): Support TLS certs in http provider (#5452)
- feat(providers): add support for xAI Grok Code Fast models (#5425)

### Changed

- fix: Update util.ts to reflect correct Anthropic Haiku 3.5 pricing (#5436)
- chore: drop Node.js 18 support (#5428)
- chore(http): improve PFX debug logging + tests (#5445)
- chore(webui): Show footer on custom metrics dialog (#5424)
- chore: silence dotenv commercial logging messages (#5453)
- chore: remove example (#5420)
- test: CoverBot: Added tests for analytics tracking and red team reporting components (`src/app`) (#5441)
- test: optimize Python Unicode test suite for CI reliability (#5449)
- chore: bump the github-actions group with 3 updates (#5440)
- chore: update dependencies (non-breaking) (#5448)
- chore: update dependencies to latest minor/patch versions (#5433)
- chore: bump version 0.118.2 (#5457)

### Fixed

- fix(sharing): Share when it's enabled via the Config or the CLI command (#5404)
- fix(grader): reduce grader false positives (#5431)

### Documentation

- docs(site): add more guardrails assertion doc (#5434)
- docs(site): add multi-lingual RAG evaluation guidance (#5447)
- docs(site): optimize OG image generation performance (#5451)
- docs(site): update blog post (#5422)

## [0.118.1] - 2025-08-29

### Added

- feat(redteam): Add AI auto-fill for HTTP target configuration in redteam target setup ui (#5391)
- feat(redteam): Handle uploaded signatureAuth in target setup ui (#5405)

### Changed

- chore(site): integrate pylon chat into site (#5407)
- chore: bump version 0.118.1 (#5418)

### Fixed

- fix(providers): Handle Qwen tool call responses in openrouter provider (#5416)

### Documentation

- docs(site): avoid logging full image/base64; use boolean presence only (#5408)

## [0.118.0] - 2025-08-28

### Added

- feat(providers): add support for database-stored certificates in HTTP provider for promptfoo cloud (#5401)

### Changed

- fix: stop progress bar to show a clearer share error message (#5399)
- chore(internals)!: send provider-transformed output directly to test context transforms (#5376)
  **Breaking:** `contextTransform` now receives the provider transform directly.
- chore(providers): sanitize sensitive credentials in HTTP provider debug logs (#5387)
- chore: warn when tests and red-team configuration are both present during generation (#5398)
- chore(release): bump version to 0.118.0 (#5402)
- test: add tests for CoverBot store management and red-team reporting components (`src/app`) (#5372)

### Documentation

- docs(site): update model-graded metrics (#5285)
- docs(site): remove references to "parallel" introduced by #5376 (#5403)

## [0.117.11] - 2025-08-27

### Added

- feat(redteam): add -t/--target option to redteam generate command (#5338)

### Changed

- feat: MCP Agent example to red team with tool call results (#5379)
- feat: medical offlabel use (#5342)
- feat: modelaudit ability to remove recent paths (#5330)
- fix: Address design nits in redteam setup UI (#5264)
- fix: allow custom ApiProvider instances in defaultTest configuration (#5381)
- fix: mcp eval example (#5390)
- fix: Prioritize tool calls over thinking for openrouter reasoning models (#5395)
- fix: use `model` role for gemini ai studio models (#5386)
- chore: Adjust padding in plugins page (#5396)
- chore: bump version 0.117.11 (#5397)
- chore(CI): enable and refactor Docker build for caching (#5374)
- chore: remove promptfoo/package-lock.json (#5380)
- chore: visual formatting for modelaudit flat list (#5331)
- refactor(webui): Clicking "show more" on eval results metric pills renders dialog (#5337)
- docs: expose sidebar on pages that aren't in the sidebar (#5377)
- docs: model audit ci/cd (#5335)
- docs: remove orphaned star animation gif (#5383)
- docs: update site user count to 150,000+ across site constants and pages (#5394)
- chore: bump @aws-sdk/client-bedrock-runtime from 3.873.0 to 3.876.0 (#5392)
- chore: bump openai from 5.15.0 to 5.16.0 (#5388)

### Documentation

- docs(site): fix context transform examples to use context.vars.prompt (#5393)

## [0.117.10] - 2025-08-25

### Changed

- feat: improve HuggingFace dataset fetching performance and reliability (#5346)
- feat: add Google AI Studio default providers (#5361)
- feat: share model audit scans to cloud (#5336)
- feat: add google vertex credentials in config (#5179)
- fix: safe raw HTTP templating via Nunjucks raw-wrap + CRLF normalization (#5358)
- fix: improve JSON export error handling for large datasets (#5344)
- fix: replace raw-request editor with auto-growing textarea to prevent layout overflow (#5369)
- chore: better error messages for browser (#5226)
- chore: improve strategy presets (#5357)
- chore: set onboarding defaults to gpt 5 (#5360)
- chore: update dependencies to latest minor versions (#5363)
- chore: log posthog errors to debug (#5359)
- chore: sync dependencies (#5367)
- test: clean up skipped tests and add FunctionCallbackHandler coverage (#5366)
- chore: bump version 0.117.10 (#5373)
- docs: add critical git workflow guidelines to CLAUDE.md (#5362)
- docs: add SARIF output format documentation for ModelAudit (#5364)

### Fixed

- fix(CI): refactor docker build (#5353)
- fix(internals): defaultTest.provider doesn't override (#5348)

## [0.117.9] - 2025-08-22

### Added

- feat(ollama): support for `think` and passthrough parameters (#5341)
- feat: Persist model audit scans (#5308)
- feat: add support for Claude Opus 4.1 (#5183)
- feat: support file:// in http provider `body` (#5321)

### Fixed

- fix(ui): prevent header dropdown collapse on hover (#5355)
- fix(webui): Apply metric filters to eval results via url search params (#5332)
- fix: loaders on all pages (#5339)
- fix(internals): Pass `vars.output` and `vars.rubric` to LLM rubric grading call (#5315)
- fix: resolve TypeScript errors in test files (7992892)
- fix: validation for no target label set (#5318)

### Changed

- chore(webui): add navigation in redteam report from severity table to vulnerabilities table filtered by severity (#5320)
- chore: dropdown menu design consistency (#5328)
- chore: fix build (#5326)
- chore: recursively resolve file:// references in json and yaml prompts (#5215)
- chore(modelAudit): defer auth to modelaudit via environment variable (#5296)
- chore: more share debug info on error (#5266)
- chore: add stack trace to redteam error in web runner (#5319)
- chore: copy for Review page (e957b5c)
- chore: explain why things are disabled on the targets page (#5312)

### Dependencies

- chore: bump @aws-sdk/client-bedrock-runtime from 3.864.0 to 3.872.0 (#5323)
- chore: bump openai from 5.13.1 to 5.15.0 (#5345)
- chore(deps): run npm audit fix dependencies (#5343)
- chore: bump openai from 5.12.2 to 5.13.1 (#5314)

### Documentation

- docs(site): add truncation marker to top-5-open-source-ai-red-teaming-tools-2025 blog post (#5351)
- docs: add writing for promptfoo guidelines to sidebar (#5277)
- docs(site): describe llm-rubric default grading providers (#5350)
- docs: og image updates (#5324)
- docs: red team data flow (#5325)
- docs: modelaudit updates (#5322)
- docs(site): Add GitHub Actions caching optimization tip (#5301)

### Tests

- test: Unit tests for fix: loaders on all pages (#5347)

## [0.117.8] - 2025-08-20

### Tests

- test: Unit tests for fix: loaders on all pages (#5347)

### Fixed

- fix(ui): prevent header dropdown collapse on hover (#5355)
- fix: audit fix dependencies (#5343)
- fix: loaders on all pages (#5339)
- fix(webui): Apply metric filters to eval results via url search params (#5332)
- fix: validation for no target label set (#5318)
- fix(internals): Pass `vars.output` and `vars.rubric` to LLM rubric grading call (#5315)

### Documentation

- docs(site): describe llm-rubric default grading providers (#5350)
- docs: red team data flow (#5325)
- docs: og image updates (#5324)
- docs: modelaudit updates (#5322)
- docs(site): Add GitHub Actions caching optimization tip (#5301)
- docs(site): correct author attribution (#5297)
- docs: add writing for promptfoo guidelines to sidebar (#5277)
- docs(site): add truncation marker to top-5-open-source-ai-red-teaming-tools-2025 blog post (#5351)
- docs(site): update security quiz questions and answers for prompt injection blog (#5302)

### Added

- feat(redteam): make unblock call optional for multi-turn strategies (#5292)
- feat(ollama): support for `think` and passthrough parameters (#5341)
- feat: support file:// in http provider `body` (#5321)
- feat: Persist model audit scans (#5308)
- feat: add support for Claude Opus 4.1 (#5183)

### Changed

- fix: add lru-cache dependency (#5309)
- chore: many plugins and strategies selected warning (#5306)
- chore: add max max concurrency to generate (#5305)
- chore: bump version 0.117.8 (#5311)
- ci: add depcheck (#5310)
- chore: fix build (#5326)
- chore(webui): add navigation in redteam report from severity table to vulnerabilities table filtered by severity (#5320)
- chore: explain why things are disabled on the targets page (#5312)
- chore: bump version 0.117.9 (#5356)
- chore: bump openai from 5.13.1 to 5.15.0 (#5345)
- chore: dropdown menu design consistency (#5328)
- chore: bump @aws-sdk/client-bedrock-runtime from 3.864.0 to 3.872.0 (#5323)
- chore: add stack trace to redteam error in web runner (#5319)
- chore: bump openai from 5.12.2 to 5.13.1 (#5314)
- chore(modelAudit): defer auth to modelaudit via environment variable (#5296)
- chore: more share debug info on error (#5266)
- chore: recursively resolve file:// references in json and yaml prompts (#5215)

## [0.117.7] - 2025-08-19

### Added

- feat(site): add hero image for red teaming tools blog post (#5291)
- feat(webui): Demarcate redteam results (#5255)

### Changed

- feat: Add unverifiable claims red team plugin (#5190)
- fix: lower sharing chunk size (#5270)
- chore(webui): Rename "Redteam" to "Red Team" in evals datagrid (#5288)
- chore: bump version 0.117.7 (#5299)
- test: CoverBot: Added test coverage for History page component (`src/app`) (#5289)
- docs: add open source ai red teaming tools post (#5259)
- docs: add red team github action info (#5294)

### Fixed

- fix(webui/reports): Don't exclude failure cases from stats (#5298)
- fix(internals): Gracefully handle object responses during target purpose discovery (#5236)
- fix(site): fix YAML front matter parsing error in jailbreaking blog post (#5287)
- fix(webui): Improved handling of long loglines (#5227)

### Documentation

- docs(site): add AI Safety vs AI Security blog post with interactive quiz (#5268)
- docs(site): add blog post about prompt injection vs jailbreaking differences (#5282)
- docs(site): document transform and contextTransform for model-graded assertions (#5258)
- docs(site): improve context assertion documentation (#5249)

## [0.117.6] - 2025-08-18

### Changed

- feat: Add Agent provider types in red team setup (#5244)
- feat: add update check for modelaudit package (#5278)
- feat: add update notification banner to web UI (#5279)
- feat: edit and replay requests in details dialog (#5242)
- feat: Surface run options and probes on red team review page (#5272)
- fix: composite indices and query optimization (#5275)
- fix: exclude errors from report (#5271)
- fix: Fix json-output example (#5213)
- fix: handle json schema for openrouter provider (#5284)
- fix: handle thinking tokens for openrouter (#5263)
- fix: OpenAI Responses API function callbacks and Azure implementation (#5176)
- fix: throw error instead of failing when trace data is unavailable (#5192)
- perf(webui): Reduces eval results load-time when filters are applied via search param (#5234)
- chore: add bias to foundation plugins list (#5280)
- chore: Add .serena to .gitignore (#5225)
- chore: bump version 0.117.6 (#5273)
- chore: fix model id name (#5232)
- chore: improve generated constants handling to prevent accidental commits (#5148)
- chore: remove file (#5229)
- chore: show final prompt in table view for attacks that mutate prompts (#5269)
- chore: simplify eval progress bar (#5238)
- chore: update dark mode styles, formatting, etc (#5251)
- chore(webui): Don't show loading animations while streaming eval results (#5201)
- chore(webui/eval results): Sticky header sticks to the top of the viewport (#5208)
- test: CoverBot: Added tests for red team reporting components (`src/app`) (#5228)
- docs: Add AWS Bedrock Guardrails image testing documentation (#5253)
- docs: add july release notes (#5133)
- docs: hide events banner (#5217)
- docs: separate malicious code plugin documentation (#5222)
- chore: bump @anthropic-ai/sdk from 0.58.0 to 0.59.0 (#5218)
- chore: bump @anthropic-ai/sdk from 0.59.0 to 0.60.0 (#5257)
- chore: bump @aws-sdk/client-bedrock-runtime from 3.862.0 to 3.863.0 (#5211)
- chore: bump @aws-sdk/client-bedrock-runtime from 3.863.0 to 3.864.0 (#5221)
- chore: bump openai from 5.12.0 to 5.12.1 (#5210)
- chore: bump openai from 5.12.1 to 5.12.2 (#5219)
- chore: bump pypdf from 5.7.0 to 6.0.0 in /examples/rag-full in the pip group across 1 directory (#5252)
- chore: bump the npm_and_yarn group with 2 updates (#5276)

### Fixed

- fix(provider): Remove maxTokens for gpt-5 calls (#5224)
- fix(providers): Validate that OpenAI response reasoning outputs have summary items (#5235)
- fix(site): suppress noisy font loading warnings in OG image plugin (#5254)

### Documentation

- docs(site): add cross-links between multimodal strategy documentation (#5241)
- docs(site): add missing meta descriptions and optimize existing ones for SEO (#5247)
- docs(site): enhance OG image generation with full metadata support (#5246)
- docs(site): remove unused markdown-page.md (#5245)

## [0.117.5] - 2025-08-08

### Added

- feat(assertions): add conversational relevancy metric (#2130)
- feat(export): add metadata to exported evaluation files (#4886)
- feat(providers): add support for Docker Model Runner provider (#5081)
- feat(webui): add plugin and strategy filters for red team results (#5086)

### Changed

- feat: add GPT-5 support (#5205)
- feat: add collapsible header to ResultsView (#5159)
- feat: add contains-html and is-html assertions (#5161)
- feat: add Google Imagen image generation support (#5104)
- feat: add max-score assertion for objective output selection (#5067)
- feat: add selected state to provider type picker (#5152)
- feat: add unified page wrapper around each red team setup step (#5136)
- feat: apply plugin modifiers for crescendo (#5032)
- feat: help text to nudge towards better red teams (#5153)
- feat: improve red team plugin selection UI with test generation (#5125)
- feat: respect prompt config override in all providers (#5189)
- feat: update red team provider selection UI (#5078)
- fix: adjust padding on docs sidebar to prevent overlap (#5099)
- fix: fix XML crash (#5194)
- fix: list reasoning tokens on the left side of token breakdown tooltip (#5113)
- fix: map critical severity to error in ModelAudit scanner output (#5098)
- fix: prevent double stateful target question in strategies page (#4988)
- fix: prevent Unicode corruption in Python providers (#5108)
- fix: remove problematic caching from ModelAudit installation check (#5120)
- fix: replace broken Ashby iframe with link to careers page (#5088)
- fix: reset provider type correctly and handle Go providers (#5154)
- fix: share debugging (#5131)
- chore: add link to documentation in plugin sample modal (#5193)
- chore: add missing image back to home page (#5196)
- chore: fix width on application details page (#5139)
- chore: improve RAG metrics with detailed metadata and fix context relevance scoring (#5164)
- chore: memoize context value in PostHog provider (#5089)
- chore: remove accidentally committed PR description file (#5175)
- chore: rename scan templates to attack profiles (#5165)
- chore: support verbosity and reasoning parameters for GPT-5 (#5207)
- chore: update dependencies to latest minor and patch versions (#5109)
- chore: update dependencies to latest minor and patch versions (#5173)
- chore: update Replicate provider (#5085)
- chore(providers): improve Google API key error handling and test reliability (#5147)
- chore(webui): add intelligent scroll-timeline polyfill loading (#5130)
- chore: bump @anthropic-ai/sdk from 0.57.0 to 0.58.0 (#5186)
- chore: bump @aws-sdk/client-bedrock-runtime from 3.848.0 to 3.855.0 (#5096)
- chore: bump @aws-sdk/client-bedrock-runtime from 3.855.0 to 3.856.0 (#5107)
- chore: bump @aws-sdk/client-bedrock-runtime from 3.856.0 to 3.857.0 (#5126)
- chore: bump @aws-sdk/client-bedrock-runtime from 3.857.0 to 3.858.0 (#5145)
- chore: bump @aws-sdk/client-bedrock-runtime from 3.858.0 to 3.859.0 (#5167)
- chore: bump @aws-sdk/client-bedrock-runtime from 3.859.0 to 3.861.0 (#5188)
- chore: bump @aws-sdk/client-bedrock-runtime from 3.861.0 to 3.862.0 (#5198)
- chore: bump @azure/identity from 4.10.2 to 4.11.0 (#5180)
- chore: bump @azure/identity from 4.11.0 to 4.11.1 (#5185)
- chore: bump openai from 5.10.2 to 5.11.0 (#5127)
- chore: bump openai from 5.11.0 to 5.12.0 (#5187)
- chore: bump version to 0.117.5 (#5206)
- chore(webui/evals): filter by categorical plugins (#5118)
- docs: add bert-score example (#5091)
- docs: add dynamic OG image generation for social media previews (#5157)
- docs: add red teaming best practices (#5155)
- docs: clarify contains-any/contains-all CSV format (#5150)
- docs: fix company name (#5143)
- docs: fix images (#5197)
- docs: fix multi-turn strategy documentation (#5156)
- docs: guide for evaluating LangGraph agents with Promptfoo (#4926)
- docs: include font for meta image (#5158)
- docs: make MCP image taller (#5199)
- docs: update Ollama documentation with latest models and defaultTest guidance (#5084)
- perf: make database migrations non-blocking and fix error handling (#5105)
- style: extract helper function for deduplicating strategy IDs (#5138)
- test: add tests for fix width on application details page (#5140)
- test: add tests for red team compliance reporting utilities in src/app (#5170)
- test: fix flaky Python Unicode tests (#5128)
- test: fix modelGradedClosedQa test segmentation fault on macOS/Node 24 (#5163)
- test: increase test coverage for unified page wrapper around each red team setup step (#5142)

### Fixed

- fix(internals): force CommonJS mode for db:migrate in Node 24 (#5123)
- fix(openrouter): handle Gemini thinking tokens correctly (#5116)
- fix(providers): correct WebP image detection in Google provider (#5171)
- fix(webui): deduplicate strategy IDs (#5132)
- fix(webui): fix custom policy validation timing issue (#5141)
- fix(webui): refresh eval list when navigating back after editing eval name (#5090)
- fix(webui/evals): prevent applying the same plugin/strategy multiple times (#5114)
- fix(webui/evals): show highlights after search results (#5137)

### Documentation

- docs(site): add comprehensive command line options documentation (#5135)
- docs(site): add Lily Liu to team page (#5177)
- docs(site): add Series A post (#5097)
- docs(site): rename will.jpg to will.jpeg for consistency (#5178)

## [0.117.4] - 2025-07-29

### Changed

- fix: progress bars incrementing beyond their maximum values (#5049)
- docs: clarifiy derivedMetrics documentation (#5068)
- chore: refactor token tracking utilities, track all tokens (#4897)
- fix: resolve Jest test failures and open handles (#5052)
- fix: skip validation for defaultTest to allow partial test case properties (#4732)
- chore: add new fields to eval_ran telemetry (#4638)
- chore(redteam): improve redteam plugin error messaging (#4330)
- feat: add support for OpenAI deep research models (#4661)
- feat: add mcp server (#4595)
- feat: add support for connecting to existing Chrome browser sessions (#5069)
- docs: update defcon posting (#5070)
- docs: update defcon posting (#5071)
- fix: Nested config field for custom target json (#5076)
- docs: switch to likert preview image (#5083)
- test: CoverBot: Added tests for model audit and prompt management UI components (`src/app`) (#5087)
- fix: handle multi-line prompts in parseGeneratedPrompts for testGenerationInstructions (#5093)
- chore: bump version 0.117.4 (#5094)

### Fixed

- fix(providers): Preserve text formatting when no images present for Google provider (#5058)
- fix(simba): fix simba host (#5092)

### Documentation

- docs(site): add AI red teaming for first-timers blog post (#5017)
- docs(blog): defcon and blackhat info (#5050)

## [0.117.3] - 2025-07-25

### Added

- feat(eval-creator): add YAML file upload support for test cases (#5054)

### Changed

- fix: improve x.ai provider error handling for 502 errors (#5051)
- fix: Infinite re-render on redteam review page (#5061)
- fix: sessionid(s) in extension hooks (#5053)
- fix: Bias Plugins should send config in remote generation (#5064)
- chore(redteam): regenerate sessionId for each iteration in single-turn strategies (#4835)
- chore: Change mcp log from error to debug (#5060)
- chore: Improve telemetry (#5062)
- chore: Add simba command (#5063)
- chore(webui): improve redteam setup UI with progressive disclosure for advanced options (#5028)
- refactor: remove redundant dotenv from Vite app (#4983)
- chore: bump version 0.117.3 (#5066)
- test: CoverBot: Added tests for eval-creator components and feature flag hook (`src/app`) (#5013)
- docs: fix cli command and remove gratuitous hover (#5056)
- docs: update user count from 100,000 to 125,000 (#5046)
- docs: updates to political bias post (#5057)
- docs: improve crewai eval example (#5035)
- docs: update GitHub Actions to v4 across documentation and examples (#5008)
- docs: add style check guidance to CLAUDE.md (#5065)

### Fixed

- fix(webui): Eval results pass rate chart rendering incorrect percentages (#5048)
- fix(webui): Eval results histogram improvements (#5059)
- fix(google): handle multiple candidates in gemini response (#5020)

### Documentation

- docs(blog): grok-4 political bias post (#4953)

## [0.117.2] - 2025-07-24

### Added

- feat(webui): First-class support for zooming eval results table by @will-holley in #4966
- feat(webui): Apply metrics filter when clicking on a metric pill rendered in eval results cell by @will-holley in #4991

### Changed

- feat: Grading and test generation improvements for BFLA, BOLA and RBAC by @sklein12 in #4982
- feat: New Sample Target by @sklein12 in #4979
- feat: HTTP Target test button improvements by @faizanminhas in #5007
- feat: Add metadata filtering to eval results by @will-holley in #5014
- fix: add goal related rubric when grade crescendo turns to increase grading accuracy by @MrFlounder in #4980
- fix: update HTTP config generator endpoint to use v1 API by @mldangelo in #4989
- fix: View logs button on redteam report by @sklein12 in #5009
- fix: undo unintended changes to http config editor by @faizanminhas in #5012
- fix: Autofocus on Redteam configuration description field by @sklein12 in #5019
- fix: remove filter icon by @sklein12 in #5021
- fix: Ollama token usage by @SamPatt in #5022
- chore: revert eval view ui improvements by @mldangelo in #4969
- chore(webui): Improvements to pagination "go to" functionality by @will-holley in #4976
- chore(webui): Eval results sticky header improvements by @will-holley in #4978
- chore: update custom strategy prompt by @MrFlounder in #4994
- chore(cli): add support for 'help' argument to display command help by @mldangelo in #4823
- chore(examples): remove redteam-agent example by @mldangelo in #5001
- chore(providers): add GEMINI_API_KEY environment variable support by @mldangelo in #5004
- chore(webui): Migrate from JS to CSS for eval results scroll effects by @will-holley in #4995
- chore(webui): Eval result pagination UX improvements by @will-holley in #4993
- chore: Sort imports and turn on rule against unused imports by @faizanminhas in #5010
- chore: Make default target stateful by @faizanminhas in #4992
- chore: add medical plugins collection by @MrFlounder in #5006
- chore: Improve grading accuracy with Goal-Aware Grading for iterative/iterative tree by @MrFlounder in #4996
- chore: Add additionalRubric and storedGraderResult to GOAT and Custom providers by @MrFlounder in #5015
- chore: prevent testGenerationInstructions from being serialized if not present by @faizanminhas in #5029
- chore: Add lint rule to ensure key in jsx by @faizanminhas in #5034
- chore(webui): Eval Results UI Tweaks by @will-holley in #5023
- chore: skip goal extraction for datasets by @MrFlounder in #5036
- chore(providers): add GitHub Models provider by @mldangelo in #4998
- chore: bump version 0.117.2 by @MrFlounder in #5045
- ci: increase build job timeout from 4 to 5 minutes by @mldangelo in #5043
- test: refactor share.test.ts to prevent flaky timeouts by @mldangelo in #5037
- test: remove share.test.ts file by @mldangelo in #5044
- docs: remove label from featured blog post by @typpo in #5011
- chore: bump @aws-sdk/client-bedrock-runtime from 3.846.0 to 3.848.0 by @dependabot in #4985
- chore: bump the npm_and_yarn group with 2 updates by @dependabot in #4984
- chore: bump @anthropic-ai/sdk from 0.56.0 to 0.57.0 by @dependabot in #5016
- chore: bump openai from 5.10.1 to 5.10.2 by @dependabot in #5024
- chore: bump the npm_and_yarn group with 2 updates by @dependabot in #5026
- chore: bump axios from 1.10.0 to 1.11.0 in the npm_and_yarn group by @dependabot in #5031

### Fixed

- fix(redteam): find plugin assertion in strategy providers by @MrFlounder in #4981
- fix(site): dark mode style on redteam setup ui by @mldangelo in #5000
- fix(test): improve share test isolation to prevent CI timeouts by @mldangelo in #5038

### Documentation

- docs(providers): update OpenAI Assistants example by @aloisklink in #4987
- docs(redteam): improve custom strategy documentation by @mldangelo in #4990
- docs(blog): correct author attribution in DeepSeek censorship post by @mldangelo in #5002
- docs(openai): remove gpt-4.5-preview references after API deprecation by @mldangelo in #5005
- docs(site): vegas contact redirect by @typpo in #5033
- docs(browser): improve browser provider documentation and examples by @mldangelo in #5030
- docs(providers): remove deprecated claude-3-sonnet-20240229 model references by @mldangelo in #5018
- docs(site): add hipaa badge by @typpo in #5039
- docs(site): add documentation for using text and embedding providers with Azure by @mldangelo in #5027
- docs(blog): fix missing blog posts by removing even-number enforcement by @mldangelo in #5042

## [0.117.1] - 2025-07-17

### Changed

- fix: move inquirer dependencies to production dependencies (#4973)
- fix: grading in crescendo (#4960)
- fix: composite strategy test generation (#4971)
- chore: bump version 0.117.1 (#4974)
- docs: remove tags from blog card (#4970)

### Documentation

- docs(blog): add system cards security analysis with vulnerability testing (#4937)

## [0.117.0] - 2025-07-17

### Added

- feat(http): support JKS and PFX Certificates in HTTP providers (#4865)
- feat(langfuse): add Langfuse prompt label support with improved parsing (#4847)
- feat(prompts): preserve function names when using glob patterns (#4927)
- feat(providers): add grok-4 support (#4855)
- feat(providers): image understanding for Google providers (#4767)
- feat(azure): add system prompt support for azure provider (#4869)
- feat(cli): xml output (#4912)

### Changed

- chore(knip): integrate knip for unused code detection and clean up codebase (#4464)
- chore(linting): migrate from ESLint + Prettier to Biome (#4903)
- chore(assertions): additional checking on llm-rubric response (#4954)
- chore(assertions): include reason in model-graded-closedqa pass reason (#4931)
- chore(build): resolve build warnings and optimize bundle size (#4895)
- chore(csv): improve \_\_metadata warning message and test coverage (#4842)
- chore(providers): improve guardrails handling in Azure providers (#4788)
- chore(redteam): add domain-specific risks section and reduce verbose descriptions (#4879)
- chore(release): bump version 0.117.0 (#4963)
- chore(server): check if server is already running before starting (#4896)
- chore(server): log correct eval ID instead of description in WebSocket updates (#4910)
- chore(telemetry): add telemetry logging when tracing is enabled (#4925)
- chore(types): typings needed for enterprise (#4955)
- chore(vscode): use Biome as default formatter of TS files in vscode (#4920)
- chore(webui): conditionally render metrics selector (#4936)
- chore(webui): display context values in eval results (#4856)
- chore(webui): improves eval results table spacing (#4965)
- chore(webui): revert eval view ui improvements (#4967)
- chore(webui/eval): allow filtering results by >1 metrics simultaneously (disabled by default) (#4870)
- refactor(eval-config): modernize eval-creator state management (#4908)
- refactor(webui): improve metrics ui (#4938)
- refactor(webui/eval results): pagination improvements (#4914)

### Fixed

- fix(cli): --filter-failing not working with custom providers (#4911)
- fix(google-sheets): replace hardcoded range with dynamic approach (#4822)
- fix(internal): fixes filtering by metric keys which contain dots (#4964)
- fix(providers): add thinking token tracking for Google Gemini models (#4944)
- fix(providers): esm provider loading (#4915)
- fix(providers): implement callEmbeddingApi for LiteLLM embedding provider (#4952)
- fix(redteam): prevent redteam run from hanging when using an mcp client (#4924)
- fix(redteam): respect PROMPTFOO_DISABLE_REDTEAM_REMOTE_GENERATION for cloud users (#4839)
- fix(redteam): set pluginId on eval results (#4928)
- fix(redteam): test target in http provider setup with non-200 status codes (#4932)
- fix(webui): eval results table horizontal scrolling (#4826)
- fix(webui): fix hard-coded light mode colors in model audit interface (#4907)
- fix(webui): handle null table.body in DownloadMenu disabled prop (#4913)
- fix(webui): resolve pagination scrolling and layout issues in ResultsTable (#4943)
- fix(webui): scrolling when `tbody` is outside of viewport (#4948)

### Dependencies

- chore(deps): add overrides to fix build issues (#4957)
- chore(deps): bump @aws-sdk/client-bedrock-runtime from 3.842.0 to 3.844.0 (#4850)
- chore(deps): bump aiohttp from 3.11.11 to 3.12.14 in /examples/redteam-langchain in the pip group across 1 directory (#4922)
- chore(deps): bump openai from 5.8.3 to 5.9.0 (#4863)
- chore(deps): bump openai from 5.9.2 to 5.10.1 (#4961)
- chore(deps): move knip to dev dependencies (#4958)
- chore(deps): npm audit fix (#4962)
- chore(deps): test removing knip to resolve installation errors (#4956)
- chore(deps): update all example dependencies to latest versions (#4900)
- chore(deps): update dependencies to latest minor/patch versions (#4899)
- chore(deps): update non-breaking dependencies (#4935)
- chore(deps): update Jest to version 30 (#4939)

### Documentation

- docs(analytics): add google tag manager (#4904)
- docs(api): improves `contextTransform` documentation (#4854)
- docs(assertions): add missing deterministic assertions (#4891)
- docs(azure): improve Azure provider documentation (#4836)
- docs(blog): add blog image generation script (#4945)
- docs(blog): add truncation markers to articles without them (#4934)
- docs(blog): add truncation markers to blog posts (#4906)
- docs(blog): mcp proxy blog (#4860)
- docs(blog): revise article tags (#4949)
- docs(blog): soc2 type ii and iso 27001 blog (#4880)
- docs(comparison): pyrit comparison (#4679)
- docs(config): clarify PROMPTFOO_EVAL_TIMEOUT_MS and PROMPTFOO_MAX_EVAL_TIME_MS descriptions (#4947)
- docs(enterprise): adaptive guardrails enterprise (#4951)
- docs(events): blackhat landing page (#4862)
- docs(events): defcon landing page (#4864)
- docs(events): events banner (#4867)
- docs(examples): add mischievous-user strategy to redteam multi-turn examples (#4837)
- docs(gemini): update experimental Gemini model IDs to stable versions (#4894)
- docs(google): add examples for gemini URL context and code execution tools (#4923)
- docs(guide): guide for evaluating CrewAI agents with Promptfoo (#4861)
- docs(images): standardize CrewAI image filenames to kebab-case (#4941)
- docs(integration): add n8n integration (#4917)
- docs(litellm): fix example with modern model IDs and proper embedding config (#4885)
- docs(mcp): add mcp testing guide (#4846)
- docs(mcp): add mcp to sidebar (#4852)
- docs(metrics): add similar to model graded metrics table (#4830)
- docs(providers): update available databricks models (#4887)
- docs(providers): update provider index with missing providers and latest 2025 model IDs (#4888)
- docs(release): add monthly release notes (#4358)
- docs(resources): add arsenal link (#4878)
- docs(security): add soc2 badge (#4877)
- docs(site): add OWASP top 10 tldr blog post (#4853)
- docs(site): expand June 2025 release notes with detailed feature documentation (#4881)
- docs(site): improve Google AI and Vertex authentication documentation (#4892)
- docs(site): improve NLP metric explanations and add SEO metadata (#4890)
- docs(site): update python documentation for basePath config option (#4819)
- docs(ui): better mobile wrap on homepage tabs (#4884)
- docs(ui): colors (#4875)
- docs(ui): contrast fixes (#4901)
- docs(ui): fix button clickability issue on hero sections (#4905)
- docs(ui): remove bouncing down arrow in mobile (#4882)
- docs(ui): remove text shadow (#4898)

### Tests

- test(core): coverBot: added tests for core UI components and user context hooks (`src/app`) (#4929)
- test(EnterpriseBanner): add unit tests for EnterpriseBanner component (#4919)
- test(redteam): add unit test for src/redteam/remoteGeneration.ts (#4834)
- test(server): fix flaky server share tests (#4942)
- test(server): fix flaky server tests (#4968)
- test(server): mock database in server tests (#4959)
- test(tusk): update Tusk test runner workflow - coverage script (#4921)

## [0.116.7] - 2025-07-09

### Tests

- test: add unit test for src/commands/export.ts (#4889)
- test: add unit test for src/commands/upgrade.ts (#4874)
- test: add unit test for src/main.ts (#4873)
- test: add unit test for src/models/eval.ts (#4868)
- test: add unit test for src/assertions/contextRecall.ts (#4859)
- test: add unit test for src/assertions/contextFaithfulness.ts (#4858)
- test: add unit test for src/assertions/contextRelevance.ts (#4857)
- test: add unit test for src/util/xlsx.ts (#4843)
- test: add unit test for src/commands/eval.ts (#4824)

### Changed

- fix: Always do remote generation if logged into cloud (#4832)
- chore(providers/sagemaker): Improves error handling in SageMakerCompletionProvider (#4808)
- chore(providers/sagemaker): Improves validation of user-provided config (#4809)
- chore: update graderExamplesString (#4821)
- chore: bump version 0.116.7 (#4833)

## [0.116.6] - 2025-07-09

### Changed

- fix: Failing test (#4829)
- chore: bump version 0.116.6 (#4831)

## [0.116.5] - 2025-07-09

### Changed

- feat: add support for loading defaultTest from external files (#4720)
- feat: add embedding support to LiteLLM provider (#4804)
- feat: add mischievous user strategy (#4107)
- fix: add glob pattern support for loading scenario files (#4761)
- fix: improve model-audit installation check dark mode display (#4816)
- fix: pass env vars to MCP server (#4827)
- chore: better remote grading logs (#4820)
- chore: bump openai from 5.8.2 to 5.8.3 (#4817)
- chore: bump version 0.116.5 (#4828)
- chore: capitalize 'Red Team' in navigation menu for consistency (#4799)
- chore: remove redundant 'Done.' message from evaluation output (#4810)
- chore: remove python script result data type debug log (#4807)
- chore: update website with MCP Proxy (#4812)
- docs: add Azure OpenAI vision example (#4806)
- docs: add looper guide (#4814)
- docs: add SonarQube integration (#4815)
- test: add unit test for src/assertions/guardrails.ts (#4765)
- test: add unit test for src/redteam/commands/generate.ts (#4789)
- test: add unit test for src/redteam/constants/strategies.ts (#4800)
- test: add unit test for src/redteam/plugins/pii.ts (#4780)
- test: add unit test for src/types/providers.ts (#4766)
- test: add unit test for src/validators/redteam.ts (#4803)

## [0.116.4] - 2025-07-08

### Tests

- test: add unit test for src/redteam/types.ts (#4795)

### Added

- feat(redteam): add support for custom multi-turn strategy by @MrFlounder in #4783
- feat(redteam): expose generate function in redteam namespace by @mldangelo in #4793

### Changed

- chore: bump version 0.116.4 by @MrFlounder in #4805
- chore: rename strategy name from playbook to custom by @MrFlounder in #4798
- refactor: inline MEMORY_POISONING_PLUGIN_ID constant by @mldangelo in #4794
- docs: add doc for custom strategy by @MrFlounder in #4802
- docs: modular configuration management by @typpo in #4763
- refactor: move MULTI_MODAL_STRATEGIES constant (#4801)

## [0.116.3] - 2025-07-07

### Added

- feat(providers): add MCP provider (#4768)
- feat(providers): add new AIMLAPI provider (#4721)
- feat(assertions): add contextTransform support for RAG evaluation (#4467)
- feat(assertions): add finish reason as assertion option (#3879)
- feat(assertions): trace assertions (#4750)
- feat(tracing): add traces to JavaScript, Python asserts (#4745)

### Changed

- chore(schema): remove duplicate 'bias' entry in config-schema.json (#4773)
- chore(telemetry): add PostHog client to app (#4726)
- chore(redteam): add reason field to give clear/customized guardrails triggering reason (#4764)
- chore(providers): expose MCP plugin in UI (#4762)
- chore(providers): AWS SageMaker AI provider cleanup (#4667)
- chore(providers): update AIML integration (#4751)
- chore(redteam): improve organization of redteam strategies in setup UI (#4738)
- chore(telemetry): identify to PostHog whether user is also cloud user (#4782)
- chore: expose doRedteamRun in package exports (#4758)
- docs: add Gemini Live API audio (#4729)
- docs: ModelAudit vs ModelScan (#4769)
- docs: multiple MCP server connections (#4755)
- docs: update ModelAudit documentation with new features and fixes (#4699)
- test: add integrity check for generated-constants.ts (#4753)
- test: fix flaky Google Live test and improve test speed (#4774)
- test: fix mock pollution in testCaseReader (#4775)
- test: isolate mocks so tests can run in any order with --randomize (#4744)

### Fixed

- fix(telemetry): prevent PostHog initialization when telemetry is disabled (#4772)
- fix(redteam): fix modifiers application order in PII plugins (#4779)

### Dependencies

- chore(deps): bump @anthropic-ai/sdk from 0.55.1 to 0.56.0 (#4756)
- chore(deps): bump @aws-sdk/client-bedrock-runtime from 3.840.0 to 3.842.0 (#4747)
- chore(deps): bump @azure/identity from 4.10.1 to 4.10.2 (#4748)
- chore(deps): bump version 0.116.3 (#4792)
- chore(deps): update pbkdf2 to 3.1.3 (#4777)
- chore(deps): upgrade glob from v10 to v11 (#4776)

## [0.116.2] - 2025-07-02

### Changed

- fix: unblock postbuild for ci by @MrFlounder in #4742
- chore: bump version 0.116.2 by @MrFlounder in #4743

## [0.116.1] - 2025-07-02

### Added

- feat(cli): support pdb tracing in 3rd party Python scripts by @will-holley in #4723

### Changed

- fix: http body parsing when it comes from yaml string by @MrFlounder in #4728
- fix: remove accidentally committed redteam.yaml file by @mldangelo in #4733
- fix: fix the case when http body has not escaped charactors by @MrFlounder in #4739
- fix: update package-lock.json by @mldangelo in #4719
- test: fix SIGSEGV caused by better-sqlite3 in test environment by @mldangelo in #4737
- chore: Add unblocking detection to GOAT strategy by @MrFlounder in #4532
- chore: add preset for guardrails eval by @MrFlounder in #4640
- chore: Improve telemetry delivery by @sklein12 in #4655
- chore: reset generated constants after build by @mldangelo in #4731
- chore: update onboarding model defaults by @typpo in #4708
- chore(webui): improve styling of EvalsDataGrid by @mldangelo in #4736
- ci(workflows): gracefully handle missing PostHog secret in forks by @ggiiaa in #4725
- test: refactor assertion tests by @mldangelo in #4718
- chore: bump version 0.116.1 by @MrFlounder in #4741
- docs: add system prompt hardening blog post by @ladyofcode in #4630
- chore: bump @anthropic-ai/sdk from 0.55.0 to 0.55.1 by @dependabot in #4710
- chore: bump @aws-sdk/client-bedrock-runtime from 3.839.0 to 3.840.0 by @dependabot in #4709

### Fixed

- fix(webui): replace window.location.href with React Router navigation by @mldangelo in #4717

### Documentation

- docs(site): add guide on humanity's last exam by @mldangelo in #4694
- docs(site): clarify self-hosting workflow for eval sharing by @mldangelo in #4730
- docs(site): fix relative link in HLE benchmark guide by @mldangelo in #4711

## [0.116.0] - 2025-07-01

### Tests

- test: add unit test for src/redteam/providers/advNoise.ts (#4716)
- test: add unit test for src/redteam/strategies/advNoise.ts (#4715)
- test: add unit test for src/redteam/strategies/index.ts (#4714)
- test: add unit test for src/redteam/constants/strategies.ts (#4713)
- test: add unit test for src/providers/openai/image.ts (#4706)
- test: add unit test for src/providers/openai/util.ts (#4705)
- test: add unit test for src/providers/openai/completion.ts (#4703)

### Added

- feat(redteam): add financial plugins (#4416)
- feat(redteam): add bias plugins (#4382)
- feat(providers): add Helicone AI Gateway provider (#4662)

### Changed

- chore: enable WAL mode for SQLite (#4104)
- chore(providers): add thread ID function call for OpenAI and Azure assistants (#2263)
- chore(app): improve target test error handling (#4652)
- chore(cli): add missing CLI options to scan-model command for feature parity (#4670)
- chore(providers): convert Cloudflare AI to use OpenAI-compatible endpoints (#4683)
- chore(providers): log flagged output for Azure chat models (#4636)
- chore(redteam): add centralized REDTEAM_DEFAULTS and maxConcurrency support (#4656)
- chore(webui): add checkbox to clear all variables (#666)
- chore(webui): add defaultTest variables to red team setup UI (#4671)
- chore(webui): remove unused components (#4695)
- chore(webui): set page titles on every page (#4668)
- chore(telemetry): add pass/fail/errors to eval_run event (#4639)
- chore(telemetry): improve page view deduplication (#4651)
- test: add unit test for src/server/routes/providers.ts (#4658)
- test: verify that plugins are synced between code and documentation (#4681)

### Fixed

- fix(app): use client-generated session IDs when testing targets (#4653)
- fix(matchers): track token usage for successful API calls (#4677)
- fix(providers): handle content filter errors in Azure Assistant API (#4674)
- fix(providers): fix SageMaker Llama inference configuration serialization (#4637)
- fix(redteam): respect maxConcurrency from Web UI (#4605)
- fix(simulated-user): pass context variables to custom providers (#4654)
- fix(telemetry): add telemetry for red teams (#4641)
- fix(webui): handle undefined outputs in DownloadMenu (#4693)
- fix(webui): prevent pass/fail badge from disappearing when toggling highlight (#4700)
- fix(webui): support derived metrics in eval configuration uploaded via Web UI (#4647)
- fix(webui): use backendCounts first before counting metrics on page (#4659)
- fix(sharing): fix file outputs when sharing (#4698)

### Dependencies

- chore(deps): bump @anthropic-ai/sdk from 0.54.0 to 0.55.0 (#4628)
- chore(deps): bump openai from 5.7.0 to 5.8.1 (#4664)
- chore(deps): bump version to 0.116.0 (#4707)
- chore(deps): update minor and patch dependencies (#4686)

### Documentation

- docs(site): add async Python note (#4680)
- docs(site): add Garak comparison (#4660)
- docs(site): update Garak post (#4672)
- docs(site): add ModelAudit HuggingFace scanner (#4645)
- docs(redteam): add missing docs to sidebar (#4690)
- docs(redteam): remove duplicate ToxicChat plugin (#4689)
- docs(redteam): update Target Purpose documentation (#4523)
- docs(site): add FAQ section for offline environment usage (#4650)
- docs(site): add HuggingFace datasets integration documentation (#4691)
- docs(site): add truncation marker to Garak blog post (#4666)
- docs(site): clarify self-hosting replica limitations (#4669)
- docs(site): remove copy for LLM button (#4665)
- docs(site): remove unnecessary configuration review text from getting started guide (#4597)
- docs(site): reorganize configuration documentation structure (#4692)
- docs(site): use relative URLs for internal links and fix broken references (#4688)
- docs(site): correct typos in red team agent blog post (#4634)

## [0.115.4] - 2025-06-25

### Tests

- test: add unit test for src/providers/browser.ts (#4687)
- test: add unit test for src/migrate.ts (#4685)
- test: add unit test for src/commands/debug.ts (#4684)
- test: add unit test for src/esm.ts (#4682)
- test: add unit test for src/constants.ts (#4657)
- test: add comprehensive test coverage for SageMaker provider (#4646)
- test: add unit test for src/providers/shared.ts (#4643)
- test: add unit test for src/redteam/constants/plugins.ts (#4642)
- test: add unit test for src/assertions/counterfactual.ts (#4629)

### Changed

- feat: opentelemetry tracing support (#4600)
- chore: bump version 0.115.4 (#4635)
- chore: remove invariant (#4633)
- chore: update Tusk test runner workflow (#4627)\*
- docs: prevent copy button from overlapping screenshot overlay (#4632)

## [0.115.3] - 2025-06-24

### Tests

- test: add unit test for src/models/eval.ts (#4624)

### Changed

- fix: empty vars array on eval results [#4621](https://github.com/promptfoo/promptfoo/pull/4621) by @sklein12
- fix: save sessionId for multi-turn strategies [#4625](https://github.com/promptfoo/promptfoo/pull/4625) by @sklein12
- chore: PROMPTFOO_DISABLE_TEMPLATE_ENV_VARS controls process.env access, not `env:` access [#4620](https://github.com/promptfoo/promptfoo/pull/4620) by @mldangelo
- chore: bump version to 0.115.3 [#4626](https://github.com/promptfoo/promptfoo/pull/4626) by @sklein12

### Fixed

- fix(webui): handle null scores in ResultsCharts component [#4610](https://github.com/promptfoo/promptfoo/pull/4610) by @mldangelo
- fix(redteam): skip goal extraction when remote generation is disabled [#4623](https://github.com/promptfoo/promptfoo/pull/4623) by @mldangelo
- fix(test): hyperbolic provider tests failing due to env variable pollution [#4619](https://github.com/promptfoo/promptfoo/pull/4619) by @mldangelo
- fix(cli): remove context schema validation from extension hooks [#4622](https://github.com/promptfoo/promptfoo/pull/4622) by @will-holley

## [0.115.2] - 2025-06-24

### Added

- feat(cli): add assertion generation (#4559)
- feat(providers): add support for hyperbolic image and audio providers (#4260)

### Changed

- chore(redteam): add cross-session leak strategy exclusions (#4516)
- chore(cli): display key metrics (success, failures, pass rate) at the bottom of output (#4580)
- chore: remove unused import (#4530)
- chore(webui): show provider breakdown only for multiple providers (#4599)
- chore(redteam): update Target Purpose Discovery (#4480)
- chore(ci): update CodeRabbit config to be less aggressive (#4586)
- chore(providers): update Gemini models to include latest 2.5 Pro Preview and Flash models (#4499)
- chore(providers): update tau-simulated-user docs and example (#4468)
- chore(webui): use CSS to create PDF-optimized report and browser to save as PDF (#4535)
- chore(app): remove discovered purpose from report view (#4541)
- chore(cli): add cache busting for select provider API calls (#4508)
- chore(cli): improve concurrency log statements (#4606)
- chore(eval): add first-class support for `beforeAll` and `beforeEach` extension hooks mutation of context (#4197)
- chore(providers): document support for loading system instructions from files (#4582)
- chore(providers): enhance OpenAI provider with legacy models and new parameters (#4502)
- chore(redteam): add continueAfterSuccess option to multi-turn strategies (#4570)
- chore(webui): improve purpose form (#4603)
- chore(redteam): add JSON file support to intent plugin with enhanced UI (#4574)
- chore(redteam): add unblock multiturn (#4498)
- chore(ci): clean up CodeRabbit configuration and minimize automated comments (#4573)
- build: update Tusk vitest reporter (#4602)
- chore: bump version to 0.115.2 (#4617)
- docs: add audit logging documentation for enterprise features (#4482)
- docs: add feedback page and update CLI link (#4591)
- docs: add ISO badge (#4534)
- docs: improve contact form (#4531)
- docs: update ModelAudit documentation (#4585)
- docs: clarify no OpenAI key required for Claude redteam (#4524)
- docs: add red team Gemini documentation (#4542)
- docs: add trust center documentation (#4539)
- docs: update contact form (#4529)
- test: add unit test for src/commands/delete.ts (#4572)
- test: add unit test for src/commands/modelScan.ts (#4526)
- test: add unit test for src/commands/show.ts (#4571)
- test: add unit test for src/providers/azure/completion.ts (#4510)
- test: add unit test for src/providers/ollama.ts (#4509)
- test: add unit test for src/providers/ollama.ts (#4512)
- test: add unit test for src/providers/openai/completion.ts (#4511)
- test: add unit test for src/python/pythonUtils.ts (#4486)
- test: improve mock setup and teardown for --randomize (#4569)

### Fixed

- fix(openrouter): unpack passthrough at the root level (#4592)
- fix(webui): escape HTML special characters in output reports (#4555)
- fix(webui): sort EvalsDataGrid by creation date (#4594)
- fix(cli): include cached results in grand total (#4581)
- fix(webui): improve base64 matching (#4609)
- fix(modelaudit): use modelaudit binary (#4525)
- fix(webui): make Citations font consistent with other headers (#4598)
- fix(redteam): respect maxTurns from dev doc in crescendo (#4527)
- fix(webui): prevent Welcome component from rendering while loading eval data (#4604)
- fix(cli): prevent RangeError in progress bar variable display (#4475)
- fix(server): resolve Express.js NotFoundError when serving app (#4601)

### Dependencies

- chore(deps): bump @aws-sdk/client-bedrock-runtime from 3.830.0 to 3.835.0 (#4614)
- chore(deps): bump openai from 5.5.0 to 5.5.1 (#4537)
- chore(deps): bump openai from 5.5.1 to 5.6.0 (#4596)
- chore(deps): bump openai from 5.6.0 to 5.7.0 (#4615)
- chore(deps): bump urllib3 from 1.26.19 to 2.5.0 in /examples/docker-code-generation-sandbox (#4556)
- chore(deps): bump urllib3 from 2.3.0 to 2.5.0 in /examples/redteam-langchain (#4557)

### Documentation

- docs(blog): add authors to blog posts and update authors.yml (#4564)
- docs(blog): add descriptions and keywords to blog posts (#4565)
- docs(examples): add pydantic-ai example with structured output evaluation (#4575)
- docs(examples): consolidate Google Vertex Tools examples (#4587)
- docs(examples): consolidate Python assertion examples into unified folder (#4588)
- docs(examples): consolidate translation examples (#4590)
- docs(site): document new features in ModelAudit (#4593)
- docs(site): document new features in modelaudit (#4593)
- docs(site): fix author reference on 2025-summer-new-redteam-agent blog post (#4563)
- docs(site): Update ModelAudit scanners documentation with comprehensive scanner coverage (#4562)

## [0.115.1] - 2025-06-17

### Tests

- test: add unit test for src/redteam/sharedFrontend.ts (#4608)
- test: add unit test for src/redteam/types.ts (#4607)
- test: add unit test for src/redteam/providers/simulatedUser.ts (#4584)
- test: add unit test for src/redteam/strategies/index.ts (#4583)
- test: add unit test for src/providers/hyperbolic/chat.ts (#4578)
- test: add unit test for src/providers/hyperbolic/image.ts (#4577)
- test: add unit test for src/providers/hyperbolic/audio.ts (#4576)
- test: add unit test for src/redteam/strategies/counterfactual.ts (#4548)
- test: add unit test for src/redteam/strategies/index.ts (#4547)
- test: add unit test for src/redteam/constants/strategies.ts (#4545)
- test: add unit test for src/telemetry.ts (#4543)

### Changed

- fix: Windows Python path validation race condition (#4485)
- fix: View results as evaluation runs (#4459)
- chore: refactor modifiers and apply to all plugins (#4454)
- chore(cli): update plugin severity overrides API endpoint (#4460)
- chore(webui): fix text length reset value to use reasonable default (#4469)
- chore(webui): remove unused hook files (#4470)
- chore: remove unused token usage utilities (#4471)
- chore: convert console.logs to logger (#4479)
- chore: improve tusk workflow (#4461)
- chore: bump version to 0.115.1 (#4520)
- docs: add log file location section to troubleshooting guide (#4473)
- docs: capitalize Promptfoo (#4515)
- docs: update red-teaming agent blog post title (#4497)
- docs: improve installation and getting-started pages with tabbed interface and SEO metadata (#4395)
- docs: improve Python provider documentation (#4484)
- docs: add ModelAudit binary formats documentation (#4500)
- docs: update ModelAudit documentation (#4514)
- docs: add ModelAudit weighted distribution scanner documentation (#4501)
- docs: add ModelAudit ZIP feature documentation (#4491)
- docs: separate pages for prompts, test cases, and outputs (#4505)
- docs: update model reference in guide.md (#4513)
- docs: fix typo in blog post (#4496)
- docs: update title on blog post (#4495)
- test: add unit test for src/util/cloud.ts (#4462)
- test: add unit test for src/util/convertEvalResultsToTable.ts (#4457)

### Dependencies

- chore(deps): bump @aws-sdk/client-bedrock-runtime from 3.828.0 to 3.830.0 (#4519)
- chore(deps): bump @azure/identity from 4.10.0 to 4.10.1 (#4477)
- chore(deps): bump openai from 5.3.0 to 5.5.0 (#4518)
- chore(deps): update zod to 3.25.63 and zod-validation-error to 3.5.0 (#4463)

### Documentation

- docs(blog): add new redteam agent documentation (#4494)
- docs(examples): fix custom-grader-csv README inconsistencies (#4474)
- docs(site): add llms.txt mentions and documentation standards (#4481)
- docs(site): add robots.txt (#4488)

## [0.115.0] - 2025-06-12

### Added

- feat(providers): Google live audio output ([#4280](https://github.com/promptfoo/promptfoo/pull/4280)) by **@adelmuursepp**
- feat(webui): static model-scanning UI ([#4368](https://github.com/promptfoo/promptfoo/pull/4368)) by **@typpo**
- feat(tests): configuration support for test generators ([#4301](https://github.com/promptfoo/promptfoo/pull/4301)) by **@mldangelo**
- feat(cli): per-provider token-usage statistics ([#4044](https://github.com/promptfoo/promptfoo/pull/4044)) by **@mldangelo**
- feat(providers): optional token-estimation for HTTP provider ([#4439](https://github.com/promptfoo/promptfoo/pull/4439)) by **@mldangelo**
- feat(redteam): enable HTTP-token estimation by default in red-team mode ([#4449](https://github.com/promptfoo/promptfoo/pull/4449)) by **@mldangelo**
- feat(redteam): cloud-based plugin-severity overrides ([#4348](https://github.com/promptfoo/promptfoo/pull/4348)) by **@will-holley**
- feat(providers): custom-header support for Azure API ([#4409](https://github.com/promptfoo/promptfoo/pull/4409)) by **@yurchik11**
- feat(core): maximum evaluation-time limit via `PROMPTFOO_MAX_EVAL_TIME_MS` ([#4322](https://github.com/promptfoo/promptfoo/pull/4322)) by **@mldangelo**
- feat(redteam): Aegis red-team dataset ([#4119](https://github.com/promptfoo/promptfoo/pull/4119)) by **@mldangelo**
- feat(providers): Mistral Magistral reasoning models ([#4435](https://github.com/promptfoo/promptfoo/pull/4435)) by **@mldangelo**
- feat(core): WebSocket header support ([#4456](https://github.com/promptfoo/promptfoo/pull/4456)) by **@typpo**

### Changed

- refactor(redteam): consolidate constants ([#4372](https://github.com/promptfoo/promptfoo/pull/4372)) by **@mldangelo**
- chore(ci): set CodeRabbit review settings ([#4413](https://github.com/promptfoo/promptfoo/pull/4413)) by **@sklein12**
- chore(core): coding-rules for error messages ([#4401](https://github.com/promptfoo/promptfoo/pull/4401)) by **@sklein12**
- chore(core): improve `RangeError` diagnostics ([#4431](https://github.com/promptfoo/promptfoo/pull/4431)) by **@mldangelo**
- chore(core): prefer remote-purpose generation ([#4444](https://github.com/promptfoo/promptfoo/pull/4444)) by **@typpo**
- chore(core): remove unused types & deprecated functions ([#4450](https://github.com/promptfoo/promptfoo/pull/4450)) by **@mldangelo**
- chore(cursor): local-dev guidance for coding agents ([#4403](https://github.com/promptfoo/promptfoo/pull/4403)) by **@mldangelo**
- chore(docs): add README for missing examples ([#4404](https://github.com/promptfoo/promptfoo/pull/4404)) by **@mldangelo**
- chore(providers): initial o3-pro support ([#4397](https://github.com/promptfoo/promptfoo/pull/4397)) by **@mldangelo**
- chore(providers): o3-pro improvements ([#4396](https://github.com/promptfoo/promptfoo/pull/4396)) by **@mldangelo**
- chore(redteam): delimit user-inputs in purpose discovery ([#4405](https://github.com/promptfoo/promptfoo/pull/4405)) by **@typpo**
- chore(redteam): turn off discovery by default ([#4393](https://github.com/promptfoo/promptfoo/pull/4393)) by **@sklein12**
- chore(release): bump version → 0.115.0 ([#4451](https://github.com/promptfoo/promptfoo/pull/4451)) by **@mldangelo**
- chore(ui): improve `EvalOutputPromptDialog` styling ([#4364](https://github.com/promptfoo/promptfoo/pull/4364)) by **@typpo**
- chore(webui): remove extra OpenAI targets ([#4447](https://github.com/promptfoo/promptfoo/pull/4447)) by **@mldangelo**
- chore(webui): add token-estimation UI ([#4448](https://github.com/promptfoo/promptfoo/pull/4448)) by **@mldangelo**
- chore(docs): fix link to careers page (#4506)
- chore: bump @anthropic-ai/sdk from 0.53.0 to 0.54.0 (#4441)

### Fixed

- fix(eval): gracefully handle `RangeError` & truncate oversized output ([#4424](https://github.com/promptfoo/promptfoo/pull/4424)) by **@Sly1029**
- fix(providers): add timeout to `ProxyAgent` ([#4369](https://github.com/promptfoo/promptfoo/pull/4369)) by **@AegisAurora**
- fix(config): persist Goat configuration ([#4370](https://github.com/promptfoo/promptfoo/pull/4370)) by **@sklein12**
- fix(parser): lenient JSON parsing for MathPrompt ([#4361](https://github.com/promptfoo/promptfoo/pull/4361)) by **@typpo**
- fix(redteam): standardize plugin parameter to `prompt` ([#4425](https://github.com/promptfoo/promptfoo/pull/4425)) by **@mldangelo**
- fix(assertions): support `snake_case` fields in Python assertions ([#4398](https://github.com/promptfoo/promptfoo/pull/4398)) by **@mldangelo**
- fix(redteam): handle purpose without prompts ([#4445](https://github.com/promptfoo/promptfoo/pull/4445)) by **@typpo**
- fix(webui): stream test-cases to viewer ([#4440](https://github.com/promptfoo/promptfoo/pull/4440)) by **@mldangelo**
- fix(redteam): connect `MisinformationDisinformationGrader` ([#4452](https://github.com/promptfoo/promptfoo/pull/4452)) by **@mldangelo**

### Dependencies

- chore(deps): bump `@aws-sdk/client-bedrock-runtime` → 3.826.0 ([#4366](https://github.com/promptfoo/promptfoo/pull/4366)) by **@dependabot**
- chore(deps): bump `@aws-sdk/client-bedrock-runtime` → 3.828.0 ([#4442](https://github.com/promptfoo/promptfoo/pull/4442)) by **@dependabot**
- chore(deps): bump `brace-expansion` → 1.1.12 ([#4423](https://github.com/promptfoo/promptfoo/pull/4423)) by **@dependabot**
- chore(deps): bump `openai` → 5.3.0 ([#4407](https://github.com/promptfoo/promptfoo/pull/4407)) by **@dependabot**
- chore(deps): bump pip group dependencies ([#4379](https://github.com/promptfoo/promptfoo/pull/4379)) by **@dependabot**
- chore(deps): minor + patch bumps across workspaces ([#4377](https://github.com/promptfoo/promptfoo/pull/4377)) by **@mldangelo**
- chore(deps): upgrade Express → 5.1.0 ([#4378](https://github.com/promptfoo/promptfoo/pull/4378)) by **@mldangelo**

### Documentation

- docs(blog): GPT red-team post ([#4363](https://github.com/promptfoo/promptfoo/pull/4363)) by **@typpo**
- docs(blog): Claude red-team post ([#4365](https://github.com/promptfoo/promptfoo/pull/4365)) by **@typpo**
- docs(guides): clarify completion-variable for factuality ([#4385](https://github.com/promptfoo/promptfoo/pull/4385)) by **@mldangelo**
- docs(blog): fix broken image link in GPT post ([#4391](https://github.com/promptfoo/promptfoo/pull/4391)) by **@mldangelo**
- docs(blog): update Claude-4 post date ([#4392](https://github.com/promptfoo/promptfoo/pull/4392)) by **@mldangelo**
- docs(site): move discovery docs under _Tools_ ([#4408](https://github.com/promptfoo/promptfoo/pull/4408)) by **@typpo**
- docs(guides): GPT-4.1 vs GPT-4o MMLU comparison ([#4399](https://github.com/promptfoo/promptfoo/pull/4399)) by **@mldangelo**
- docs(blog): 100 k-users milestone post ([#4402](https://github.com/promptfoo/promptfoo/pull/4402)) by **@mldangelo**
- docs(redteam): configuration precedence section ([#4412](https://github.com/promptfoo/promptfoo/pull/4412)) by **@typpo**
- docs(policies): PromptBlock format for custom policies ([#4327](https://github.com/promptfoo/promptfoo/pull/4327)) by **@mldangelo**
- docs(site): improve copy-button positioning ([#4414](https://github.com/promptfoo/promptfoo/pull/4414)) by **@mldangelo**
- docs(workflow): GH-CLI rule improvements ([#4415](https://github.com/promptfoo/promptfoo/pull/4415)) by **@mldangelo**
- docs(blog): overflow in MCP blog post ([#4367](https://github.com/promptfoo/promptfoo/pull/4367)) by **@AISimplyExplained**
- docs(redteam): remove duplicate memory-poisoning entry ([#4388](https://github.com/promptfoo/promptfoo/pull/4388)) by **@mldangelo**

### Tests

- test(redteam): unique risk-category IDs ([#4390](https://github.com/promptfoo/promptfoo/pull/4390)) by **@mldangelo**
- test(pricing): add missing o3 pricing information ([#4400](https://github.com/promptfoo/promptfoo/pull/4400)) by **@mldangelo**
- test(providers): Azure embedding ([#4411](https://github.com/promptfoo/promptfoo/pull/4411)) & completion ([#4410](https://github.com/promptfoo/promptfoo/pull/4410)) by **@gru-agent**
- test(redteam): graders unit tests ([#4433](https://github.com/promptfoo/promptfoo/pull/4433), [#4455](https://github.com/promptfoo/promptfoo/pull/4455)) by **@gru-agent**
- test(redteam): Aegis plugin unit tests ([#4434](https://github.com/promptfoo/promptfoo/pull/4434)) by **@gru-agent**
- test(redteam): memory-poisoning plugin tests ([#4453](https://github.com/promptfoo/promptfoo/pull/4453)) by **@gru-agent**
- test: add unit test for src/util/tokenUsage.ts (#4472)
- test: add unit test for src/redteam/extraction/purpose.ts (#4446)
- test: add unit test for src/providers/defaults.ts (#4438)
- test: add unit test for src/providers/mistral.ts (#4437)
- test: add unit test for src/database/index.ts (#4436)
- test: add unit test for src/redteam/plugins/medical/medicalIncorrectKnowledge.ts (#4430)
- test: add unit test for src/redteam/plugins/medical/medicalSycophancy.ts (#4429)
- test: add unit test for src/redteam/plugins/medical/medicalAnchoringBias.ts (#4428)
- test: add unit test for src/redteam/plugins/medical/medicalPrioritizationError.ts (#4427)
- test: add unit test for src/redteam/plugins/medical/medicalHallucination.ts (#4426)
- test: add unit test for src/redteam/plugins/financial/financialComplianceViolation.ts (#4422)
- test: add unit test for src/redteam/plugins/financial/financialDataLeakage.ts (#4421)
- test: add unit test for src/redteam/plugins/financial/financialCalculationError.ts (#4420)
- test: add unit test for src/redteam/plugins/financial/financialSycophancy.ts (#4419)
- test: add unit test for src/redteam/plugins/financial/financialHallucination.ts (#4418)
- test: add unit test for src/redteam/graders.ts (#4417)

## [0.114.7] - 2025-06-06

### Tests

- test: add unit test for src/assertions/python.ts (#4406)
- test: add unit test for src/redteam/plugins/agentic/memoryPoisoning.ts (#4389)
- test: add unit test for src/redteam/plugins/harmful/graders.ts (#4384)
- test: add unit test for src/redteam/graders.ts (#4383)
- test: add unit test for src/server/server.ts (#4380)
- test: add unit test for src/redteam/constants/metadata.ts (#4376)
- test: add unit test for src/redteam/constants/plugins.ts (#4375)
- test: add unit test for src/redteam/constants/frameworks.ts (#4374)
- test: add unit test for src/redteam/constants/strategies.ts (#4373)
- test: add unit test for src/redteam/providers/goat.ts (#4371)

### Changed

- Revert "chore(redteam): add target option to generate command (#4215)" (#4359)
- chore: bump version 0.114.7 (#4360)

## [0.114.6] - 2025-06-06

### Added

- feat(redteam): add medical plugins for testing medical anchoring bias (#4196)

### Changed

- chore(redteam): add target option to generate command (#4215)
- chore(redteam): update OpenAI model options in redteam setup (#4344)
- chore(webui): update OpenAI model options with GPT-4.1 series and o4-mini models in eval-creator (#4350)
- docs: update getting-started example (#4346)
- test: clean up teardown and setup to remove side effects from tests (#4351)

### Fixed

- fix(redteam): include plugin and strategy IDs in report CSV output (#4347)
- fix(webui): reset defaultTest configuration on setup page (#4345)

### Dependencies

- chore(deps): bump @aws-sdk/client-bedrock-runtime from 3.823.0 to 3.825.0 (#4355)
- chore(deps): bump openai from 5.1.0 to 5.1.1 (#4354)
- chore(deps): bump version to 0.114.6 (#4357)

## [0.114.5] - 2025-06-05

### Changed

- chore(redteam): update custom policy template and generatedPrompts parser (#4324)
- chore(redteam): add severity levels to redteam plugin objects (#4310)
- chore(redteam): store original text for encoding strategies (#4248)
- chore(redteam): add emoji encoding strategy (#4263)
- chore(cli): terminal cleanup on Ctrl+C (#4313)
- chore(providers): improve logging when inheriting from OpenAiChatCompletionProvider (#4320)
- chore(tusk): fix tusk test runner workflow configuration (#4328)
- chore(tusk): add Tusk test runner workflow for even more unit tests (#4326)
- test: add unit test for src/redteam/providers/agentic/memoryPoisoning.ts (#4319)
- test: improve test setup and teardown for better isolation (#4331)

### Fixed

- fix(redteam): exclude memory poisoning plugin from strategies (#4317)
- fix(redteam): agent discovered info dark mode (#4312)
- fix(eval): handle undefined maxConcurrency with proper fallbacks (#4314)

### Dependencies

- chore(deps): bump @anthropic-ai/sdk from 0.52.0 to 0.53.0 (#4333)
- chore(deps): bump version 0.114.5 (#4332)

### Documentation

- docs(site): add Tabs Fakier as Founding Developer Advocate to team page (#4315)

### Tests

- test(webui): add telemetry hook tests (#4329)
- test: add unit test for src/redteam/plugins/eu-ai-act/deepfakeDisclosure.ts (#4342)
- test: add unit test for src/redteam/plugins/eu-ai-act/biometricEmotion.ts (#4341)
- test: add unit test for src/redteam/plugins/eu-ai-act/datasetShift.ts (#4340)
- test: add unit test for src/redteam/plugins/eu-ai-act/lawenforcementBiometricId.ts (#4339)
- test: add unit test for src/redteam/plugins/eu-ai-act/lawenforcementPredictivePolicing.ts (#4338)
- test: add unit test for src/redteam/plugins/eu-ai-act/biometricInference.ts (#4337)
- test: add unit test for src/redteam/plugins/eu-ai-act/explainability.ts (#4336)
- test: add unit test for src/redteam/plugins/eu-ai-act/identityAiDisclosure.ts (#4335)
- test: add unit test for src/redteam/plugins/policy.ts (#4325)
- test: add unit test for src/envars.ts (#4323)

## [0.114.4] - 2025-06-04

### Changed

- chore(templating): add PROMPTFOO_DISABLE_OBJECT_STRINGIFY environment variable for object template handling (#4297)
- chore(cli): improve token usage presentation (#4294)
- chore(providers): add base URL override for Google provider (#4255)
- chore(providers): add custom headers support for Google Gemini (#4308)
- chore(redteam): add tool-discovery:multi-turn alias to tool-discovery (#4302)
- chore(redteam): remove empty values from discovery result (#4295)
- chore(redteam): improve shell injection attack generation (#4304)
- chore(redteam): update goal extraction logic (#4285)
- chore(webui): add highlight count to eval view (#4249)
- docs: update GPT-4o to GPT-4.1 references (#4296)
- docs: refresh getting started models section (#4290)
- docs: standardize file references to use file:// scheme (#4291)
- docs: add descriptions to example configs (#4283)

### Fixed

- fix(webui): restore dark mode cell highlighting without breaking status pill visibility (#4300)
- fix(redteam): set plugin severity (#4303)
- fix(redteam): remove empty values from discovery result (#4295)
- fix: improve logging when inheriting from OpenAiChatCompletionProvider (#4110)

### Dependencies

- chore(deps): bump @aws-sdk/client-bedrock-runtime from 3.821.0 to 3.823.0 (#4306)
- chore(deps): bump openai from 5.0.1 to 5.0.2 (#4292)
- chore(deps): bump openai from 5.0.2 to 5.1.0 (#4307)
- chore(deps): bump tar-fs from 2.1.2 to 2.1.3 in npm_and_yarn group (#4293)
- chore(deps): bump version to 0.114.4 (#4309)

### Documentation

- docs(examples): update model references from gpt-4o-mini to gpt-4.1-mini (#4289)

### Tests

- test(redteam): add unit test for discover command (#4298)
- test: add unit test for src/redteam/strategies/mathPrompt.ts (#4316)
- test: add unit test for src/validators/redteam.ts (#4311)
- test: add unit test for src/redteam/plugins/shellInjection.ts (#4305)

## [0.114.3] - 2025-06-02

### Tests

- test: add unit test for src/envars.ts (#4299)

### Added

- **feat(redteam):** Update application definition flow to collect better info

### Changed

- **feat:** Display audio file variables in result table
  [#3864](https://github.com/promptfoo/promptfoo/pull/3864) by @faizanminhas
  [#4244](https://github.com/promptfoo/promptfoo/pull/4244) by @faizanminhas
- **fix:** Resolve model-graded assertion providers from providerMap
  [#4273](https://github.com/promptfoo/promptfoo/pull/4273) by @mldangelo
- **fix:** File content not being loaded when referenced with `file://` prefix in vars
  [#3793](https://github.com/promptfoo/promptfoo/pull/3793) by @adityabharadwaj198
- **fix:** Use array as type for vars
  [#4281](https://github.com/promptfoo/promptfoo/pull/4281) by @sklein12
- **test:** Add unit test for `src/globalConfig/accounts.ts`
  [#4259](https://github.com/promptfoo/promptfoo/pull/4259) by @gru-agent
- **test:** Add unit test for `src/util/config/manage.ts`
  [#4258](https://github.com/promptfoo/promptfoo/pull/4258) by @gru-agent
- **test:** Add vitest coverage for frontend pages
  [#4274](https://github.com/promptfoo/promptfoo/pull/4274) by @mldangelo
- **test:** Add unit test for `renderVarsInObject` formatting
  [#4254](https://github.com/promptfoo/promptfoo/pull/4254) by @mldangelo
- **test:** Add unit test for `src/redteam/plugins/base.ts`
  [#4233](https://github.com/promptfoo/promptfoo/pull/4233) by @gru-agent
- **test:** Add unit test for `src/redteam/providers/crescendo/index.ts`
  [#4211](https://github.com/promptfoo/promptfoo/pull/4211)
  [#4214](https://github.com/promptfoo/promptfoo/pull/4214) by @gru-agent
- **test:** Add unit test for `src/redteam/providers/crescendo/prompts.ts`
  [#4213](https://github.com/promptfoo/promptfoo/pull/4213) by @gru-agent
- **docs:** Add job board
  [#4264](https://github.com/promptfoo/promptfoo/pull/4264) by @typpo
- **docs:** Add custom policy to sidebar
  [#4272](https://github.com/promptfoo/promptfoo/pull/4272) by @typpo
- **docs:** Add native build guidance to troubleshooting section
  [#4253](https://github.com/promptfoo/promptfoo/pull/4253) by @mldangelo
- **docs:** Add anchor links to press page section headings
  [#4265](https://github.com/promptfoo/promptfoo/pull/4265) by @mldangelo
- **docs:** Add JSON schema to example
  [#4276](https://github.com/promptfoo/promptfoo/pull/4276) by @ladyofcode
- **docs:** Add schema header to example configs
  [#4277](https://github.com/promptfoo/promptfoo/pull/4277) by @mldangelo
- **docs:** Unify formatting across site
  [#4270](https://github.com/promptfoo/promptfoo/pull/4270) by @mldangelo
- **chore:** Fix open handles in readline tests preventing graceful Jest exit
  [#4242](https://github.com/promptfoo/promptfoo/pull/4242) by @mldangelo
- **chore:** Add external file loading support for `response_format` in OpenAI API
  [#4240](https://github.com/promptfoo/promptfoo/pull/4240) by @mldangelo
- **chore:** Always have unique redteam file when running live
  [#4237](https://github.com/promptfoo/promptfoo/pull/4237) by @sklein12
- **chore:** Add metadata to generated `redteam.yaml`
  [#4257](https://github.com/promptfoo/promptfoo/pull/4257) by @typpo
- **chore:** Bump `openai` from 4.103.0 to 5.0.1
  [#4250](https://github.com/promptfoo/promptfoo/pull/4250) by @dependabot
- **chore:** Redteam → red team
  [#4268](https://github.com/promptfoo/promptfoo/pull/4268) by @typpo
- **chore:** Improve dark mode highlight styling for eval cell views
  [#4269](https://github.com/promptfoo/promptfoo/pull/4269) by @mldangelo
- **chore:** Update dependencies to latest minor/patch versions
  [#4271](https://github.com/promptfoo/promptfoo/pull/4271) by @mldangelo
- **chore:** Clarify wording
  [#4278](https://github.com/promptfoo/promptfoo/pull/4278) by @typpo
- **chore:** Format estimated probes
  [#4279](https://github.com/promptfoo/promptfoo/pull/4279) by @typpo
- **chore:** Update grader for malicious code
  [#4286](https://github.com/promptfoo/promptfoo/pull/4286) by @MrFlounder
- **chore:** Add back example config to red team create flow
  [#4282](https://github.com/promptfoo/promptfoo/pull/4282) by @faizanminhas
- **chore:** Bump version 0.114.3
  [#4287](https://github.com/promptfoo/promptfoo/pull/4287) by @sklein12
- **chore(webui):** Hide diff filter option on /eval when single column
  [#4246](https://github.com/promptfoo/promptfoo/pull/4246) by @mldangelo
- **chore(webui):** Allow toggling highlight on eval outputs
  [#4252](https://github.com/promptfoo/promptfoo/pull/4252) by @mldangelo

## [0.114.2] - 2025-05-29

### Tests

- test: add unit test for src/redteam/strategies/index.ts (#4267)
- test: add unit test for src/redteam/constants.ts (#4266)
- test: add unit test for src/redteam/types.ts (#4245)
- test: add unit test for src/redteam/util.ts (#4234)
- test: add unit test for src/validators/redteam.ts (#4227)
- test: add unit test for src/redteam/plugins/bola.ts (#4226)
- test: add unit test for src/redteam/plugins/bfla.ts (#4225)
- test: add unit test for src/redteam/providers/goat.ts (#4223)
- test: add unit test for src/util/readline.ts (#4220)

### Added

- feat(redteam): Off-Topic Plugin (#4168)
- feat(redteam): Set a goal for attacks (#4217)

### Changed

- fix: fix border radius on purpose example (#4229)
- fix: resolve env variables in renderVarsInObject (issue #4143) (#4231)
- fix: Check if body is good json before sending warning (#4239)
- chore: bump version 0.114.2 (#4241)
- chore(redteam): handle null goal (#4232)

### Documentation

- docs(site): clarify deepseek model aliases and fix configuration examples (#4236)

## [0.114.1] - 2025-05-29

### Added

- feat(redteam): Target Discovery Agent (#4203)
- feat(providers): add OpenAI MCP (Model Context Protocol) support to Responses API (#4180)

### Changed

- fix: Relax private key validation (#4216)
- fix: Undefined values on red team application purpose page (#4202)
- chore: Add purpose to crescendo prompt (#4212)
- chore: Add purpose with goat generation (#4222)
- chore: Always include raw output from http provider, status code and status text (#4206)
- chore: centralize readline utilities to fix Jest open handle issues (#4219)
- chore: move http data to metadata (#4209)
- chore(redteam): tight up some graders (#4210)
- chore(redteam): tight up some graders (#4224)
- chore: bump version 0.114.1 (#4228)

## [0.114.0] - 2025-05-28

### Added

- feat(providers): Add xAI image provider (#4130)
- feat(cli): add validate command (#4134)
- feat(redteam): add camelCase strategy (#4146)

### Changed

- feat: add typed row interfaces for eval queries (#4186)
- feat: add goal/intent extraction (#4178)
- fix: isolate proxy vars in bedrock tests (#4181)
- fix: when there’s too many intents result won’t render error (#4175)
- fix: need to send auth request to api path (#4199)
- fix: Gemini MCP integration - can not parse $schema field (#4200)
- chore(redteam): add harmful plugin preset to redteam setup ui (#4132)
- chore(redteam): add label strategy-less plugins in redteam setup ui (#4131)
- chore(redteam): improve style of redteam purpose field in webui (#4124)
- chore(providers): add xai live search support (#4123)
- chore(providers): add Claude 4 support to anthropic, bedrock, and vertex providers (#4129)
- chore: bump @aws-sdk/client-bedrock-runtime from 3.816.0 to 3.817.0 (#4164)
- chore(providers): update fal provider (#4182)
- chore: remove redundant test comments (#4183)
- chore: add typed interface for MCP tool schemas (#4187)
- chore(redteam): add ToxicChat dataset as redteam plugin (#4121)
- chore(webui): add max concurrency as an option for run in browser (#4147)
- chore(app/evals): Adds Agent Discovered Information to Redteam Report (#4198)
- chore: bump version 0.114.0 (#4201)
- docs: fix DOM nesting warning and sort plugins array (#4174)
- docs: iterative jailbreak diagram (#4191)

### Fixed

- fix(prompts): splitting when PROMPTFOO_PROMPT_SEPARATOR is contained within a string with text files (#4142)
- fix(docs): Fix issue with docs links not scrolling to the top (#4195)

### Documentation

- docs(site): minimal copy page button + sanitize text (#4156)
- docs(site): scroll to top when using (#4162)
- docs(site): document missing redteam plugins (#4169)
- docs(site): restore scroll-to-top behavior on page navigation (#4176)

## [0.113.4] - 2025-05-26

### Tests

- test: add unit test for src/commands/canary.ts (#4193)
- test: add unit test for src/canary/index.ts (#4192)
- test: add unit test for src/assertions/sql.ts (#4185)
- test: re-enable sql assertion edge cases (#4184)
- test: add unit test for src/redteam/plugins/intent.ts (#4179)
- test: add unit test for src/redteam/graders.ts (#4173)
- test: add unit test for src/providers/xai/chat.ts (#4172)
- test: add unit test for src/redteam/plugins/offTopic.ts (#4171)
- test: add unit test for src/providers/xai/image.ts (#4170)
- test: add unit test for src/redteam/graders.ts (#4166)
- test: add unit test for src/providers/xai.ts (#4163)
- test: add unit test for src/redteam/constants.ts (#4161)

### Changed

- feat: Server-side pagination, filtering and search for eval results table (#4054)
- feat: add score to pass/fail in CSV and add json download (#4153)
- fix: Run red team from UI without email (#4158)
- chore: bump version 0.113.4 (#4160)
- refactor: unify React import style (#4177)
- refactor: organize xai providers into dedicated folder (#4167)
- refactor: organize bedrock providers into dedicated folder (#4165)

### Fixed

- fix(webui): defaultTest shown in webui YAML editor (#4152)

### Documentation

- docs(site): reduce sidebar padding (#4154)

## [0.113.3] - 2025-05-24

### Changed

- fix: zod error when state.answer has object (#4136)
- fix: use current working directory for redteam file if loading from cloud (#4145)
- fix: Throw error on un-supported command - redteam run with a cloud target but no config (#4144)
- fix: bias:gender plugin generation (#4126)
- chore: bump openai from 4.100.0 to 4.103.0 (#4140)
- chore: bump @aws-sdk/client-bedrock-runtime from 3.812.0 to 3.816.0 (#4137)
- chore: bump @anthropic-ai/sdk from 0.51.0 to 0.52.0 (#4138)
- chore(telemetry): add isRedteam property to telemetry events (#4149)
- build: increase build job timeout from 3 to 4 minutes (#4150)
- chore: bump version 0.113.3 (#4151)

## [0.113.2] - 2025-05-22

### Changed

- fix: intent grader crescendo (#4113)
- chore: revert telemtry changes (#4122)
- chore: bump version 0.113.2 (#4128)
- chore(cli/redteam/discover): Small improvements (#4117)

### Dependencies

- chore(deps): update peer dependencies to latest versions (#4125)

## [0.113.1] - 2025-05-21

### Tests

- test: add unit test for src/redteam/plugins/intent.ts (#4114)

### Changed

- chore(redteam): Target discovery agent by @sklein12 in [#4084](https://github.com/promptfoo/promptfoo/pull/4084)
- chore(redteam): Add log by @MrFlounder in [#4108](https://github.com/promptfoo/promptfoo/pull/4108)
- chore(redteam): Update purpose example by @MrFlounder in [#4109](https://github.com/promptfoo/promptfoo/pull/4109)
- chore(providers): Support templated URLs in HTTP by @mldangelo in [#4103](https://github.com/promptfoo/promptfoo/pull/4103)
- chore(redteam): Update default REDTEAM_MODEL from 'openai:chat:gpt-4o' to 'openai:chat:gpt-4.1-2025-04-14' by @mldangelo in [#4100](https://github.com/promptfoo/promptfoo/pull/4100)
- chore(telemetry): Add isRunningInCi flag to telemetry events by @mldangelo in [#4115](https://github.com/promptfoo/promptfoo/pull/4115)
- chore: Bump version 0.113.1 by @mldangelo in [#4116](https://github.com/promptfoo/promptfoo/pull/4116)
- docs: Add enterprise disclaimer to self-hosting by @mldangelo in [#4102](https://github.com/promptfoo/promptfoo/pull/4102)

### Fixed

- fix(redteam): Skip plugins when validation fails by @faizanminhas in [#4101](https://github.com/promptfoo/promptfoo/pull/4101)

### Dependencies

- chore(deps): Update Smithy dependencies to latest version by @mldangelo in [#4105](https://github.com/promptfoo/promptfoo/pull/4105)

## [0.113.0] - 2025-05-20

### Tests

- test: add unit test for src/assertions/llmRubric.ts (#4096)
- test: add unit test for src/telemetry.ts (#4094)

## [0.112.9] - 2025-05-20

### Fixed

- fix: target purpose not making it into redteam config (#4097)

### Changed

- chore: Remove deprecated sharing setups (#4082)
- chore: add vision grading example (#4090)

## [0.112.8] - 2025-05-20

### Changed

- feat: multilingual combinations (#4048)
- feat: add copy as markdown button to doc pages (#4039)
- fix: telemetry key (#4093)
- chore: bump @anthropic-ai/sdk from 0.50.4 to 0.51.0 (#4030)
- chore: add headers support for url remote mcp servers (#4018)
- chore(providers): Adds support for openai codex-mini-latest (#4041)
- chore(redteam): improve multilingual strategy performance and reliability (#4055)
- chore(providers): update default openai models for openai:chat alias (#4066)
- chore: Update prompt suffix help text (#4058)
- chore(docs): update model IDs in documentation to reflect latest naming convention (#4046)
- chore(redteam): introduce strategy collection for other-encodings (#4075)
- chore(webui): display currently selected eval in eval dialogue (#4079)
- chore: Improve memory usage when sharing results (#4050)
- chore(docs): Handle index.md files for copy page (#4081)
- chore: update Google Sheets fetch to use proxy helper (#4087)
- chore: simplify crypto usage in sagemaker provider (#4089)
- chore: bump version 0.112.8 (#4095)
- docs: add curl example for medical agent (#4049)
- docs: update CLI docs (#4063)
- docs: standardize code block titles (#4067)
- test: add unit test for src/redteam/commands/discover.ts (#4034)
- test: add unit test for src/redteam/commands/generate.ts (#4036)
- test: add unit test for src/providers/ai21.ts (#4056)
- test: add unit test for src/commands/eval.ts (#4062)
- test: add unit test for src/evaluatorHelpers.ts (#4037)

### Fixed

- fix(providers): AI21 response validation (#4052)
- fix(redteam): respect cliState.webUI in multilingual progressbar (#4047)
- fix(redteam): fix test count calculation for multiple strategies (#4065)
- fix(redteam): replace other-encodings with individual morse and piglatin strategies (#4064)
- fix(webui): evaluateOptions removal in YAML editor (#4059)
- fix(redteam): fix open handle in video test (#4069)
- fix(hooks): add missing results to afterAll hook context (#4071)

### Dependencies

- chore(deps): update dependencies (#4073)

### Documentation

- docs(examples): add uniform init commands to all example READMEs (#4068)

## [0.112.7] - 2025-05-15

### Tests

- test: add unit test for src/redteam/constants.ts (#4076)
- test: add unit test for src/redteam/strategies/multilingual.ts (#4060)
- test: add unit test for src/redteam/index.ts (#4057)
- test: add unit test for src/providers/openai/util.ts (#4042)
- test: add unit test for src/redteam/providers/offTopic.ts (#4028)
- test: add unit test for src/redteam/plugins/offTopic.ts (#4027)
- test: add unit test for src/redteam/constants.ts (#4026)
- test: add unit test for src/redteam/constants.ts (#4019)

### Added

- feat(redteam): add MCP plugin (#3989)
- feat(redteam): Target Purpose Discovery (#3907)

### Changed

- fix: stringify objects in matcher templates (#3896)
- fix: Azure auth headers get set to null in subclass (#4015)
- fix: move custom policies into the correct accordion (#4017)
- fix: update return type for task extract-goat-failure (#4021)
- chore: adjust framework compliance column width (#4005)
- chore: bump @aws-sdk/client-bedrock-runtime from 3.808.0 to 3.810.0 (#4012)
- chore: bump @azure/identity from 4.9.1 to 4.10.0 (#4013)
- chore: bump version 0.112.7 (#4023)
- chore: exclude response from crescendo if privacy setting is enabled (#4009)
- chore: remove accidentally committed example prompt (#4008)
- chore: update GOAT implementation (#4011)
- chore: update multilingual description (#4016)
- chore(cli): improve color of Red Team test generation table headers (#4004)
- chore(redteam): add link to view all logs at top of report (#4007)
- chore(redteam): add feature flag for purpose discovery agent (#4040)
- chore(cli/redteam/discover): Sets default turn count to 5 (#4035)

### Fixed

- fix(redteam): remove duplicate Datasets section in Plugins component (#4022)
- fix(cli): Discovery bugs (#4032)
- fix: dont bomb redteam if discovery fails (#4029)

### Documentation

- docs(blog): Agent2Agent Protocol (#3981)
- docs(examples): add OpenAI Agents SDK example (#4006)
- docs(usage): update sharing instructions with API key details (#4010)

## [0.112.6] - 2025-05-14

### Added

- feat(redteam): add EU AI Act mappings (#4000)
- feat(redteam): add gender bias plugin (#3886)
- feat(eval): add evaluation duration display (#3996)

### Changed

- fix: autowrap prompts with partial nunjucks tags (#3999)
- chore(providers): improve Perplexity API integration (#3990)
- build: add Node.js 24 support (#3941)
- chore(redteam): set plugin config type (#3982)
- chore(providers): add EU Claude 3.7 Sonnet model to Bedrock (#3998)
- chore(redteam): update iterative tree (#3987)
- chore: bump version to 0.112.6 (#4003)
- refactor: clean up providers for redteam generate (#3954)
- docs: add basic enterprise architecture diagram (#3988)
- test: add unit test for src/redteam/types.ts (#3983)

### Fixed

- fix(python): resolve paths relative to promptfooconfig when not cloud config (#4001)

### Dependencies

- chore(deps): update dependencies (#3985)

### Documentation

- docs(ci): add Azure pipelines (#3986)
- docs(ci): add Bitbucket and Travis CI (#3997)
- docs(examples): add medical agent example (#3993)
- docs(blog): add truncation marker to MCP blog post (#3984)

## [0.112.5] - 2025-05-12

### Tests

- test: add unit test for src/redteam/constants.ts (#3995)
- test: add unit test for src/redteam/plugins/mcp.ts (#3994)

### Added

- chore(cli): revert "feat(cli): adds global `--verbose` option" (#3945)

### Changed

- chore(cli): add global env-file option to all commands recursively (#3969)
- chore(cli): add global verbose option to all commands recursively (#3950)
- chore(cli): better error handling and logging for remote generation (#3965)
- chore(cli): better error handling for remote generation (#3956)
- revert: "chore: better error handling for remote generation" (#3964)
- chore(cli): better response parsing errors (#3955)
- chore(providers): add support for Amazon Nova Premier model (#3951)
- chore(redteam): improvement, include purpose in iterative attacker prompt (#3948)
- chore(redteam): minor changes to category descriptions and ordering (#3960)
- chore(redteam): order attack methods by decreasing ASR (#3959)
- chore(redteam): red teamer two words (#3976)
- chore(logger): replace console.error with logger.error in MCPClient (#3944)
- chore(providers): add google ai studio embedding provider and improve docs (#3686)
- chore: lint with type info (#3932)
- docs: how to create inline assertions for package users (#3974)
- docs: improve Docusaurus documentation instructions (#3977)
- docs: instructions on how to run the documentation (#3973)
- docs: update CLAUDE.md with additional commands and project conventions (#3972)
- docs: update user count from 75,000 to 80,000 (#3940)
- test: add unit test for src/redteam/plugins/pii.ts (#3947)

### Fixed

- fix(config): resolve relative paths in combineConfigs (#3942)
- fix(evaluator): correctly count named scores based on contributing assertions (#3968)
- fix(fetch): no proxy values should take priority in fetch (#3962)
- fix(providers): combine prompt config with provider config for bedrock (#3970)
- fix(providers): ensure correct addition for bedrock token counts (#3762)
- fix(redteam): crescendo formatting (#3952)
- fix(redteam): pii grader false positives (#3946)
- fix(redteam): shell injection false positives (#3957)
- fix(redteam): add strategy pills and output details to passed tests (#3961)

### Dependencies

- chore(deps): bump version 0.112.5 (#3980)
- chore(deps): sync dependencies (#3971)
- chore(deps): update dependencies (#3943)

### Documentation

- docs(google-vertex): fix duplicate readme (#3979)
- docs(openai): update structured output external schema file example (#3967)

## [0.112.4] - 2025-05-08

### Tests

- test: add unit test for src/redteam/constants.ts (#3963)
- test: add unit test for src/commands/view.ts (#3928)
- test: add unit test for src/redteam/commands/setup.ts (#3923)
- test: add unit test for src/constants.ts (#3922)
- test: add unit test for src/redteam/commands/report.ts (#3921)
- test: add unit test for src/redteam/types.ts (#3912)

### Added

- feat(assertions): add PI scorer (#3799)
- feat(redteam): add video strategy (#3820)
- feat(evals): optionally time out eval steps (#3765)

### Changed

- fix: foreign key error in better-sqlite3 and adapt new transaction API (#3937)
- chore(cli): add global `--verbose` option (#3931)
- chore(redteam): implement agentic plugin UI (#3880)
- chore(providers): improve error message in http provider transform (#3910)
- chore(cloud): improve error messages on cloud requests (#3934)
- chore: bump version 0.112.4 (#3939)
- chore(telemetry): implement minor telemetry changes (#3895)
- chore(telemetry): remove assertion-used event (#3894)
- chore(assertions): add throw error option for LLM Rubric if provider doesn't return a result or errors out (#3909)
- chore(cli): allow sharing urls with auth credentials (#3903)
- revert: "chore(cli): allow sharing urls with auth credentials" (#3918)
- refactor: improve self hosting environment variable handling (#3920)
- test: add unit test for src/models/eval.ts (#3904)
- test: add unit test for src/python/pythonUtils.ts (#3915)
- test: add unit test for src/redteam/constants.ts (#3881)
- test: fix huggingface dataset tests to mock environment variables (#3936)

### Fixed

- fix(redteam): filter null values in harmful completion provider output (#3908)
- fix(python): increase timeout for python path validation (#3914)
- fix(cli): read `.env` file prior to calling env var getters (#3892)

### Dependencies

- chore(deps): bump @anthropic-ai/sdk from 0.40.1 to 0.41.0 (#3930)
- chore(deps): bump @aws-sdk/client-bedrock-runtime from 3.799.0 to 3.803.0 (#3898)
- chore(deps): bump @aws-sdk/client-bedrock-runtime from 3.803.0 to 3.804.0 (#3913)
- chore(deps): bump openai from 4.96.2 to 4.97.0 (#3890)

### Documentation

- docs(http-provider): add documentation about returning object for custom parser (#3897)
- docs(http-provider): fix missing return statement in HTTP provider example (#3925)
- docs(blog): fix scroll to top when linking into blog post (#3889)
- docs(assertions): improve PI scorer documentation (#3924)
- docs(redteam): add memory poisoning plugin documentation (#3867)
- docs(usage): add information about HTTP Basic Authentication (#3919)
- docs(site): fix landing page content jumping on step switch (#3891)
- docs(blog): add mcp blog (#3893)

## [0.112.3] - 2025-05-02

### Tests

- test: add unit test for src/util/convertEvalResultsToTable.ts (#3876)
- test: add unit test for src/models/evalResult.ts (#3875)
- test: add unit test for src/types/index.ts (#3874)

### Changed

- Red team: Added memory poisoning plugin ([#3785](https://github.com/promptfoo/promptfoo/pull/3785)) @will-holley
- CLI: Improved progress bar visualization with thread grouping ([#3768](https://github.com/promptfoo/promptfoo/pull/3768)) @AISimplyExplained
- Improved red team strategy documentation ([#3870](https://github.com/promptfoo/promptfoo/pull/3870)) @mldangelo
- Bumped version to 0.112.2 ([#3872](https://github.com/promptfoo/promptfoo/pull/3872)) @sklein12
- Bumped version to 0.112.3 ([#3877](https://github.com/promptfoo/promptfoo/pull/3877)) @sklein12
- Implemented plumbing and prompt enabling customers to use cloud attacker and unified configurations ([#3852](https://github.com/promptfoo/promptfoo/pull/3852)) @MrFlounder
- Optimized Meteor tests for improved performance ([#3869](https://github.com/promptfoo/promptfoo/pull/3869)) @mldangelo
- Optimized Nova Sonic tests for improved performance ([#3868](https://github.com/promptfoo/promptfoo/pull/3868)) @mldangelo
- Retrieve unified config with provider from cloud ([#3865](https://github.com/promptfoo/promptfoo/pull/3865)) @sklein12
- Dataset plugins now clearly marked in setup UI ([#3859](https://github.com/promptfoo/promptfoo/pull/3859)) @mldangelo
- Moved maybeLoadFromExternalFile to file.ts ([#3851](https://github.com/promptfoo/promptfoo/pull/3851)) @benbuzz790

## [0.112.2] - 2025-05-01

### Tests

- test: add unit test for src/redteam/constants.ts (#3860)

### Added

- **feat(providers):** support Google Search grounding [#3800](https://github.com/promptfoo/promptfoo/pull/3800)
- **feat(providers):** mcp support for all models that support function calling [#3832](https://github.com/promptfoo/promptfoo/pull/3832)
- **feat(providers):** Add support for Amazon nova-sonic [#3713](https://github.com/promptfoo/promptfoo/pull/3713)

### Changed

- **fix:** allow escaping of `{{ }}` placeholders in prompts [#3858](https://github.com/promptfoo/promptfoo/pull/3858)
- **fix:** Trim CSV assertion values [#3863](https://github.com/promptfoo/promptfoo/pull/3863)
- **chore(providers):** add llama4 support for bedrock [#3850](https://github.com/promptfoo/promptfoo/pull/3850)
- **chore:** make custom metrics more obviously clickable [#3682](https://github.com/promptfoo/promptfoo/pull/3682)
- **refactor:** colocate fetching evalID [#3715](https://github.com/promptfoo/promptfoo/pull/3715)
- **chore:** Respect Max text length for variable cells in results table [#3862](https://github.com/promptfoo/promptfoo/pull/3862)
- **docs:** updates to grading documentation [#3848](https://github.com/promptfoo/promptfoo/pull/3848)
- **docs:** add false positives [#3857](https://github.com/promptfoo/promptfoo/pull/3857)
- **chore(workflows):** update permissions in GitHub workflows [#3849](https://github.com/promptfoo/promptfoo/pull/3849)
- **chore:** bump `openai` from 4.96.0 to 4.96.2 [#3853](https://github.com/promptfoo/promptfoo/pull/3853)
- **chore:** bump `vite` from 6.2.6 to 6.2.7 [#3856](https://github.com/promptfoo/promptfoo/pull/3856)
- **chore:** bump `@aws-sdk/client-bedrock-runtime` from 3.798.0 to 3.799.0 [#3854](https://github.com/promptfoo/promptfoo/pull/3854)
- **chore:** bump `@aws-sdk/client-bedrock-runtime` from 3.797.0 to 3.798.0 [#3843](https://github.com/promptfoo/promptfoo/pull/3843)
- **chore:** bump `@anthropic-ai/sdk` from 0.40.0 to 0.40.1 [#3842](https://github.com/promptfoo/promptfoo/pull/3842)
- **chore:** bump `formidable` from 3.5.2 to 3.5.4 [#3845](https://github.com/promptfoo/promptfoo/pull/3845)

### Fixed

- **fix(sharing):** sharing to self-hosted [#3839](https://github.com/promptfoo/promptfoo/pull/3839)
- **fix(webui):** align settings icon to top right in strategy cards [#2938](https://github.com/promptfoo/promptfoo/pull/2938)

### Documentation

- **docs(site):** improve pricing page [#3790](https://github.com/promptfoo/promptfoo/pull/3790)

## [0.112.1] - 2025-04-29

### Tests

- test: add unit test for src/share.ts (#3840)

### Changed

- chore: set telemetry key (#3838)
- chore: improve chunking (#3846)
- chore: bump version 0.112.1 (#3847)

## [0.112.0] - 2025-04-29

### Added

- feat(env): allow every env variable to be overridden within the env block in a promptfoo config (#3786)
- feat(redteam): homoglyph strategy (#3811)
- feat(redteam): add more encodings (#3815)
- feat(providers): add cerebras provider (#3814)

### Changed

- feat: persist search in url (#3717)
- feat: METEOR score (#3776)
- feat: enable custom response parser to optionally return provider response (#3824)
- fix: update dependencies to address npm audit issues (#3791)
- fix: accordion positioning in plugins view (#3807)
- fix: results api returns elements ordered by date (#3826)
- chore: write static plugin severity to metadata (#3783)
- chore: respect redteam commandLineOptions from config (#3782)
- chore: update telemetry endpoint (#3751)
- chore: add cloud log in link (#3787)
- chore: bump h11 from 0.14.0 to 0.16.0 in /examples/python-provider in the pip group across 1 directory (#3794)
- chore: bump openai from 4.95.1 to 4.96.0 (#3792)
- chore: bump h11 from 0.14.0 to 0.16.0 in /examples/redteam-langchain in the pip group across 1 directory (#3796)
- chore: add target option to cli redteam run (#3795)
- chore: bump @aws-sdk/client-bedrock-runtime from 3.787.0 to 3.796.0 (#3802)
- refactor: remove if string check (#3801) (Refactor categorized as chore)
- chore: add info banner for community red teams (#3809)
- chore(examples): remove moderation assertions from foundation model redteam (#3804)
- refactor: remove unused datasetGenerationProvider in favor of synthesizeProvider (#3818) (Refactor categorized as chore)
- chore: resolve relative provider paths from cloud configs (#3805)
- chore: bump @aws-sdk/client-bedrock-runtime from 3.796.0 to 3.797.0 (#3829)
- chore: bump @anthropic-ai/sdk from 0.39.0 to 0.40.0 (#3828)
- chore: bump version 0.112.0 (#3844)
- docs: donotanswer example (#3780)
- docs: "red team" two words (#3798)
- docs: add self-hosting caveats (#3808)
- docs: add CLAUDE.md (#3810)
- test: add unit test for src/redteam/plugins/xstest.ts (#3779)
- test: add unit test for src/models/eval.ts (#3827)

### Fixed

- fix(provider): OpenAI Realtime history issue (#3719)
- fix(matchers): score results correctly with trailing newlines. (#3823)
- fix(webui): overlapping text results pill on narrow screens (#3831)
- fix(build): add missing strategy entries for build (#3836)

### Dependencies

- chore(deps): update react-router-dom to v7.5.2 (#3803)
- chore(deps): move 'natural' to peer dependency (#3813)

### Documentation

- docs(plugins): `harmful:bias` => `bias` name correction (#3731)
- docs(vertex): put setup and config at the top (#3830)
- docs(site): add redirect from /docs to /docs/intro (#3837)

## [0.111.1] - 2025-04-22

### Tests

- test: add unit test for src/providers/mcp/client.ts (#3835)
- test: add unit test for src/providers/mcp/transform.ts (#3834)
- test: add unit test for src/redteam/strategies/simpleVideo.ts (#3822)
- test: add unit test for src/redteam/strategies/index.ts (#3821)
- test: add unit test for src/providers/cerebras.ts (#3819)
- test: add unit test for src/redteam/strategies/otherEncodings.ts (#3817)
- test: add unit test for src/redteam/strategies/index.ts (#3816)
- test: add unit test for src/redteam/strategies/homoglyph.ts (#3812)
- test: add unit test for src/util/file.ts (#3806)
- test: add unit test for src/envars.ts (#3788)

### Changed

- chore(release): bump version to 0.111.1 (#3778)
- chore(ui): capitalize "UI" in text (#3773)

### Fixed

- fix(redteam): correct the URL format in XSTest plugin (#3777)

### Dependencies

- chore(deps): bump @azure/identity from 4.9.0 to 4.9.1 (#3775)

### Documentation

- docs(about): add Ben Shipley to team section (#3758)

## [0.111.0] - 2025-04-21

### Tests

- test: add unit test for src/providers/defaults.ts (#3757)

### Added

- feat(grading): update OpenAI grading model to GPT-4.1 (#3741)
- feat(assertions): modify LLM Rubric rubricPrompt rendering to support arbitrary objects (#3746)
- feat(redteam): add donotanswer plugin (#3754)
- feat(redteam): add xstest plugin (#3771)
- feat(webui): add anchor link to specific row and show on top (#1582)

### Changed

- chore!(redteam): default to outputting generated Redteam config in same dir as input config (#3721)
- chore(providers): add support for gemini-2.5-flash (#3747)
- chore: use ajv with formats everywhere (#3716)
- chore(cli): improve readline handling and tests (#3763)
- chore(eval): add warning for redteam config without test cases (#3740)
- chore(providers): increase max output tokens for `google:gemini-2.5-pro-exp-03-25` to 2048 in Gemini example (#3753)
- chore(redteam): add canGenerateRemote property to redteam plugins (#3761)
- chore(webui): improve Eval Quick Selector (cmd+k) (#3742)
- chore: bump version to 0.111.0 (#3772)
- docs: update homepage (#3733)
- test: add unit test for src/redteam/plugins/donotanswer.ts (#3755)

### Dependencies

- chore(deps): bump @azure/identity from 4.8.0 to 4.9.0 (#3737)
- chore(deps): bump openai from 4.94.0 to 4.95.0 (#3736)
- chore(deps): bump openai from 4.95.0 to 4.95.1 (#3766)

### Documentation

- docs(redteam): add donotanswer to sidebar and plugins list (#3767)
- docs(redteam): add isRemote to all harmful plugins (#3769)
- docs(providers): update model IDs to latest versions (#3770)
- docs(about): add Asmi Gulati to team section (#3760)
- docs(about): add Matthew Bou to team section (#3759)

## [0.110.1] - 2025-04-17

### Added

- feat(openai): add support for GPT-4.1 model by [@mldangelo](https://github.com/promptfoo/promptfoo/pull/3698)
- feat(openai): add support for o4-mini reasoning model by [@mldangelo](https://github.com/promptfoo/promptfoo/pull/3727)
- feat(openai): add support for o4-mini reasoning model (#3727)

### Changed

- feat: Change pass rate to ASR and add export in report by [@sklein12](https://github.com/promptfoo/promptfoo/pull/3694)
- fix: Update prompt extraction to work in more scenarios without providing a prompt by [@sklein12](https://github.com/promptfoo/promptfoo/pull/3697)
- fix: google is valid function call allow property_ordering field in tool schema by [@abrayne](https://github.com/promptfoo/promptfoo/pull/3704)
- fix: settings positioning in strategies view by [@typpo](https://github.com/promptfoo/promptfoo/pull/3723)
- fix: stricter test for null or undefined in transform response by [@typpo](https://github.com/promptfoo/promptfoo/pull/3730)
- chore(dependencies): update dependencies to latest versions by [@mldangelo](https://github.com/promptfoo/promptfoo/pull/3693)
- chore: rename owasp plugin presets by [@typpo](https://github.com/promptfoo/promptfoo/pull/3695)
- chore: expand frameworks section by [@typpo](https://github.com/promptfoo/promptfoo/pull/3700)
- chore(self-hosting): update self-hosting instructions by [@mldangelo](https://github.com/promptfoo/promptfoo/pull/3701)
- chore: bump openai from 4.93.0 to 4.94.0 by [@dependabot](https://github.com/promptfoo/promptfoo/pull/3702)
- chore(cli): When sharing, show auth-gate prior to re-share confirmation by [@will-holley](https://github.com/promptfoo/promptfoo/pull/3706)
- chore: email verification analytics by [@sklein12](https://github.com/promptfoo/promptfoo/pull/3708)
- chore(cli): improves robustness of hasEvalBeenShared util by [@will-holley](https://github.com/promptfoo/promptfoo/pull/3709)
- chore: easily remove plugins/strats from review page by [@typpo](https://github.com/promptfoo/promptfoo/pull/3711)
- chore: bump the npm_and_yarn group with 2 updates by [@dependabot](https://github.com/promptfoo/promptfoo/pull/3714)
- chore(cli): Health check API before running Redteam by [@will-holley](https://github.com/promptfoo/promptfoo/pull/3718)
- chore: make strategies configurable where applicable by [@typpo](https://github.com/promptfoo/promptfoo/pull/3722)
- chore: remove moderation assertions from foundation model redteam example by [@mldangelo](https://github.com/promptfoo/promptfoo/pull/3725)
- chore(cli): Improve description of Redteam run command by [@will-holley](https://github.com/promptfoo/promptfoo/pull/3720)
- chore: better parsing by [@MrFlounder](https://github.com/promptfoo/promptfoo/pull/3732)
- docs: add owasp selection image by [@typpo](https://github.com/promptfoo/promptfoo/pull/3696)
- docs: best-of-n documentation fixes by [@typpo](https://github.com/promptfoo/promptfoo/pull/3712)
- perf(webui): Reduce memory usage of eval results by [@will-holley](https://github.com/promptfoo/promptfoo/pull/3678)
- refactor: update export syntax for functions by [@mldangelo](https://github.com/promptfoo/promptfoo/pull/3734)
- test: add unit test for src/providers/google/util.ts by [@gru-agent](https://github.com/promptfoo/promptfoo/pull/3705)
- test: add unit test for src/redteam/commands/poison.ts by [@gru-agent](https://github.com/promptfoo/promptfoo/pull/3728)
- chore: bump version 0.110.1 (#3739)
- refactor: update export syntax for functions (#3734)

### Fixed

- fix(providers): output json rather than string from google live provider by [@abrayne](https://github.com/promptfoo/promptfoo/pull/3703)
- fix(cli): Use correct url for sharing validation by [@will-holley](https://github.com/promptfoo/promptfoo/pull/3710)
- fix(cli/redteam/poison): Write docs to the output dir by [@will-holley](https://github.com/promptfoo/promptfoo/pull/3726)
- fix(evaluator): handle prompt rendering errors gracefully by [@mldangelo](https://github.com/promptfoo/promptfoo/pull/3729)
- fix: stricter test for null or undefined in transform response (#3730)
- fix(evaluator): handle prompt rendering errors gracefully (#3729)

### Documentation

- docs(sharing): add troubleshooting section for upload issues by [@mldangelo](https://github.com/promptfoo/promptfoo/pull/3699)

## [0.110.0] - 2025-04-14

### Tests

- test: add unit test for src/redteam/commands/poison.ts (#3728)
- test: add unit test for src/providers/google/util.ts (#3705)
- test: add unit test for src/app/src/pages/eval/components/TableSettings/hooks/useSettingsState.ts (#3679)

### Added

- feat(assertions): add GLEU metric (#3674)
- feat(providers): add Grok-3 support (#3663)
- feat(providers): add support for AWS Bedrock Knowledge Base (#3576)
- feat(openai): add support for GPT-4.1 model (#3698)
- feat: Change pass rate to ASR and add export (#3694)

### Changed

- fix: correct formatting issues (#3688)
- chore(webui): add X to report drawer (#3680)
- chore(share): improve error message on sharing (#3654)
- chore(redteam): implement reset button for strategies (#3684)
- chore(report): make eval output text expansion clearer (#3681)
- chore(report): make it clearer that plugins on the report can be clicked (#3683)
- chore(webui): change model to target in report view (#3646)
- chore(strategies): update Large preset strategies (#3675)
- chore(docker): update base images to Node.js 22 (#3666)
- chore(redteam): make audio strategy remote-only (#3618)
- chore(redteam): remove stale check for buildDate when fetching a config from cloud (#3658)
- docs: improve styles on nav buttons (#3637)
- docs: update user count to 75,000+ (#3662)
- refactor: change multimodal live to live (#3657)
- refactor(util): consolidate tool loading and rendering (#3642)
- test: add unit test for src/commands/auth.ts (#3652)
- chore: easily remove plugins/strats from review page (#3711)
- perf(webui): Reduce memory usage of eval results (#3678)
- chore: bump version 0.110.0 (#3692)
- chore: better parsing (#3732)
- chore: remove moderation assertions from foundation model redteam example (#3725)
- chore: make strategies configurable where applicable (#3722)
- chore(cli): Improve description of Redteam run command (#3720)
- chore(cli): Health check API before running Redteam (#3718)
- chore: bump the npm_and_yarn group with 2 updates (#3714)
- chore(cli): improves robustness of hasEvalBeenShared util (#3709)
- chore: email verification analytics (#3708)
- chore(cli): When sharing, show auth-gate prior to re-share confirmation (#3706)
- chore: bump openai from 4.93.0 to 4.94.0 (#3702)
- chore: expand frameworks section (#3700)
- chore: rename owasp plugin presets (#3695)
- chore(dependencies): update dependencies to latest versions (#3693)

### Fixed

- fix(auth): remove deprecated login flow (#3650)
- fix(evals): implement sharing idempotence (#3653)
- fix(huggingface): disable var expansion for huggingface datasets to prevent array field expansion (#3687)
- fix(logger): resolve `[Object object]` empty string error (#3638)
- fix(providers): address scenario where type refers to function field rather than schema type (#3647)
- fix(providers): handle transformRequest for Raw HTTP (#3665)
- fix(providers): resolve Google Vertex AI output format (#3660)
- fix(providers): support gemini system_instruction prompt format (#3672)
- fix(share): add backward compatibility for '-y' flag (#3640)
- fix(share): ensure promptfoo share respects sharing config from promptfooconfig.yaml (#3668)
- fix(testCaseReader): make JSON test file parsing preserve test case structure (#3651)
- fix(webui): fix eval comparison mode filter (#3671)
- fix(cli/redteam/poison): Write docs to the output dir (#3726)
- fix: settings positioning in strategies view (#3723)
- fix(cli): Use correct url for sharing validation (#3710)
- fix: google is valid function call allow property_ordering field in tool schema (#3704)
- fix(providers): output json rather than string from google live provider (#3703)
- fix: Update prompt extraction to work in more scenarios without providing a prompt (#3697)

### Dependencies

- chore(deps): bump @aws-sdk/client-bedrock-runtime from 3.784.0 to 3.785.0 (#3644)
- chore(deps): bump @aws-sdk/client-bedrock-runtime from 3.785.0 to 3.787.0 (#3670)
- chore(deps): bump openai from 4.92.1 to 4.93.0 (#3643)
- chore(deps): bump vite from 6.2.5 to 6.2.6 in the npm_and_yarn group (#3677)

### Documentation

- docs(nav): add lm security db to nav (#3690)
- docs(blog): add interactive blog on invisible Unicode threats (#3621)
- docs: best-of-n documentation fixes (#3712)
- docs(self-hosting): update self-hosting instructions (#3701)
- docs(sharing): add troubleshooting section for upload issues (#3699)
- docs: add owasp selection image (#3696)

## [0.109.1] - 2025-04-08

### Added

- feat: Eval sharing idempotence (#3608)

### Changed

- chore(schema): make extensions field nullable (#3611)
- chore(webui): add multi-turn tool discovery to UI (#3622)
- chore(scripts): ensure GitHub CLI is installed in preversion (#3614)
- refactor(share): improve formatting of cloud sharing instructions (#3628)
- refactor(tests): consolidate and reorganize test files (#3616)
- chore: bump version 0.109.1 (#3634)
- chore: bump version 0.109.0 (#3613)

### Fixed

- fix(assertions): handle both string and object outputs from llm-rubric providers (#3624)
- fix(assertions): fix google is-valid-function-call (#3625)
- fix(eval): handle providers array with file references to multiple providers (#3617)

### Dependencies

- chore(deps): bump @aws-sdk/client-bedrock-runtime from 3.782.0 to 3.784.0 (#3619)
- chore(deps): bump openai from 4.91.1 to 4.92.1 (#3620)
- chore(deps): update dependencies to resolve vulnerabilities (#3631)

### Documentation

- docs(contributing): add guidance on adding a new assertion (#3610)
- docs(enterprise): add enterprise documentation (#3596)
- docs(moderation): update moderation documentation for LlamaGuard 3 (#3630)
- docs(providers): clarify AWS Bedrock credential resolution order (#3633)
- docs(providers): improve Lambda Labs documentation (#3615)

### Tests

- test(providers): add unit test for src/providers/google/util.ts (#3626)
- test: add unit test for src/commands/share.ts (#3641)
- test: add unit test for src/app/src/pages/eval/components/store.ts (#3635)
- test: add unit test for src/types/index.ts (#3612)

## [0.109.0] - 2025-04-08

### Added

- feat(eval): track assertion tokens in token usage (#3551)
- feat(plugins): add CCA plugin with documentation and grader (#3590)
- feat(providers): add Google valid function call support (#3605)
- feat(providers): add Lambda Labs integration (#3601)
- feat(webui): add pass rate column (#3580)

### Changed

- chore(api): prefix API routes with /api/v1/ (#3587)
- chore(evals): remove print option from evals data grid (#3595)
- chore(webui): update provider selector in create eval page (#3597)

### Fixed

- fix(dataset): resolve issue when generating a dataset without a `providers` key in configuration (#3603)
- fix(server): prevent server crash when unknown model is selected (#3593)

### Dependencies

- chore(deps): bump vite from 6.2.4 to 6.2.5 in the npm_and_yarn group (#3594)
- chore(deps): bump @aws-sdk/client-bedrock-runtime from 3.779.0 to 3.782.0 (#3592)

### Documentation

- docs(plugins): add llms.txt plugin and convert config to TypeScript (#3600)
- docs(plugins): remove duplicate plugins in list (#3599)
- docs(providers): add Llama 4 model details (#3598)
- docs(self-hosting): clarify configuration and sharing options (#3591)

## [0.108.0] - 2025-04-03

### Tests

- test: add unit test for src/providers/lambdalabs.ts (#3602)

### Added

- feat(sharing): migrate sharing to promptfoo.app (#3572)
- feat(providers): add Google AI Studio tool use (#3564)
- feat(providers): add promptfoo model endpoint (#3534)
- feat(providers): implement Google Live mock stateful API (#3500)
- feat(redteam): add multi-turn tool discovery plugin (#3448)
- feat(dataset-generation): output generated datasets as CSV (#3573)

### Changed

- chore(redteam): add OWASP red team mappings (#3581)
- chore(webui): link URLs in metadata (#3569)
- chore(webui): use datagrids for Prompts, Datasets, and History (#3556)
- chore(build): split test and build jobs for faster CI workflow (#3586)
- chore: 0.108.0 (#3589)
- docs: add link to API reference (#3583)
- docs: add screenshot (#3582)
- docs: update docs around Google tools and rename multimodal live (#3578)
- refactor: rename vertexUtil to util and Google provider to AIS provider (#3567)
- test: add unit test for src/commands/generate/dataset.ts (#3575)

### Fixed

- fix(providers): make AIStudio & Live handle system prompts as thoroughly as vertex (#3588)
- fix(providers): enable Google to load tools from vars (#3579)
- fix(csv): update CSV docs and trim whitespace for keys in CSV test files (#3571)

### Dependencies

- chore(deps): bump @aws-sdk/client-bedrock-runtime from 3.778.0 to 3.779.0 (#3563)
- chore(deps): bump openai from 4.90.0 to 4.91.0 (#3562)
- chore(deps): bump openai from 4.91.0 to 4.91.1 (#3577)
- chore(deps): update jspdf and dompurify dependencies (#3585)
- chore(deps): update to vite 6 (#3584)

### Documentation

- docs(azure): add guidance on configuring DeepSeek models (#3559)

## [0.107.7] - 2025-04-01

### Added

- feat(evals): add evals index page (#3554)
- feat(guardrails): implement adaptive prompting guardrails (#3536)
- feat(prompts): add support for loading prompts from CSV files (#3542)
- feat(providers): load arbitrary files in nested configs in python provider (#3540)
- feat(redteam): add UnsafeBench plugin for testing unsafe image handling (#3422)

### Changed

- chore: fix type of Prompt to use omit (#3526)
- chore: hide navbar during report PDF generation (#3558)
- chore(dependencies): update package dependencies to latest versions (#3544)
- docs: add openapi reference page (#3550)
- docs: add foundation model guide (#3531)
- docs: rename guide (#3546)
- docs: update multi modal guide (#3547)
- refactor: improve google types (#3549)
- refactor: unify google apis (#3548)
- test: add unit test for src/python/pythonUtils.ts (#3508)
- chore: bump @aws-sdk/client-bedrock-runtime from 3.775.0 to 3.777.0 (#3521)
- chore: bump @aws-sdk/client-bedrock-runtime from 3.777.0 to 3.778.0 (#3541)
- chore: bump openai from 4.89.1 to 4.90.0 (#3520)
- chore: bump version 0.107.7 (#3560)
- chore: bump vite from 5.4.15 to 5.4.16 in the npm_and_yarn group (#3555)
- Revert "docs(azure): add guidance on configuring DeepSeek models" (#3561)

### Fixed

- fix(assertions): include reason in python score threshold message (#3528)
- fix(assertions): log all reasons in g-eval (#3522)
- fix(datasets): add support for jsonl test cases (#3533)
- fix(http): template strings directly in url (#3525)
- fix(providers): add logging and fix custom python provider caching (#3507)
- fix(redteam): correct tool count (#3557)
- fix(webui): handle : characters better in metadata search (#3530)

### Documentation

- docs(azure-example): update assistant prompts and test cases (#3529)
- docs(red-team): add metadata to foundation models guide (#3532)
- docs(sagemaker): improve documentation (#3539)
- docs(troubleshooting): add guidance for better-sqlite version mismatch (#3537)

## [0.107.6] - 2025-03-28

### Tests

- test: add unit test for src/models/eval.ts (#3553)
- test: add unit test for src/prompts/processors/csv.ts (#3543)
- test: add unit test for src/providers/promptfooModel.ts (#3535)

### Added

- feat(providers): add support for Amazon SageMaker (#3413)

### Changed

- feat: litellm provider (#3517)
- fix: handle circular provider references (#3511)
- chore: bump openai from 4.89.0 to 4.89.1 (#3509)
- chore(blog): improve pagination and post grid UI (#3504)
- chore: add support for `apiKeyRequired` in openai provider (#3513)
- chore: bump version 0.107.6 (#3519)
- docs: owasp red teaming guide (#3101)

### Fixed

- fix(providers): support token counting for every major type of bedrock model (#3506)
- fix(env): add override option to dotenv.config for --env-file support (#3502)

## [0.107.5] - 2025-03-26

### Tests

- test: add unit test for src/providers/openai/index.ts (#3514)
- test: add unit test for src/models/evalResult.ts (#3512)

### Added

- feat(csv): add CSV metadata column support with array values (#2709)

### Changed

- chore: add filepaths to debug output (#3464)
- chore: remove generate test cases button from UI (#3475)
- chore(content): update user statistics (#3460)
- chore(providers): add support and docs for gemini 2.5 pro to Google Chat Provider (#3485)
- chore(providers): support refusal and JSON schemas in openai responses api (#3456)
- chore(providers): update openai model costs and add missing models (#3454)
- chore(redteam): add a PlinyGrader to more accurately grade Pliny results (#3478)
- chore: bump @aws-sdk/client-bedrock-runtime from 3.758.0 to 3.772.0 (#3452)
- chore: bump @aws-sdk/client-bedrock-runtime from 3.772.0 to 3.774.0 (#3482)
- chore: bump @aws-sdk/client-bedrock-runtime from 3.774.0 to 3.775.0 (#3498)
- chore: bump openai from 4.88.0 to 4.89.0 (#3451)
- chore: bump version 0.107.5 (#3505)
- chore: bump vite from 5.4.14 to 5.4.15 in the npm_and_yarn group (#3483)
- docs: ensure consistent redteam flag usage in guides (#3477)
- docs: reduce size of profile pic (#3484)
- test: add unit test for src/app/src/pages/redteam/setup/components/strategies/utils.ts (#3495)
- test: add unit test for src/providers/openai/util.ts (#3455)

### Fixed

- fix(togetherai): ensure max_tokens is respected in configuration (#3468)
- fix(providers): handle malformed response in a21 (#3465)
- fix(csv): newlines in CSVs (#3459)
- fix(providers): simulated user bugs (#3463)
- fix(assertions): replace logical OR with nullish coalescing for thresholds (#3486)
- fix(redteam): filter out template variables in entity extraction (#3476)
- fix(redteam): type of ALL_STRATEGIES to be as const (#3494)

### Dependencies

- chore(deps): update dependencies to latest versions (#3453)

### Documentation

- docs(contributing): enhance contributing guide with additional details and formatting (#3457)
- docs(examples): improve instructions for running 4o vs. 4o mini example (#3474)
- docs(multilingual): improve multilingual strategy documentation (#3487)
- docs(readme): improve README formatting and add new sections (#3461)
- docs(security): add security policy (#3470)
- docs(site): add Faizan to team page (#3473)
- docs(site): add will to team page (#3472)

## [0.107.4] - 2025-03-20

### Tests

- test: add unit test for src/assertions/similar.ts (#3490)
- test: add unit test for src/assertions/rouge.ts (#3489)
- test: add unit test for src/assertions/levenshtein.ts (#3488)
- test: add unit test for src/redteam/graders.ts (#3479)
- test: add unit test for src/logger.ts (#3467)
- test: add unit test for src/redteam/providers/toolDiscoveryMulti.ts (#3450)
- test: add unit test for src/redteam/graders.ts (#3449)
- test: add unit test for src/providers/openai/util.ts (#3441)

### Added

- feat(providers): Added support for OpenAI Responses API (#3440)

### Changed

- chore(dependencies): Bumped OpenAI from 4.87.4 to 4.88.0 (#3436)
- chore(webui): Included error message in toast (#3437)
- chore(providers): Added o1-pro (#3438)
- chore(scripts): Specified repository for postversion PR creation (#3432)
- test: Added unit test for src/evaluatorHelpers.ts (#3430)
- chore: bump version 0.107.4 (#3447)

### Fixed

- fix(Dockerfile): Created .promptfoo directory in Dockerfile and removed initContainer (#3435)
- fix(providers): Fixed caching behavior for Azure assistants (#3443)
- fix(providers): Resolved Go provider CallApi redeclaration issue (#3414)
- fix(redteam): Added missing constants for RAG poisoning plugin (#3375)

### Documentation

- docs(blog): Added misinformation blog post (#3433)
- docs(examples): Added redteam-azure-assistant example (#3446)
- docs(redteam): Added guidance on purpose for image redteams (#3444)
- docs(redteam): Created guides section under red teaming (#3445)
- docs(site): Added responsible disclosure policy (#3434)

## [0.107.3] - 2025-03-19

### Tests

- test: add unit test for src/providers/azure/util.ts (#3427)
- test: add unit test for src/providers/azure/warnings.ts (#3426)

### Changed

- chore(providers): improve Azure Assistant integration (#3424)
- chore(providers): add Google multimodal live function callbacks (#3421)
- refactor(providers): split Azure provider into multiple files and update model pricing (#3425)
- docs: add multi-modal redteam example (#3416)
- chore: bump version 0.107.3 (#3431)

### Dependencies

- chore(deps): bump openai from 4.87.3 to 4.87.4 (#3428)

## [0.107.2] - 2025-03-17

### Tests

- test: add unit test for src/redteam/graders.ts (#3423)
- test: add unit test for src/providers/golangCompletion.ts (#3415)

### Added

- feat(assertions): update factuality grading prompt to improve compatibility across many different providers (#3408)
- feat(providers): add support for OpenAI Realtime API (#3383)
- feat(providers): update default Anthropic providers to latest version (#3388)

### Changed

- chore(cli): set PROMPTFOO_INSECURE_SSL to true by default (#3397)
- chore(webui): add success filter mode (#3387)
- chore(webui): add more copying options in EvalOutputPromptDialog (#3379)
- chore(onboarding): update presets (#3411)
- chore(auth): improve login text formatting (#3389)
- chore(init): add fallback to 'main' branch for example fetching (#3417)
- chore(prompts): remove unused prompts from grading.ts (#3407)
- chore(redteam): update entity extraction prompt (#3405)
- refactor(providers): split Anthropic provider into modular components (#3406)
- chore: bump version 0.107.2 (#3419)
- revert: "fix(workflow): temporarily disable redteam-custom-enterprise-server job" (#3418)

### Fixed

- fix(providers): update Bedrock output method signature (#3409)
- fix(redteam): correct strategyId for jailbreak (#3399)

### Dependencies

- chore(deps): update dependencies to latest stable versions (#3385)

### Documentation

- docs(blog): add data poisoning article (#2566)
- docs(examples): update Amazon Bedrock provider documentation (#3401)
- docs(guides): add documentation on testing guardrails (#3403)
- docs(guides): add more content on agent and RAG testing (#3412)
- docs(providers): update AWS Bedrock documentation with Nova details (#3395)
- docs(redteam): remove duplicate plugin entry (#3393)
- docs(redteam): update examples (#3394)
- docs(style): introduce a cursor rule for documentation and do some cleanup (#3404)

## [0.107.1] - 2025-03-14

### Tests

- test: add unit test for src/redteam/strategies/iterative.ts (#3400)

### Fixed

- fix(workflow): temporarily disable redteam-custom-enterprise-server job (#3410)

### Changed

- chore: more copying options in EvalOutputPromptDialog (#3379)
- chore: add filter mode (#3387)
- chore(providers): update default Anthropic providers to latest version (#3388)
- chore(auth): improve login text formatting (#3389)
- chore: PROMPTFOO_INSECURE_SSL true by default (#3397)
- chore: bump version 0.107.1 (#3398)
- docs: update redteam examples (#3394)

### Dependencies

- chore(deps): update dependencies to latest stable versions (#3385)

### Documentation

- docs(redteam): remove duplicate plugin entry (#3393)

## [0.107.0] - 2025-03-13

### Tests

- test: add unit test for src/globalConfig/cloud.ts (#3391)
- test: add unit test for src/providers/openai/util.ts (#3384)
- test: add unit test for src/redteam/graders.ts (#3382)

### Added

- feat(cli): Add model-scan command (#3323)
- feat(webui): Add metadata filtering in ResultsTable (#3368)
- feat(providers): Add multi-modal live sequential function calls (#3345)
- feat(server): Load dotenv file when starting server (#3321)
- feat(redteam): Add audio strategy (#3347)
- feat(redteam): Add convert to image strategy (#3342)
- feat(webui): Add download failed tests dialog (#3327)

### Changed

- chore(providers): Add Bedrock support for DeepSeek (#3363)
- chore(docs): Add Cursor AI rules for development workflow (#3326)
- chore(webui): Sync custom policies UI changes from promptfoo-cloud (#3257)
- chore(redteam): Make image jailbreak strategy runnable (#3361)
- chore(redteam): Add missing audio and image descriptions (#3372)
- chore(webui): Improve keyboard shortcut order in DownloadMenu (#3330)
- chore(error): Improve malformed target response error message (#3341)
- chore(prompts): Support j2 files (#3338)
- chore(providers): Add missing Bedrock models (#3362)
- chore(providers): Improve support for Azure reasoning models and update documentation (#3332)
- chore(providers): Integrate DeepSeek reasoning context into output (#3285)
- chore(providers): Support entire ProviderResponse output (#3343)
- chore(providers): Support multi-segment prompts in google:live provider (#3373)
- chore(redteam): Add fallback to harmful grader for specific ID patterns (#3366)
- chore(redteam): Add pluginId to plugin metadata (#3367)
- chore(redteam): Add strategyId metadata to test cases (#3365)
- chore(release): Bump version to 0.107.0 (#3378)
- chore(webui): Clean up YAML from download menu (#3328)
- chore(webui): Improve styling of table settings modal (#3329)
- chore(webui): Improve YAML editor component (#3325)
- chore(webui): Sort display metrics alphabetically in eval output cells (#3364)
- refactor(redteam): Remove harmCategory from harmful plugin vars (#3371)

### Fixed

- fix(evaluator): Merge test case metadata with provider response metadata (#3344)
- fix(redteam): Include assertion in remote grading result (#3349)
- fix(providers): Fix environment variable substitution in HTTP provider headers (#3335)
- fix(redteam): Update moderation flag default and adjust test case metadata (#3377)
- fix(share): Correct URL display when self-hosting (#3312)
- fix(webui): Fix missing plugins in report view (#3356)

### Dependencies

- chore(deps): Bump @azure/identity from 4.7.0 to 4.8.0 (#3352)
- chore(deps): Bump @babel/runtime from 7.26.7 to 7.26.10 in the npm_and_yarn group (#3348)
- chore(deps): Bump openai from 4.86.2 to 4.87.3 (#3353)
- chore(deps): Bump the npm_and_yarn group with 3 updates (#3336)
- chore(deps): Run `npm audit fix` (#3359)

### Documentation

- docs(blog): Add sensitive information disclosure post (#3350)
- docs(examples): Add foundation model redteam example (#3333)
- docs(scanner): Add model scanner documentation (#3322)

## [0.106.3] - 2025-03-07

### Added

- feat(redteam): Advanced redteam configurations from cloud provider (#3303)
- feat(redteam): Advanced redteam configurations from cloud provider (#3303)

### Changed

- chore: Bump version 0.106.3 (#3320)
- chore(providers): Add EU Nova models to Bedrock (#3318)
- chore: bump version 0.106.2 (#3317)

### Fixed

- fix(webui): Setting custom target ID (#3319)
- fix(providers): amazon nova outputs

### Documentation

- docs(self-hosting): Add a note about PROMPTFOO_CONFIG_DIR (#3315)

## [0.106.2] - 2025-03-07

### Changed

- chore(providers): add claude 3.7 thinking support in bedrock (#3313)
- chore(providers): add `showThinking` option to anthropic and bedrock (#3316)
- chore: Update cloud provider prefix (#3311)

## [0.106.1] - 2025-03-06

### Tests

- test: add unit test for src/providers/azure/moderation.ts (#3298)
- test: add unit test for src/providers/defaults.ts (#3297)
- test: add unit test for src/providers/defaults.ts (#3294)

### Added

- feat(providers): Google Multimodal Live provider by @abrayne in #3270
- feat(providers): add support for gpt-4o-audio-preview by @mldangelo in #3302
- feat(cloud): Fetch provider from cloud by @sklein12 in #3299
- feat(moderation): add Azure Content Safety API moderation by @MrFlounder in #3292

### Changed

- chore: bump version 0.106.1 by @MrFlounder in #3310
- chore(build): add pnpm support by @mldangelo in #3307
- chore(config): add fallback for eval without configuration by @mldangelo in #3279
- chore(config): enhance error message formatting by @mldangelo in #3306
- chore(dep): bump @anthropic-ai/sdk from 0.38.0 to 0.39.0 by @dependabot in #3269
- chore(dep): bump openai from 4.86.1 to 4.86.2 by @dependabot in #3305
- chore(providers): enable templating of Google API credentials by @mldangelo in #3283
- chore(providers): support for xai region by @typpo in #3281
- chore(scripts): remove unused and undocumented install script by @mldangelo in #3308
- chore(webui): set proper MIME types for JavaScript files by @mldangelo in #3271
- docs: more bedrock multimodal docs by @typpo in #3268
- docs: show remote status for plugins by @typpo in #3272
- docs: update azure moderation doc by @MrFlounder in #3309
- docs: improve JavaScript provider documentation by @mldangelo in #3301
- test: add unit test for src/globalConfig/accounts.ts by @gru-agent in #3254
- test: add unit test for src/providers/vertexUtil.ts by @gru-agent in #3278
- test: add unit test for src/util/cloud.ts by @gru-agent in #3300
- test: add unit test for src/providers/golangCompletion.ts by @gru-agent in #3276

### Fixed

- fix(providers): remove duplicate CallApi in golang completion by @MrFlounder in #3275
- fix(providers): support @smithy/node-http-handler ^4.0.0 by @aloisklink in #3288
- fix(config): env vars in promptfooconfig.yaml files are strings by @mldangelo in #3273
- fix(eval): honor evaluateOptions when config file is in a different directory by @mldangelo in #3287
- fix(providers): catch Vertex finish_reason errors correctly by @kieranmilan in #3277

## [0.106.0] - 2025-03-03

### Tests

- test: add unit test for src/providers/google.ts (#3284)
- test: add unit test for src/types/index.ts (#3274)

### Changed

- feat: base64 loader for images (#3262)
- feat: allow prompt functions to return config (#3239)
- fix: infinite rerender in provider editor (#3242)
- chore(providers): refactor OpenAI image provider to remove OpenAI Node SDK dependency (#3245)
- chore(providers): replace OpenAI moderation provider SDK with fetch (#3248)
- chore: Add Foundational Model Reports links to Resources menu and footer (#3250)
- chore: inference limit warning (#3253)
- chore: Fix an error in Google SpreadSheet(Authenticated) with a header without a value (#3255)
- chore: bump version 0.106.0 (#3267)
- test: add unit test for src/providers/openai/util.ts (#3241)

### Dependencies

- chore(deps): update dependencies to latest versions (#3247)

### Documentation

- docs(press): add new podcast to press page (#3252)

## [0.105.1] - 2025-02-28

### Added

- feat(providers): add support for execution of function/tool callbacks in Vertex provider (@abrayne) [#3215](https://github.com/promptfoo/promptfoo/pull/3215)

### Changed

- chore(cli): refactor share command (@mldangelo) [#3234](https://github.com/promptfoo/promptfoo/pull/3234)
- chore(providers): add support for GPT-4.5 OpenAI model (@mldangelo) [#3240](https://github.com/promptfoo/promptfoo/pull/3240)
- chore(providers): lazy load replicate provider (@typpo) [#3220](https://github.com/promptfoo/promptfoo/pull/3220)
- chore(providers): support inject vars in query params for raw requests for http provider (@sklein12) [#3233](https://github.com/promptfoo/promptfoo/pull/3233)
- chore(redteam): map RBAC-tagIds when pulling redteam configs from the cloud (@sklein12) [#3229](https://github.com/promptfoo/promptfoo/pull/3229)
- chore(webui): add reusable error boundary component (@mldangelo) [#3224](https://github.com/promptfoo/promptfoo/pull/3224)
- chore(webui): fix progress to history redirects (@mldangelo) [#3217](https://github.com/promptfoo/promptfoo/pull/3217)
- chore(webui): make datasets optional in history and prompts components (@mldangelo) [#3235](https://github.com/promptfoo/promptfoo/pull/3235)
- revert: "chore: Map RBAC-tagIds when pulling redteam configs from the cloud" (@sklein12) [#3231](https://github.com/promptfoo/promptfoo/pull/3231)
- docs: update Claude vs GPT comparison (@AISimplyExplained) [#3216](https://github.com/promptfoo/promptfoo/pull/3216)
- test: add unit test for src/app/src/pages/history/History.tsx (@gru-agent) [#3197](https://github.com/promptfoo/promptfoo/pull/3197)
- test: add unit test for src/providers/vertexUtil.ts (@gru-agent) [#3208](https://github.com/promptfoo/promptfoo/pull/3208)
- test: add unit test for src/server/server.ts (@gru-agent) [#3198](https://github.com/promptfoo/promptfoo/pull/3198)

### Dependencies

- chore(deps): bump @aws-sdk/client-bedrock-runtime from 3.751.0 to 3.755.0 (@dependabot) [#3213](https://github.com/promptfoo/promptfoo/pull/3213)
- chore(deps): bump version 0.105.1 (@mldangelo) [#3244](https://github.com/promptfoo/promptfoo/pull/3244)

### Documentation

- docs(command-line): update documentation with new commands and options (@mldangelo) [#3223](https://github.com/promptfoo/promptfoo/pull/3223)
- docs(vertex): enhance and update Vertex AI documentation (@mldangelo) [#3107](https://github.com/promptfoo/promptfoo/pull/3107)

### Tests

- test(history): remove obsolete History component tests (@mldangelo) [#3218](https://github.com/promptfoo/promptfoo/pull/3218)

## [0.105.0] - 2025-02-25

### Added

- feat(assertions): add custom assertion scoring functions (#3142)
- feat(providers): add Claude 3.7 (#3200)
- feat(providers): add Databricks provider (#3124)
- feat(providers): add support for multiple providers in single config file (#3156)
- feat(webui): add HTTPS option for raw request in redteam setup (#3149)

### Changed

- chore!(providers): remove direct provider exports in favor of loadApiProvider (#3183)
- chore(build): enable SWC for ts-node for faster dev server (#3126)
- chore(eval): add eval-id to --filter-failing and --filter-errors-only eval flags (#3174)
- chore(logging): replace console.error with logger.error (#3175)
- chore(providers): add support for Anthropic Claude 3.7 Sonnet model (#3202)
- chore(providers): add support for Claude on Vertex (#3209)
- chore(providers): update Claude 3.7 Sonnet configurations (#3199)
- chore(redteam): refactor HarmBench plugin (#3176)
- chore(release): bump version to 0.105.0 (#3210)
- chore(webui): add pagination to eval selector (#3189)
- chore(webui): add pagination to reports index frontend (#3190)
- chore(webui): add toggle for application vs model testing (#3194)
- chore(webui): enhance dataset dialog and table UI (#3154)
- chore(webui): improve external systems section styling (#3195)
- chore(webui): improve prompts page view (#3135)
- chore(webui): modernize UI components (#3150)
- chore(webui): refactor data loading in progress view for reusability (#3136)
- chore(webui): return detailed error messages from fetch (#3145)
- chore(webui): sync UI improvements from cloud (#3164)
- chore(webui): update outdated onboarding models (#3130)
- refactor(env): centralize environment variable schema (#3105)
- refactor(providers): extract provider registry to dedicated module (#3127)
- refactor(utils): separate database utilities from general utilities (#3184)
- refactor(webui): rename progress to history (#3196)

### Fixed

- fix(cli): fix list command for datasets (#3163)
- fix(cli): resolve issue where script.py:myFunc fails fs stat check with PROMPTFOO_STRICT_FILES=true (#3133)
- fix(env): ensure environment variables are properly merged and rendered in Nunjucks (#3134)
- fix(providers): update Go toolchain version to valid syntax (#3170)
- fix(providers): add JSON stringify for debug output in `http` provider (#3131)
- fix(providers): correct Gemini/OpenAI format conversion (#3206)
- fix(providers): handle OpenRouter empty content (#3205)
- fix(providers): properly classify API errors with ResultFailureReason.ERROR (#3141)
- fix(providers): remove content length header in HTTP provider (#3147)
- fix(site): resolve mobile responsiveness issues (#3201)
- fix(webui): improve dark mode colors (#3187)
- fix(webui): resolve share modal infinite loop (#3171)

### Dependencies

- chore(deps): bump @aws-sdk/client-bedrock-runtime from 3.744.0 to 3.749.0 (#3121)
- chore(deps): bump @aws-sdk/client-bedrock-runtime from 3.749.0 to 3.750.0 (#3128)
- chore(deps): bump @aws-sdk/client-bedrock-runtime from 3.750.0 to 3.751.0 (#3159)
- chore(deps): bump @azure/identity from 4.6.0 to 4.7.0 (#3160)
- chore(deps): bump openai from 4.85.0 to 4.85.1 (#3120)
- chore(deps): bump openai from 4.85.1 to 4.85.2 (#3161)
- chore(deps): bump openai from 4.85.2 to 4.85.3 (#3173)
- chore(deps): bump openai from 4.85.3 to 4.85.4 (#3192)
- chore(deps): update dependencies to latest versions (#3193)

### Documentation

- docs(vertex): add gemini-2.0-flash-001 fixes #3167 (#3168)
- docs(metrics): improve derived metrics documentation (#3157)
- docs(configuration): enhance CSV documentation with custom assertion example (#3158)
- docs(press): update press page with new content and resources (#3103)

### Tests

- test(routes): add unit test for src/server/routes/redteam.ts (#3181)

## [0.104.4] - 2025-02-17

### Added

- feat(redteam): add reasoning denial of service plugin (#3109)
- feat(providers): add support for tools in Vertex provider (#3077)

### Changed

- chore(providers): update replicate default moderation provider (#3097)
- chore(redteam): update grader prompt (#3092)
- chore(testCases): improve error message clarity in testCaseReader, clean up tests (#3108)
- chore(testCases): improve JSON field support in CSV test cases (#3102)
- chore(webui): add extension hooks support to red team configuration (#3067)
- chore(webui): display suggestion note (#3116)
- chore(webui): refine suggestion behavior (#3112)

### Fixed

- fix(providers): support nested directory structures in Go provider (#3118)

### Dependencies

- chore(deps): bump openai from 4.84.0 to 4.85.0 (#3095)
- chore(deps): bump version to 0.104.4 (#3119)

### Documentation

- docs(blog): add agent security blog post (#3072)
- docs(google-sheets): improve documentation clarity (#3104)
- docs: adds deprecation notice for PaLM models (#3172)

### Tests

- test(providers): add unit test for src/providers/openai/image.ts (#3086)
- test(redteam): add unit test for src/redteam/plugins/overreliance.ts (#3093)
- test(core): add unit test for src/table.ts (#3084)
- test: add unit test for src/types/index.ts (#3177)
- test: add unit test for src/types/index.ts (#3144)
- test: add unit test for src/assertions/assertionsResult.ts (#3143)

## [0.104.3] - 2025-02-14

### Tests

- test: add unit test for src/providers/replicate.ts (#3098)

### Changed

- chore(release): bump version to 0.104.3 (#3091)
- refactor(prompts): consolidate prompt processing logic (#3081)
- refactor(utils): move utils to util (#3083)

### Fixed

- fix(testCaseReader): correctly process file:// URLs for YAML files (#3082)

## [0.104.2] - 2025-02-13

### Tests

- test: add unit test for src/validators/redteam.ts (#3074)

### Changed

- chore(providers): add extra_body support for Anthropic API (#3079)
- chore(webui): add pagination and show more/less controls to intent sections (#2955)
- chore(auth): sync email between config and login commands (#3062)
- chore: remove debug log (#3071)
- chore(testCases): add HuggingFace Hub token support for datasets (#3063)
- docs: document `NO_PROXY` environment variable (#3070)

### Fixed

- fix(providers): Anthropic API error handling for 413s (#3078)
- fix(redteam): correct foundation plugin collection expansion (#3073)

### Dependencies

- chore(deps): bump openai from 4.83.0 to 4.84.0 (#3075)
- chore(deps): bump version to 0.104.2 (#3080)

## [0.104.1] - 2025-02-11

### Documentation

- docs: improve getting started guide (#3065)

### Added

- feat(test-cases): add support for loading dynamic test cases from Python and JavaScript/TypeScript files (#2993)
- feat(assertions): add `threshold` support for `llm-rubric` (#2999)
- feat(package): add guardrails in node package (#3034)

### Changed

- chore(assertions): improve parsing of llm-rubric outputs (#3021)
- chore(assertions): make JSON parsing less strict for matchers (#3002)
- chore(assertions): parse string scores in llm rubric outputs (#3037)
- chore(build): resolve CodeQL invalid Go toolchain version warning (#3022)
- chore(ci): remove unused nexe build workflow (#3014)
- chore(config): enhance email validation with zod schema (#3011)
- chore(config): handle empty config files gracefully (#3027)
- chore(download): include comment in download data (#3052)
- chore(eval): add redteamFinalPrompt to download menu (#3035)
- chore(harmful): refine grader logic for specific categories (#3054)
- chore(hooks): improve handling of absolute paths in hook/code import (#3060)
- chore(providers): add bedrock llama3.3 support (#3031)
- chore(providers): add fireworks provider (#3001)
- chore(providers): allow Alibaba API base URL override (#3040)
- chore(providers): correct golang behavior for prompts with quotes (#3026)
- chore(providers): expose `deleteFromCache` to evict cache keys after fetch by providers (#3009)
- chore(providers): handle edge case in openai chat completion provider (#3033)
- chore(providers): validate dynamic method call (#3023)
- chore(redteam): add --no-progress-bar support for redteam generate and run (#3043)
- chore(redteam): add support for job progress in RunEvalOptions (#3042)
- chore(redteam): enhance refusal detection (#3015)
- chore(redteam): improve progress plumbing changes (#3053)
- chore(redteam): purge signature auth from redteam config if disabled (#2995)
- chore(redteam): support progress callback in redteam run (#3049)
- chore(release): bump version 0.104.1 (#3061)
- chore(webui): add clear search buttons to search fields (#3048)
- chore(webui): color pass rates on a gradient (#2997)
- chore(webui): ensure extensions are serialized from config in getUnifiedConfig (#3050)
- chore(webui): ensure thumbs remain active after selection (#3059)
- chore(webui): improve column selector tooltip placement (#3005)
- chore(webui): move dropdown chevron to correct position (#3007)
- chore(webui): reorganize provider configurations (#3028)
- refactor(test): split test case loading from synthesis (#3004)
- docs: fix PromptFoo vs. Promptfoo capitalization (#3013)
- docs: update assert function context docs and examples (#3008)

### Fixed

- fix(providers): escape single quotes in golang provider (#3025)

### Dependencies

- chore(deps): bump @aws-sdk/client-bedrock-runtime from 3.741.0 to 3.743.0 (#3020)
- chore(deps): bump @aws-sdk/client-bedrock-runtime from 3.743.0 to 3.744.0 (#3038)
- chore(deps): bump esbuild from 0.24.2 to 0.25.0 (#3056)
- chore(deps): bump openai from 4.82.0 to 4.83.0 (#3019)
- chore(deps): bump vitest from 2.1.8 to 2.1.9 (#3018)
- chore(deps): update dependencies (#3032)
- chore(deps): update dependencies to latest versions (#3024)
- chore(deps): update vitest to resolve CVE issues (#3016)

### Tests

- test(unit): add test for src/redteam/sharedFrontend.ts (#3051)
- test: add unit test for src/integrations/huggingfaceDatasets.ts (#3064)

## [0.104.0] - 2025-02-06

### Tests

- test: add unit test for src/redteam/util.ts (#3017)

### Added

- feat(openai): Updated default grading provider to gpt-4o-2024-11-20 (#2987)
- feat(assertions): Added `.js` file support for `rubricPrompt` in `llm-rubric` assertion (#2972)
- feat(redteam): Added pandamonium strategy (#2920)
- feat(redteam): Added retry strategy for regression testing (#2924)
- feat(redteam): Added support for base64-encoded key strings in webui in addition to file paths and file upload (#2983)

### Changed

- chore(redteam): Improved RBAC grader (#2976)
- chore(redteam): Improved BOLA grader (#2982)
- chore(site): Added HTTP endpoint config generator link (#2957)
- chore(webui): Synced test target configuration key file UI with cloud (#2959)
- chore(docs): Changed Docusaurus default port (#2964)
- chore(redteam): Added foundation model plugin collection (#2967)
- chore(redteam): Cleaned up key validation code (#2992)
- chore(redteam): Sorted constants (#2988)
- chore(redteam): Sorted strategy list (#2989)
- chore(redteam): UI - Added new strategy presents and client-side session IDs (#2968)
- chore(share): Added confirmation step before generating public share link (#2921)
- chore(providers): Restructured OpenAI provider into modular files (#2953)
- chore: Fixed build due to duplicate import and cyclic dependency (#2969)
- chore(docusaurus): Added ability to override port via environment variable (#2986)
- test: Added unit test for src/assertions/utils.ts (#2974)
- test: Added unit test for src/redteam/plugins/rbac.ts (#2977)

### Fixed

- fix(redteam): Improved Crescendo strategy on refusals (#2979)
- fix(redteam): Added support for target delay in redteam setup UI (#2991)
- fix(redteam): Stringified guardrail headers (#2981)
- fix(redteam): Fixed harmbench plugin dataset pull location (#2963)

### Dependencies

- chore(deps): Bumped @aws-sdk/client-bedrock-runtime from 3.738.0 to 3.741.0 (#2973)
- chore(deps): Bumped version to 0.104.0 (#2994)
- chore(deps): Bumped vitest from 1.6.0 to 1.6.1 in /examples/jest-integration (#2978)

### Documentation

- docs(blog): DeepSeek tweaks (#2970)
- docs(blog): DeepSeek redteam (#2966)
- docs(cloud): Added service accounts (#2984)
- docs(guide): Added guide for doing evals with harmbench (#2943)
- docs(press): Added dedicated press page (#2990)
- docs(python): Updated Python provider docs to add guardrails usage example (#2962)

## [0.103.19] - 2025-02-02

### Tests

- test: add unit test for src/redteam/strategies/hex.ts (#2951)

### Added

- feat(redteam): Add a plugin to run redteams against the HarmBench dataset (#2896)
- feat(redteam): add hex strategy (#2950)

### Changed

- chore(providers): add o3 mini as an option to OpenAI provider (#2940)
- chore(providers): migrate Groq to use OpenAI provider - add groq reasoning example (#2952)
- chore(providers): update openai api version to support o3 models (#2942)
- chore(redteam): reduce false positives in politics plugin (#2935)
- chore(docs): re-add plugin documentation to the example (#2939)
- chore(examples): Example of a very simple barebones eval with Harmbench (#2873)
- chore: Reduced watched files for nodemon (#2949)
- chore(redteam): use shared penalized phrase function in `iterativeTree (#2946)
- chore: bump version 0.103.19 (#2954)

### Dependencies

- chore(deps): bump various dependencies (#2941)

## [0.103.18] - 2025-01-31

### Tests

- test: add unit test for src/redteam/constants.ts (#2928)
- test: add unit test for src/redteam/strategies/retry.ts (#2927)

### Added

- feat(providers): add Alibaba Model Studio provider (#2908)

### Changed

- fix: added tsx back to dependencies (#2923)
- fix: full rubricPrompt support for json/yaml filetypes (#2931)
- chore(grader): improve false positive detection for religion grader (#2909)
- chore(redteam): upgrade replicate moderation api to Llama Guard 3 (#2904)
- chore(webui): add preset collections for redteam plugins (#2853)
- chore: Move callEval outside of the function so we can re-use it (#2897)
- chore: Save test case from EvalResult (#2902)
- chore: bump @aws-sdk/client-bedrock-runtime from 3.734.0 to 3.738.0 (#2906)
- chore: bump openai from 4.80.1 to 4.81.0 (#2905)
- chore: bump version 0.103.18 (#2932)
- chore: improvements to refusal detection (#2903)
- test: configure default globalConfig mock and logger mock (#2915)

### Fixed

- fix(generation): handle cases where vars is not an array (#2916)
- fix(providers): handle function expressions in transform response (#2917)
- fix(webui): improve dark mode syntax highlighting in HTTP request editor (#2911)
- fix(webui): improve spacing between Back and Next buttons (#2912)
- fix(webui): update Next button styling to support dark mode (#2898)
- fix: broken docs build (#2937)

### Documentation

- docs(examples): update and clean up DeepSeek R1 example README (#2918)

## [0.103.17] - 2025-01-30

### Added

- feat(launcher): Add launcher page and Cloudflare deploy action (#2599)
- feat(providers): Add JFrog ML provider (#2872)

### Changed

- chore(build): Move dependencies to devDependencies (#2876)
- chore(redteam): Update grader SpecializedAdviceGrader (#2895)
- chore(redteam): Update graders: imitation, overreliance (#2882)
- chore(redteam): Update graders: politics and RBAC (#2878)
- chore(redteam): Update SQL injection and shell injection graders (#2870)
- chore(redteam): Remove RedTeamProvider response (#2899)
- chore(build): Bump version to 0.103.17 (#2900)
- docs: Fix broken transformVars example (#2887)
- test: Add unit test for src/providers/bedrockUtil.ts (#2879)
- test: Add unit test for src/redteam/plugins/shellInjection.ts (#2871)

### Fixed

- fix(assertions): Add valueFromScript support to contains, equals, and startsWith assertions (#2890)
- fix(golang-provider): Support internal package imports by preserving module structure (#2888)

### Dependencies

- chore(deps): Move tsx to dev dependencies (#2884)
- chore(deps): Update Drizzle dependencies (#2877)

### Documentation

- docs(providers): Fix syntax and formatting in examples (#2875)

## [0.103.16] - 2025-01-28

### Added

- feat(eval): Support reasoning effort and usage tokens (#2817)
- feat(providers): Add support for anthropic citations (#2854)
- feat(redteam): Add RAG Full Document Exfiltration plugin (#2820)
- feat(tests): Add support for loading tests from JSONL files (#2842)

### Changed

- chore(eval): Support reasoning field (#2867)
- chore(providers): Add common provider types for redteam providers (#2856)
- chore(providers): Update google provider with better support for latest gemini models (#2838)
- chore(redteam): Add redteam run analytics (#2852)
- chore(package): Bump version 0.103.16 (#2869)
- chore(package): Ensure correct branch name when incrementing package version (#2851)
- chore(package): Exclude test files from npm package (#2862)
- chore(package): Simplify files field in package.json (#2868)
- chore(dev): Upgrade development versions of Node.js to v22 and Python to 3.13 (#2340)

### Fixed

- fix(openrouter): Pass through `passthrough` (#2863)
- fix(redteam): Run strategies on intents (#2866)
- fix(sharing): Combine sharing configuration from multiple promptfooconfigs (#2855)

### Dependencies

- chore(deps): Remove unused dependencies (#2861)
- chore(deps): Update patch and minor dependency versions (#2860)

### Documentation

- docs(deepseek): Deepseek censorship article (#2864)
- docs(simulated-user): Improve simulated user example (#2865)

### Tests

- test(redteam): Add unit test for src/redteam/plugins/beavertails.ts (#2844)
- test(redteam): Add unit test for src/redteam/plugins/contracts.ts (#2845)
- test: add unit test for src/providers.ts (#2874)
- test: add unit test for src/redteam/providers/iterative.ts (#2858)
- test: add unit test for src/types/index.ts (#2857)

## [0.103.15] - 2025-01-28

### Changed

- chore(providers): Add Hyperbolic alias (#2826)
- chore(providers): Add Perplexity alias (#2836)
- chore(providers): Add Cloudera alias (#2823)
- chore(providers): Make Adaline a peer dependency (#2833)
- chore(providers): Support chatgpt-4o-latest alias in OpenAI provider (#2841)
- chore(providers): Handle empty content due to Azure content filter (#2822)
- chore(assertions): Add not-is-refusal assertion (#2840)
- chore(redteam): Add stack trace to generate/run errors (#2831)
- chore(redteam): Reduce science fiction jailbreaks (#2830)
- chore(redteam): Switch from stateless to stateful (#2839)
- docs: Update contributing guide and fix docs build break (#2849)
- docs: Add terms of service (#2821)
- docs: Clean up LocalAI title (#2824)
- docs: Minor updates to provider documentation sidebar order (#2827)
- docs: Update contributing guide with helpful links and update new release documentation (#2843)
- docs: Update documentation with new models and features (#2837)
- test: Add unit test for src/providers/portkey.ts (#2825)
- test: Add unit test for src/redteam/plugins/asciiSmuggling.ts (#2846)

### Dependencies

- chore(deps): Bump OpenAI from 4.80.0 to 4.80.1 (#2835)
- chore(deps): Bump version to 0.103.15 (#2850)

## [0.103.14] - 2025-01-24

### Added

- feat(redteam): add InsultsGrader for insult detection (#2814)

### Changed

- feat: ability to export to burp (#2807)
- feat: pull and set sessionIds in the request and response body (#2784)
- fix: use controlled accordion for signature auth (#2789)
- chore: bump @anthropic-ai/sdk from 0.33.1 to 0.35.0 (#2790)
- chore: bump openai from 4.79.1 to 4.79.4 (#2791)
- chore: improve specialized advice grader (#2793)
- chore: unsafe practices grader (#2796)
- chore: more harmful graders (#2797)
- chore: sort by priority strategies in report view (#2809)
- chore: add graders for drugs, illegal activities, cybercrime, radicalization (#2810)
- chore: burp docs, improvements, and ui (#2818)
- chore: bump @aws-sdk/client-bedrock-runtime from 3.731.1 to 3.734.0 (#2815)
- chore: add keyfile upload (#2787)
- test: add unit test for src/assertions/contextRelevance.ts (#2804)
- test: add unit test for src/assertions/geval.ts (#2803)
- test: add unit test for src/fetch.ts (#2781)
- test: add unit test for src/assertions/contextFaithfulness.ts (#2798)
- test: add unit test for src/assertions/answerRelevance.ts (#2799)
- test: add unit test for src/assertions/contextRecall.ts (#2800)
- test: add unit test for src/assertions/modelGradedClosedQa.ts (#2801)
- refactor(fetch): remove unnecessary debug log (#2806)

### Fixed

- fix(azure): handle 400 response for content filter errors (#2812)
- fix(ui): ensure that a default value of the signature data field is populated into the redteam config (#2788)
- fix(docs): random grammar fix for model-graded metrics (#2794)

### Dependencies

- chore(deps): update LLM provider dependencies (#2795)

### Documentation

- docs(config): add status page link to footer (#2811)

### Tests

- test(openai): move OpenAI provider tests to dedicated file (#2802)
- test: add unit test for src/providers/adaline.gateway.ts (#2834)

## [0.103.13] - 2025-01-21

### Tests

- test: add unit test for src/types/providers.ts (#2766)
- test: add unit test for src/redteam/plugins/competitors.ts (#2764)

### Added

- feat(redteam): Add guardrail option to redteam ui & update transform response (#2688)
- feat: Share chunked results (#2632)

### Changed

- feat: http provider auth signature support (#2755)
- chore: improve http signature setup (#2779)
- chore(fetch): sanitize sensitive data in debug logs (#2778)
- chore(redteam): enhance logging and test count formatting (#2775)

### Fixed

- fix(fetch): correct TLS options for proxy settings (#2783)

### Dependencies

- chore(deps): bump vite from 5.4.11 to 5.4.12 in the npm_and_yarn group (#2777)
- chore(deps): bump vite from 5.4.9 to 5.4.14 in /examples/jest-integration in the npm_and_yarn group across 1 directory (#2776)

## [0.103.12] - 2025-01-21

### Changed

- chore(providers): Add DeepSeek provider alias (#2768)
- chore(types): Remove unused 'getSessionId' field from ApiProvider (#2765)
- chore(redteam): Add copyright violations grader (#2770)
- chore(redteam): Show plugin in strategy stats prompt/response examples (#2758)
- chore(redteam): Improve competitors grader (#2761)
- chore(lint): Resolve trailing whitespace issues in YAML file (#2767)
- test: Add unit test for src/providers/bam.ts (#2748)
- test: Add unit test for src/redteam/graders.ts (#2762)
- test: Add unit test for src/redteam/plugins/harmful/graders.ts (#2763)
- test: Add unit test for src/redteam/plugins/harmful/graders.ts (#2771)
- test: Add unit test for src/redteam/providers/crescendo/index.ts (#2749)
- test: Add mocks to reduce CI flakes and logs (#2774)

### Fixed

- fix(providers): Add support for tool_resources in OpenAI assistants (#2772)
- fix(providers): Do not set top_p, presence_penalty, or frequency_penalty by default in OpenAI providers (#2753)
- fix(providers): Handle serialization bug in defaultTest for provider overrides with self references (Groq) (#2760)
- fix(webui): Add error boundary to React Markdown component (#2756)
- fix(redteam): Add missing strategy tags (#2769)
- fix(redteam): Empty response is not a failure for red team (#2754)
- fix(redteam): Self-harm, graphic, sexual content, competitors false positives (#2759)

### Dependencies

- chore(deps): Bump @aws-sdk/client-bedrock-runtime from 3.730.0 to 3.731.1 (#2750)
- chore(deps): Bump openai from 4.78.1 to 4.79.1 (#2751)

## [0.103.11] - 2025-01-20

### Changed

- chore: update vars type definition in Test Case to support nested objects (#2738)
- chore(providers): add config.o1 flag for Azure o1 model support (#2710)
- chore(assertions): handle OpenAI tool call with content (#2741)
- chore(fetch): use undici to set global proxy dispatcher (#2737)
- chore(providers): update Groq documentation with latest models (#2733)
- chore(logger): expose additional logger methods (#2731)
- refactor: remove dynamic import for OpenAiChatCompletionProvider (#2739)
- refactor: remove async imports for third-party integrations (#2746)
- refactor: remove dynamic import for fetchWithProxy (#2742)
- build: create `dist/` using TypeScript's `"module": "Node16"` setting (#2686)
- revert: "build: create `dist/` using TypeScript's `"module": "Node16"` setting (#2686)" (#2747)
- docs: LangChain example (#2735)
- docs: resolve duplicate route warning on docs/providers (#2676)
- docs: update app details (#2734)
- test: add unit test for src/logger.ts (#2732)
- test: Add unit test for src/providers/openai.ts (#2700)
- test: Add unit test for src/providers/websocket.ts (#2658)
- test: Add unit test for src/redteam/strategies/crescendo.ts (#2679)
- test: Add unit test for src/redteam/strategies/gcg.ts (#2680)
- test: Add unit test for src/redteam/strategies/index.ts (#2682)
- test: Add unit test for src/util/exportToFile/index.ts (#2666)

### Fixed

- fix(webui): ensure nested variables are rendered correctly (#2736)
- fix(assertions): support JavaScript files in CSV assertions file:// protocol (#2723)
- fix(redteam): don't blow up when translation fails (#2740)

### Dependencies

- chore(deps): bump @aws-sdk/client-bedrock-runtime from 3.726.1 to 3.730.0 (#2727)
- chore(deps): bump @azure/identity from 4.5.0 to 4.6.0 (#2728)
- chore(deps): update Docusaurus version (#2730)

### Documentation

- docs(faq): enhance documentation on proxies and SSL certificates (#2725)

## [0.103.10] - 2025-01-16

### Tests

- test: Add unit test for src/redteam/sharedFrontend.ts (#2690)

### Added

- feat(moderation): Add guardrail checks and logging for moderation (#2624)
- feat(redteam): Add support for built-in guardrails (#2654)

### Changed

- fix: Don't throw in HTTP provider on non-2xx (#2689)
- fix: Eval description in `promptfoo list evals` (#2668)
- fix: Handle HTTP errors better (#2687)
- fix: Make back/next icons consistent (#2707)
- fix: Resolve defaultTest and test providers when called via Node (#2664)
- fix: WebUI should automatically refresh with new evals (#2672)
- chore: Add email to remote inference requests (#2647)
- chore: Add envar for max harmful tests per request (#2714)
- chore: Bump @aws-sdk/client-bedrock-runtime from 3.726.0 to 3.726.1 (#2641)
- chore: Bump groq-sdk from 0.11.0 to 0.12.0 (#2642)
- chore: Bump openai from 4.78.0 to 4.78.1 (#2643)
- chore: Check email status (#2651)
- chore: Organize advanced configurations UI (#2713)
- chore: Standardize ellipsize function across codebase (#2698)
- chore: Update unaligned timeout (#2696)
- chore(assertion): Update doc (#2705)
- chore(ci): Add shell format check to CI workflow (#2669)
- chore(cli): Update show command to default to most recent eval (#2718)
- chore(config): Clean up and comment unused configurations (#2646)
- chore(providers): Add error handling for request transforms in HTTP provider (#2697)
- chore(providers): Add validateStatus option to HTTP provider (#2691)
- chore(providers): Change default validateStatus to accept all HTTP status codes (#2712)
- chore(redteam): Add more abort checkpoints for redteam runs (#2717)
- chore(redteam): Enhance debug logging in iterative provider (#2695)
- chore(redteam): Improve HTTP transform configuration placeholders (#2702)
- chore(webui): Add configurable validateStatus to redteam HTTP target setup (#2706)
- docs: Add redirect for troubleshooting link (#2653)
- docs: Updated plugin table and harmful page (#2560)
- test: Add unit test for src/assertions/guardrail.ts (#2656)
- test: Add unit test for src/providers/promptfoo.ts (#2662)
- test: Add unit test for src/providers/simulatedUser.ts (#2670)
- test: Add unit test for src/providers/webhook.ts (#2661)
- test: Add unit test for src/redteam/plugins/indirectPromptInjection.ts (#2663)
- test: Add unit test for src/redteam/strategies/bestOfN.ts (#2677)
- test: Add unit test for src/redteam/strategies/likert.ts (#2681)
- test: Add unit test for src/utils/text.ts (#2701)
- test: Fix flaky test (#2715)
- test: Make share test more robust (#2716)
- test: Support randomizing test execution order (#2556)
- chore(providers): automate watsonx provider to fetch model costs dynamically (#2703)
- Revert "test: Add unit test for src/redteam/sharedFrontend.ts" (#2721)

### Fixed

- fix(ci): Resolve redteam integration test failure by setting author (#2667)
- fix(logging): Enforce single-argument type for logger methods (#2719)
- fix(providers): Lazy load @azure/identity (#2708)
- fix(redteam): Adjust divergent repetition plugin prompt formatting (#2639)
- fix(ui): Don't select a stateful/stateless setting if discrepancy exists between configured providers (#2650)
- fix(ui): Fix stateful/stateless setting for providers (#2649)
- fix(webui): Ensure user's selection of system statefulness is correctly persisted in config and UI (#2645)

### Documentation

- docs(links): Update Discord links to new invite (#2675)
- docs(strategy-table): Enhance grouping and ordering logic (#2640)

## [0.103.9] - 2025-01-13

### Tests

- test: Add unit test for src/providers.ts (#2671)
- test: Add unit test for src/globalConfig/accounts.ts (#2652)

### Added

- feat(tests): Import tests from JS/TS (#2635)
- feat(redteam): Add GCG strategy (#2637)
- feat(redteam): Add Likert-based jailbreak strategy (#2614)

### Changed

- chore(redteam): Catch errors during iterative attacks and continue (#2631)
- chore(redteam): GCG number config (#2638)
- chore(redteam): Wrap iterative providers in try/catch (#2630)
- chore(webui): Don't actually truncate vars because they are scrollable (#2636)

### Fixed

- fix(webui): Revert 49bdcba - restore TruncatedText for var display (#2634)

## [0.103.8] - 2025-01-11

### Changed

- fix: Running redteam from cloud (#2627)
- fix: redteam strategies (#2629)
- chore: show # plugins and strats selected (#2628)o/pull/2626

## [0.103.7] - 2025-01-10

### Changed

- chore(redteam): record iterative history in metadata (#2625)
- chore(redteam): integrate grader into goat for ASR improvement (#2612)
- chore(cli): make db migrations quieter (#2621)
- chore(providers): update Azure API version for Azure provider (#2611)
- chore: Revert "chore(redteam): expose redteam run command and auto-share remote results" (#2613)
- docs: owasp illustrations (#2615)
- docs: plugin and strategy graphics (#2610)
- chore(site): add bio and photo of new team member (#2626)

### Fixed

- fix(webui): add default background for image lightbox (#2616)
- fix(openrouter): pass through openrouter-specific options (#2620)

### Dependencies

- chore(deps): bump @aws-sdk/client-bedrock-runtime from 3.723.0 to 3.726.0 (#2618)
- chore(deps): bump groq-sdk from 0.10.0 to 0.11.0 (#2619)
- chore(deps): bump openai from 4.77.4 to 4.78.0 (#2617)

### Documentation

- docs(site): add vedant to the about page (#2622)
- docs(site): update grid breakpoints for better spacing of team members on about page (#2623)

## [0.103.6] - 2025-01-09

### Changed

- chore(examples): add image saving hook for DALL-E outputs in redteam-dalle (#2607)
- chore(redteam): expose redteam run command and auto-share remote results (#2609)
- chore(redteam): store attack prompt instead of rendered prompt in metadata (#2602)
- chore(workflows): add actionlint GitHub Action for workflow validation (#2604)
- chore(ci): updated yanked dependency and ruff format (#2608)

### Fixed

- fix(docker): correct string concatenation for BUILD_DATE in GitHub Actions (#2603)
- fix(providers): convert anthropic bedrock lone system messages to user messages for compatibility with model graded metrics (#2606)

### Documentation

- docs(caching): expand documentation on caching mechanisms (#2605)

## [0.103.5] - 2025-01-09

### Added

- feat(fetch): Add support for custom SSL certificates (#2591)

### Changed

- chore(assertions): Improve Python assertion configuration passing (#2583)
- chore(debug): Enhance logging for null/undefined template variables (#2588)
- chore(providers): Allow ability to set custom default embedding provider (#2587)
- chore(providers): Improve error handling in HTTP provider (#2593)
- chore(redteam): Add grader to crescendo to increase ASR (#2594)
- chore(webui): Add plugin category on the recently used cards (#2600)
- chore(webui): Highlight selected strats just like plugins (#2601)
- chore(webui): Replace initial prompt with last redteam prompt when it exists (#2598)
- chore(webui): Response parser -> response transform (#2584)

### Fixed

- fix(cli): filterMode `failures` should omit `errors` (#2590)
- fix(providers): Handle bad HTTP status code (#2589)
- fix(redteam): ascii-smuggling is a plugin, not a strategy (#2585)
- fix(redteam): Use OS-agnostic temp file (#2586)

### Dependencies

- chore(deps): Update dependencies to latest versions (#2597)

### Documentation

- docs(license): Update year and clarify licensing terms (#2596)
- docs(providers): Update overview table with new entries (#2592)

## [0.103.4] - 2025-01-08

### Added

- feat(cli): add --filter-errors-only parameter to `eval` (#2539)
- feat(providers): f5 provider placeholder (#2563)
- feat(assertions): add support for specifying function names in external assertions (#2548)

### Changed

- chore(providers): add support for the WATSONX_AI_AUTH_TYPE env (#2547)
- chore(providers): add debug logs to llama provider (#2569)
- chore(redteam): add debug to cyberseceval (#2549)
- chore(redteam): add english language cyberseceval (#2561)
- chore(redteam): adjust parameters for iterativeTree strategy (#2535)
- chore(redteam): improve dialog content for load example configuration (#2574)
- chore(redteam): improve grader in jailbreak:tree strategy (#2565)
- chore(redteam): improve iterative provider with test case grader (#2552)
- chore(redteam): improve tree node selection. Add metadata (#2538)
- chore(redteam): reduce iterative image provider refusals (#2578)
- chore(tests): improve misc test setup and teardown (#2579)
- chore(webui): enhance metadata expand/collapse handling (#2550)
- chore(webui): Add type for provider test response (#2567)
- chore(assertions): minor change to python assert example and revert provider to gpt4 mini (#2564)
- chore(webui): ensure provider overrides are displayed correctly (#2546)
- docs: improve dark mode styles on security page (#2562)
- docs: jailbreak blog post (#2575)
- docs: missing plugins (#2558)
- docs: updates to llm vulnerability types page (#2527)
- docs: updating typo for g-eval pages (#2568)
- docs: only show frameworks in compliance section (#2559)
- chore(docs): improve dark mode on redteam configuration (#2553)
- chore(docs): sort plugins by pluginId (#2536)

### Fixed

- fix(assertions): ensure that Python assertions can reference the config as per the example given (#2551)

### Dependencies

- chore(deps): update dependencies to latest minor and patch versions (#2533)
- chore(deps): bump @aws-sdk/client-bedrock-runtime from 3.716.0 to 3.721.0 (#2532)
- chore(deps): bump @aws-sdk/client-bedrock-runtime from 3.721.0 to 3.723.0 (#2554)
- chore(deps): bump openai from 4.77.0 to 4.77.3 (#2544)
- chore(deps): update lock file to resolve dependency issues (#2545)
- chore(deps): update lock file to resolve yanked dependency (#2581)

### Documentation

- docs(blog): improve the usage instructions for jailbreak dalle post (#2576)
- docs(llm-vulnerability-scanner): improve dark mode styles (#2577)
- docs(styles): improve dark mode styles for index page (#2580)
- docs(troubleshooting): adjust sidebar order and update example version (#2557)

## [0.103.3] - 2025-01-03

### Added

- feat(redteam): add system prompt override plugin (#2524)

### Changed

- feat: cyberseceval plugin (#2523)
- chore(vertex): ability to override api version (#2529)
- chore: add more debug info to API health check (#2531)
- chore: switch cloud `run` to use --config param (#2520)
- docs: update owasp top 10 page (#2515)
- docs: misc improvements (#2525)

### Fixed

- fix(gemini): support gemini thinking model (#2526)
- fix(docs): correct broken link in blog post (#2522)
- fix(docs): conditionally enable gtag only in production (#2530)

### Documentation

- docs(blog): unbounded consumption (#2521)
- docs(redteam): update configuration.md (#2543)

## [0.103.2] - 2024-12-31

### Changed

- feat: run redteam from cloud config (#2503)
- feat: divergent repetition plugin (#2517)
- docs: guardrails ui (#2518)
- feat: granular envars for memory control (#2509)
- fix: use `default` when importing cjs module (#2506)
- docs: readme overhaul (#2502)
- chore(redteam): make numIterations configurable for iterative strategy (#2511)
- chore(webui): enhance styling and responsiveness for StrategyStats component (#2485)
- chore(providers): make number of retry attempts configurable for HTTP provider (#2512)
- chore(providers): add configurable retry attempts for AWS Bedrock. Improve error handling (#2514)
- chore(redteam): handle empty and refusal responses (#2516)
- docs: divergent repetition to plugins table (#2519)

### Fixed

- fix(moderation): handle empty output to avoid false positives (#2508)
- fix(fetch): correct retries logic to ensure at least one attempt (#2513)

## [0.103.1] - 2024-12-24

### Changed

- fix: send config purpose when running in web ui (#2504)
- fix: include `sharing` in generated redteam config (#2505)
- docs: g-eval docs (#2501)

## [0.103.0] - 2024-12-23

### Added

- feat(eval): Add sheet identifier to Google Sheets URL for saving eval results (#2348)
- feat(eval): Add support for Hugging Face datasets (#2497)
- feat(redteam): Ability to set the number of test cases per plugin (#2480)
- feat(redteam): Beavertails plugin (#2500)
- feat(redteam): Best-of-n jailbreak (#2495)
- feat(redteam): Dedicated custom input section (#2493)
- feat(redteam): Harmful:cybercrime:malicious-code (#2481)
- feat(redteam): Recently used plugins (#2488)
- feat(redteam): Support `intent` sequences (#2487)

### Changed

- chore(redteam): Add "View Probes" button (#2492)
- chore(redteam): Enhance metadata tracking for iterative provider (#2482)
- chore(redteam): Improve scoring in iterative providers (#2486)
- chore(redteam): Record stateless telemetry (#2477)
- chore(examples): Revert redteam-ollama example to previous version (#2499)
- docs: Cyberseceval (#2494)
- docs: Plugins overview (#2448)
- docs: Strategy overview (#2449)

### Fixed

- fix(redteam): Ability to set custom target (#2483)
- fix(redteam): Apply delay to redteam providers (#2498)
- fix(redteam): Scroll to top when changing tabs (#2484)
- fix(redteam): State management for raw HTTP requests (#2491)

### Dependencies

- chore(deps): Bump @aws-sdk/client-bedrock-runtime from 3.714.0 to 3.716.0 (#2479)

### Documentation

- docs(providers): Add new providers to documentation (#2496)

## [0.102.4] - 2024-12-20

### Changed

- feat: add G-Eval assertion (#2436)
- feat: ability to set delay from webui (#2474)
- fix: resolve circular reference issue in groq provider (#2475)
- chore: placeholder for ied (#2478)

### Fixed

- fix(provider): ensure system prompt is formatted correctly for amazon nova models (#2476)

### Documentation

- docs(red-team): update default strategy documentation (#2473)

## [0.102.3] - 2024-12-19

### Changed

- feat: pliny plugin (#2469)
- feat: meth plugin (#2470)

### Fixed

- fix(redteam): resolve prompt rendering issue in goat provider (#2472)

### Dependencies

- chore(deps): update dependencies to latest versions (#2442)

## [0.102.2] - 2024-12-19

### Added

- feat(eval): Add metadata filtering to `promptfoo eval` (#2460)
- feat(redteam): Implement `basic` strategy to skip strategy-less tests (#2461)
- feat(redteam): Show messages for multi-turn providers (#2454)
- feat(webui): Add search bar for reports (#2458)

### Changed

- chore(providers): Add new OpenAI O1 model versions (#2450)
- chore(ci): Handle fork PRs without secrets correctly (#2443)
- chore(ci): Update Node.js 22.x matrix configuration (#2444)
- chore(ci): Move workflow assets to .github/assets (#2445)
- chore(redteam): Update target handling for model-based strategies (#2466)
- docs: Update RAG red team details (#2459)

### Fixed

- fix(providers): Fix O1 model detection (#2455)
- fix(redteam): Handle invalid message from GOAT (#2462)
- fix(redteam): Handle null target model responses in GOAT and improve safeJsonStringify (#2465)
- fix(redteam): Improve logging and message handling in Crescendo and GOAT providers (#2467)
- fix(redteam): Properly write target response to iterative (#2447)
- fix(redteam): Skip iterative turn on refusal (#2464)

### Dependencies

- chore(deps): Bump @anthropic-ai/sdk from 0.32.1 to 0.33.1 (#2451)
- chore(deps): Bump @aws-sdk/client-bedrock-runtime from 3.712.0 to 3.714.0 (#2446)
- chore(deps): Bump openai from 4.76.3 to 4.77.0 (#2452)

## [0.102.1] - 2024-12-17

### Added

- feat(redteam): ability to upload intents from csv (#2424)
- feat(redteam): switch to rag example (#2432)

### Changed

- chore(cli): address punycode deprecation warning for Node.js 22 (#2440)
- chore(redteam): format extraction prompts as chat messages (#2429)
- chore(redteam): integration tests (#2413)
- chore(redteam): move plugin collections out of plugin type (#2435)
- chore(redteam): raise timeout on unaligned provider to 60s (#2434)
- chore(redteam): update owasp mappings (#2316)
- chore(redteam): update plugin and strategy display names and descriptions (#2387)
- chore(redteam): minor styling improvements to TestTargetConfiguration (#2430)
- chore(redteam): remove horizontal scroll from redteam setup tabs (#2420)

### Fixed

- fix(redteam): add support for entity merging in config (#2433)
- fix(redteam): combine strategy configs for chained strategies (#2415)
- fix(redteam): don't fall back if entity and purpose extraction fails (#2428)
- fix(redteam): integration test (#2431)
- fix(redteam): make cross-session-leak not default (#2427)
- fix(redteam): remove duplicate `intent` plugin (#2426)
- fix(redteam): dark mode in test targets ui (#2425)
- fix(redteam): resolve invalid DOM nesting of ul elements in Strategies component (#2421)
- fix(evaluator): handle circular references during error logging (#2441)

### Dependencies

- chore(deps): bump @aws-sdk/client-bedrock-runtime from 3.709.0 to 3.712.0 (#2418)
- chore(deps): bump groq-sdk from 0.9.0 to 0.9.1 (#2416)
- chore(deps): bump openai from 4.76.2 to 4.76.3 (#2417)

## [0.102.0] - 2024-12-16

### Added

- feat(redteam): add api healthcheck to redteam generate (#2398)

### Changed

- feat: add raw HTTP request support to Targets UI (#2407)
- feat: add HTTP provider configuration generator (#2409)
- feat: generate http config button (#2411)
- feat: run redteam in web ui (#2025)
- fix: exit codes and tests (#2414)
- docs: add docs for model-graded metrics (#2406)

## [0.101.2] - 2024-12-14

### Added

- feat(webui): implement cloud API health check functionality (#2397)
- feat(webui): redteam attack flow chart (#2389)
- feat(webui): strategy stats drawer (#2388)
- feat(webui): Filter Results view by errors (#2394)

### Changed

- revert: refactor(evaluator): enhance variable resolution and prompt rendering (#2386)
- chore(docker): add version info to docker build (#2401)
- chore(docs): Update README.md (#2391)

### Fixed

- fix(redteam): improve error message for plugin validation (#2395)
- fix(redteam): improve redteam strategy validation with detailed error messages (#2396)
- fix(webui): hide "show failures" checkbox on 1-column evals (#2393)

### Dependencies

- chore(deps): bump openai from 4.76.1 to 4.76.2 (#2390)

## [0.101.1] - 2024-12-13

### Added

- feat(eval): Separate errors from assert failures (#2214)
- feat(eval): Support more than one multi-turn conversation in the same eval with conversationId metadata field (#2360)
- feat: chunk results during share to handle large evals (#2381)

### Changed

- fix: use safeJsonStringify (#2385)
- chore(evaluator): Enhance variable resolution and prompt rendering (#2380)
- chore(ci): Remove outdated package-lock.json after enabling workspaces in package.json (#2377)
- chore(examples): Add Ollama red team example from blog post (#2374)
- Revert "feat: chunk results during share to handle large evals" (#2399)

### Fixed

- fix(cli): Fix punycode deprecation warning (#2384)
- fix(cli): Re-enable validation warning for invalid dereferenced configs (#2373)
- fix(prompts): Restore behavior that delays YAML parsing until after variable substitution (#2383)
- fix(redteam): Support file:// protocol for custom plugins (#2376)
- fix(webui): Use injectVar in redteam report view (#2366)

### Documentation

- docs(configuration): Add documentation for shared variables in tests (#2379)

## [0.101.0] - 2024-12-12

### Added

- feat(eval): Separate errors from assert failures (#2214)
- feat(eval): Support more than one multi-turn conversation in the same eval with conversationId metadata field (#2360)

### Changed

- chore(evaluator): Enhance variable resolution and prompt rendering (#2380)
- chore(ci): Remove outdated package-lock.json after enabling workspaces in package.json (#2377)
- chore(examples): Add Ollama red team example from blog post (#2374)

### Fixed

- fix(cli): Fix punycode deprecation warning (#2384)
- fix(cli): Re-enable validation warning for invalid dereferenced configs (#2373)
- fix(prompts): Restore behavior that delays YAML parsing until after variable substitution (#2383)
- fix(redteam): Support file:// protocol for custom plugins (#2376)
- fix(webui): Use injectVar in redteam report view (#2366)

### Documentation

- docs(configuration): Add documentation for shared variables in tests (#2379)

## [0.100.6] - 2024-12-11

### Changed

- chore: clean up invariant references (#2367)
- chore: invariant (#2363)
- chore(examples): add YAML schema and descriptions to config files (#2358)
- chore(providers): add debugs and make provider invariants more detailed (#2365)
- chore(redteam): add better error logging for multilingual (#2347)
- chore(redteam): add getRemoteGenerationUrl mocks to redteam tests (#2349)
- chore(redteam): Better error messaging for composite jailbreaks (#2372)
- chore(redteam): fix composite jailbreak docs (#2370)
- chore(redteam): respect --delay with redteam providers (#2369)
- chore(webui): add "save YAML" option to Save Config dialog (#2356)
- chore(webui): enhance redteam preset cards layout and styling (#2353)

### Fixed

- fix(providers): add regional model support to Bedrock (#2354)
- fix(webui): redteam setup UI should support request body objects (#2355)
- fix(providers): use Replicate moderation provider when OpenAI key not present (#2346)

### Dependencies

- chore(deps): bump @aws-sdk/client-bedrock-runtime from 3.706.0 to 3.709.0 (#2362)
- chore(deps): bump openai from 4.76.0 to 4.76.1 (#2361)
- chore(deps): update dependencies (#2350)

### Documentation

- docs(blog): new post on the EU AI Act (#2357)
- docs(redteam): Update documentation to suggest a detailed purpose (#2345)
- docs(troubleshooting): replace auto-generated index with custom overview (#2352)

## [0.100.5] - 2024-12-09

### Changed

- feat: Show current redteam and save state by @sklein12 in [#2336](https://github.com/promptfoo/promptfoo/pull/2336)
- fix: Our task API responds with a JSON object by @sklein12 in [#2337](https://github.com/promptfoo/promptfoo/pull/2337)
- fix: Attempt to fix metrics after share to self-hosted by @GICodeWarrior in [#2338](https://github.com/promptfoo/promptfoo/pull/2338)
- fix: Merge `defaultTest.vars` before applying `transformVars` by @mldangelo in [#2339](https://github.com/promptfoo/promptfoo/pull/2339)
- fix: Catch errors on purpose extraction and continue by @sklein12 in [#2344](https://github.com/promptfoo/promptfoo/pull/2344)
- chore: Allow overriding default and redteam providers globally by @sklein12 in [#2333](https://github.com/promptfoo/promptfoo/pull/2333)
- chore(providers): Align `transformRequest` with `transformResponse` behavior by @mldangelo in [#2334](https://github.com/promptfoo/promptfoo/pull/2334)
- chore: Update Node.js to v20.18.1 by @mldangelo in [#2342](https://github.com/promptfoo/promptfoo/pull/2342)
- chore: Add support for multiple Google Sheets in `promptfooconfig` by @mldangelo in [#2343](https://github.com/promptfoo/promptfoo/pull/2343)

## [0.100.4] - 2024-12-08

### Changed

- feat: "try example" in target configuration (#2335)
- chore(webui): add a reset config button (#2328)
- chore(redteam): add comments and schema to generated yaml (#2329)
- chore(webui): add select all/none for all plugins (#2326)
- chore: automate CITATION.cff version bump. Sort npm scripts (#2320)
- docs: Fix docs to reflect non-root docker user (#2324)

### Fixed

- fix(cli): recommend npx if necessary (#2325)
- fix(providers): use prompt config for structured outputs in azure (#2331)
- fix(redteam): Use cloud api for remote harmful generation (#2323)
- fix(webui): redteam bug where purpose was using old state (#2330)
- fix(webui): redteam config persist between refreshes (#2327)

### Dependencies

- chore(deps): bump openai from 4.75.0 to 4.76.0 (#2321)

## [0.100.3] - 2024-12-06

### Changed

- chore(providers): improve JSON schema support for openai azure (#2318)

### Dependencies

- chore(deps): bump the npm_and_yarn group with 2 updates (#2317)

### Documentation

- docs(aws-bedrock): add Nova model documentation and update examples (#2319)
- docs(multilingual): add language code references (#2311)

## [0.100.2] - 2024-12-06

### Added

- feat: multiline editor for http request body (#2314) by @typpo

### Fixed

- fix(redteam): Do not fail crescendo if the provider sends the wrong response (#2315) by @sklein12
- fix: remove log line (c539341)

## [0.100.1] - 2024-12-05

### Added

- feat(redteam): Multilingual generates test cases across all strats (#2313) by @sklein12

### Fixed

- fix(redteam): preserve assertion types in multilingual strategy (#2312) by @mldangelo

### Changed

- chore(redteam): Improve purpose output (779a8d4)
- chore: re-reorder target setup page (7dd11ae)
- chore: copy (158d841)
- ci: increase Docker workflow timeout to 60 minutes (414db79)

### Dependencies

- chore(deps): update multiple package dependencies (#2308) by @mldangelo

### Documentation

- docs: fix multilingual (e78e77d)

## [0.100.0] - 2024-12-05

### Added

- feat(providers): Add Amazon Nova models to Bedrock provider (#2300)
- feat(providers): Support TypeScript custom providers (#2285)
- feat(providers): Add transformRequest to HTTP provider. Rename responseParser to transformResponse (#2228)
- feat(cli): Add configurable CSV delimiter support (#2294)
- feat(redteam): Load `intents` plugin from file (#2283)
- feat(webui): Ability to configure strategies in redteam setup (#2304)
- feat(webui): Ability to upload YAML file to setup view (#2297)
- feat(webui): Column selector (#2288)

### Changed

- chore(webui): Add YAML preview and strategies to redteamReview page (#2305)
- chore(prompts): TypeScript for prompt functions (#2287)
- chore(webui): Display # selected plugins in accordion text (#2298)
- chore(redteam): Remote generation if logged into cloud (#2286)
- chore(cli): Write `promptfoo-errors.log` on error (#2303)
- chore(cli): Improve error message when attempting to share incomplete eval (#2301)
- chore(redteam): Fix stateless warning (#2282)
- chore(redteam): Plugin page UX (#2299)
- chore(webui): Display average cost alongside total (#2274)
- chore(webui): Remove prompt from redteam setup purpose page (#2295)
- docs: Guide on LangChain PromptTemplates (#2235)

### Fixed

- fix(redteam): Do not store config hash if redteam generation failed (#2296)
- fix(webui): Minor bugs in redteam config UI (#2278)
- fix(cli): Replace process.exitCode with process.exit calls in share command (#2307)

### Dependencies

- chore(deps): Bump @aws-sdk/client-bedrock-runtime from 3.699.0 to 3.704.0 (#2279)
- chore(deps): Bump @aws-sdk/client-bedrock-runtime from 3.704.0 to 3.705.0 (#2290)
- chore(deps): Bump groq-sdk from 0.8.0 to 0.9.0 (#2291)
- chore(deps): Bump openai from 4.73.1 to 4.74.0 (#2280)
- chore(deps): Bump openai from 4.74.0 to 4.75.0 (#2289)

### Documentation

- docs(examples): Add redteam chatbot example (#2306)

## [0.99.1] - 2024-12-02

### Changed

- chore(docs): update --config YAML file references to match actual behavior (#2170)
- chore(providers): add \*-latest models for Anthropic (#2262)
- chore(providers): remove optional chaining in goat provider (#2253)
- chore(redteam): ability to override severity (#2260)
- chore(redteam): improve hijacking grader (#2251)
- chore(redteam): improve overreliance grader (#2246)
- chore(redteam): improve politics grader (#2258)
- chore(redteam): move harmful specialized advice plugin to unaligned provider (#2239)
- chore(redteam): move misinformation plugin from aligned to unaligned provider (#2232)
- chore(redteam): shell injection grader improvement (25%) (#2277)
- chore(redteam): update policy grader (#2244)
- chore(site): improve architecture diagram dark mode (#2254)
- chore(site): move careers link (#2242)
- chore(tests): remove console.error debug statement (#2275)
- chore(types): add Zod schema for assertion types (#2276)
- chore(webui): ability to set image min/max height (#2268)
- chore(webui): add metric column in assertions table (#2238)
- chore(webui): add pointer cursor to report view (#2272)
- chore(webui): add support for custom targets to redteam setup (#2215)
- chore(webui): combine assertion context to eval output comment dialog (#2240)
- chore(webui): improve back and next buttons for purpose/targets pages (#2269)
- chore(webui): minor improvements to redteam setup strategy and plugin selection (#2247)
- chore(webui): only show action buttons for the currently hovered cell, rather than both cells for that row (#2270)
- chore(webui): preserve whitespace in TableCommentDialog (#2237)
- chore(webui): prevent dialog from popping up repeatedly when component rerenders (#2273)
- chore(webui): remove local dashboard (#2261)
- chore(webui): select all/none in redteam setup plugins view (#2241)
- docs: GitLab integration (#2234)

### Fixed

- fix(cli): improve debugging for fetchWithRetries (#2233)
- fix(cli): refuse to share incomplete evals (#2259)
- fix(webui): support sorting on pass/fail count & raw score (#2271)
- fix(redteam): stringify non-string target provider responses in goat (#2252)

### Dependencies

- chore(deps): bump openai from 4.73.0 to 4.73.1 (#2243)
- chore(deps): sync dependency versions with promptfoo cloud (#2256)
- chore(deps): update dependencies (#2257)
- chore(deps): update lock file for yanked dependency (#2250)

## [0.99.0] - 2024-11-25

### Added

- feat(cli): `promptfoo debug` command (#2220)
- feat(eval): Read variables from PDF (#2218)
- feat(providers): Add `sequence` provider (#2217)
- feat(redteam): Citation strategy (#2223)
- feat(redteam): Composite jailbreak strategy (#2227)
- feat(redteam): Ability to limit strategies to specific plugins (#2222)

### Changed

- chore(redteam): Attempt to reuse existing server for redteam init (#2210)
- chore(redteam): Naive GOAT error handling (#2213)
- chore(redteam): Improve competitors plugin and grading (#2208)

### Fixed

- fix(eval): CSV BOM parsing (#2230)
- fix(redteam): Add missing entities field to redteam schema (#2226)
- fix(redteam): Ensure numTests is properly inherited in config for all plugin types (#2229)
- fix(redteam): Strip prompt asterisks (#2212)
- fix(redteam): Validate plugins before starting (#2219)

### Dependencies

- chore(deps): Bump @aws-sdk/client-bedrock-runtime from 3.696.0 to 3.699.0 (#2231)

### Documentation

- docs(redteam): Ollama redteam blog (#2221)
- docs(redteam): Add troubleshooting documentation (#2211)

## [0.98.0] - 2024-11-22

### Added

- feat(providers): Maintain session-id in HTTP provider (#2101)
- feat(redteam): Add custom strategy (#2166)
- feat(webui): Add CSV download to report view (#2168)
- feat(webui): Add image preview lightbox for base64 image strings (#2194)

### Changed

- chore(providers): Add GPT-4-0-2024-11-20 to supported models (#2203)
- chore(providers): Add support for UUID in transformVars (#2204)
- chore(cli): Display help for invalid args (#2196)
- chore(redteam): Add `promptfoo redteam setup` (#2172)
- chore(redteam): Init now opens web setup UI (#2191)
- chore(redteam): Update purpose UI to capture better information (#2180)
- chore(redteam): Instrument redteam setup (#2193)
- chore(redteam): Remove OpenAI key requirement in onboarding (#2187)
- chore(redteam): Remove overreliance from default (#2201)
- chore(redteam): Remove redundant harmful plugin when all subcategories are selected (#2206)
- chore(redteam): Reorganize plugins in setup (#2173)
- chore(redteam): Session parsing in UI (#2192)
- chore(redteam): Update docs for multi-turn strategies (#2182)
- chore(redteam): Update redteam init instructions (#2190)
- chore(redteam): Wrap more system purpose tags (#2202)
- chore(redteam): Wrap purposes in <Purpose> tags (#2175)

### Fixed

- fix(prompts): Parse YAML files into JSON before Nunjucks template render (#2205)
- fix(providers): Handle more response parser failures in HTTP provider (#2200)
- fix(redteam): Attempt to fix undefined redteam testcase bug (#2186)
- fix(redteam): Debug access plugin grader improvement (#2178)
- fix(redteam): Handle missing prompts in indirect prompt injection setup (#2199)
- fix(redteam): Pass isRedteam from eval database model (#2171)
- fix(webui): Handle division by zero cases in CustomMetrics component (#2195)

### Dependencies

- chore(deps): Bump @aws-sdk/client-bedrock-runtime from 3.693.0 to 3.696.0 (#2176)
- chore(deps): Update dependencies - resolve lock file issue (#2179)
- chore(deps): Update dependencies (#2169)

### Documentation

- docs(examples): Add F-score example (#2198)
- docs(examples): Modernize image classification example (#2197)
- docs(site): Add red team Hugging Face model guide (#2181)
- docs(site): Use `https` id with `url` config (#2189)

## [0.97.0] - 2024-11-18

### Added

- feat(azure): adding AzureCliCredential as a fallback authentication option (#2149)

### Changed

- feat: report shows % framework compliance as progress bar (#2160)
- feat: support for grader fewshot examples (#2162)
- feat: add support for bedrock guardrails (#2163)
- fix: crescendo feedback (#2145)
- fix: handle null test cases in strategy generation (#2146)
- refactor(redteam): extract parseGeneratedPrompts from redteam base class (#2155)
- refactor(redteam): modularize and simplify harmful plugin (#2154)
- chore: bump @aws-sdk/client-bedrock-runtime from 3.691.0 to 3.693.0 (#2147)
- chore: bump @eslint/plugin-kit from 0.2.0 to 0.2.3 in the npm_and_yarn group (#2151)
- chore: track token usage for redteam providers (#2150)
- chore(providers): misc harmful completion provider enhancements (#2153)
- chore: display strategy used in report view (#2156)
- chore: open result details in report view (#2159)
- chore: add # requests to token usage (#2158)
- chore: set redteamFinalPrompt in goat provider (#2161)
- chore(redteam): refactor harmful plugin into aligned and unaligned modules (#2164)
- chore(redteam): refactor unaligned inference API response handling (#2167)

### Fixed

- fix(share): update eval author to logged-in user when sharing (#2165)

## [0.96.2] - 2024-11-14

### Added

- feat(redteam): redteam fewshot overrides (#2138)
- feat(cli): make README.md file during onboarding init flow optional (#2054)

### Changed

- feat: helm chart for self hosted (#2003)

### Fixed

- fix(cli): remove validation warning on yaml files (#2137)
- fix(providers): handle system messages correctly for bedrock Claude models (#2141)
- fix(redteam): Config for all strategies (#2126)
- fix(webui): potential divide by 0s (#2135)
- fix(webui): restore token usage display (#2143)

### Dependencies

- chore(deps): clean up plugin action params (#2139)
- chore(deps): bump @aws-sdk/client-bedrock-runtime from 3.687.0 to 3.691.0 (#2140)
- chore(deps): update dependencies (#2133)

## [0.96.1] - 2024-11-12

### Added

- feat(ui): Respect max text length in Markdown cells (#2109)

### Changed

- chore(assertions): split assertions into separate modules (#2116)\* chore(blog): update API endpoint to canonical domain by @mldangelo in https://github.com/promptfoo/promptfoo/pull/2119
- chore(cli): add promptfoo version header to all requests (#2121)
- chore(redteam): allow goat to be used stateless or not (#2102)
- chore(redteam): Break out Prompt Metrics Types (#2120)
- chore(redteam): re-organize report categories (#2127)
- chore(docs): Fix AWS default region to match documentation (#2117)

### Fixed

- fix(cli): validate config after dereferencing (#2129)
- fix(providers): handle system messages correctly in anthropic parseMessages (#2128)

### Dependencies

- chore(deps): bump groq-sdk from 0.7.0 to 0.8.0 (#2131)
- chore(deps): update multiple dependencies (#2118)

## [0.96.0] - 2024-11-10

### Added

- feat(redteam): intent plugin (#2072)
- feat(redteam): rag poisoning plugin (#2078)
- feat(cli): --filter-sample on eval to randomly sample (#2115)
- feat(providers): azure default provider (#2107)
- feat(assertions): BLEU score (#2081)

### Changed

- chore(assertions): refactor JSON assertions (#2098)
- chore(assertions): split assertions into separate files (#2089)
- chore(cli): add --ids-only to list commands (#2076)
- chore(cli): lazily init csv assertion regex (#2111)
- chore(cli): validate json, yaml, js configs on load (#2114)
- chore(lint): format lint (#2082)
- chore(providers): add envar support for azure auth (#2106)
- chore(providers): add support for Claude 3.5 Haiku model (#2066)
- chore(providers): add support for external response_format in azure openai (#2092)
- chore(providers): azureopenai -> azure (#2113)
- chore(providers): Support AWS sessionToken and profile for authentication (#2085)
- chore(redteam): improve rbac grader (#2067)
- chore(redteam): pass context and options to target in iterativeTree provider (#2093)
- chore(redteam): Use purpose in graders (#2077)
- chore(webui): prevent unnecessary state resets in plugin configuration in redteam ui (#2071)
- chore: add yaml config validation tests (#2070)
- chore(docs): goat-blog demo component usability improvements (#2095)
- docs: use "provider" key in python prompt function (#2103)
- docs: add GOAT blog post (#2068)
- chore(blog): update API endpoint to canonical domain (#2119)

### Fixed

- fix(cli): keep eval id on `import` (#2112)
- fix(providers): portkey provider and headers (#2088)
- fix(redteam): provide target context (#2090)
- fix(providers): ensure consistent message parsing for Anthropic Claude Vision (#2069)
- fix(redteam): make remote generation URL dynamic to support dotenv loading (#2086)

### Dependencies

- chore(deps): bump @anthropic-ai/sdk from 0.31.0 to 0.32.0 (#2074)
- chore(deps): bump @anthropic-ai/sdk from 0.32.0 to 0.32.1 (#2083)
- chore(deps): bump @aws-sdk/client-bedrock-runtime from 3.686.0 to 3.687.0 (#2104)
- chore(deps): bump openai from 4.70.2 to 4.71.0 (#2073)
- chore(deps): bump openai from 4.71.0 to 4.71.1 (#2087)

## [0.95.0] - 2024-11-04

### Added

- **feat(redteam):** goat (#2006)
- **feat(webui):** add support for file providers in eval creation view via file upload by @mldangelo in https://github.com/promptfoo/promptfoo/pull/2055
- feat(webui): add support for file providers in eval creation view via file upload (#2055)

### Changed

- **feat:** save and load configs (#2044)
- **feat:** index page for report view (#2048)
- **fix:** competitors grader (#2042)
- **fix:** llm rubric markup (#2043)
- **fix:** OOM on large evals (#2049)
- **chore:** migrate rag-full example to langchain 0.3.0 (#2041)
- **chore:** add some loaders to webui pages (#2050)
- **chore(providers):** add bedrock regional inference profile IDs (#2058)
- **chore(webui):** optimize custom policy handling (#2061)
- **chore:** bump @anthropic-ai/sdk from 0.30.1 to 0.31.0 (#2062)
- **chore:** bump openai from 4.69.0 to 4.70.2 (#2063)

### Fixed

- **fix(webui):** preserve target label when switching target types (#2060)

### Dependencies

- **chore(deps):** bump langchain from 0.2.10 to 0.3.0 in /examples/rag-full (#2040)
- **chore(deps):** bump openai from 4.68.4 to 4.69.0 (#2045)
- **chore(deps):** update patch and minor dependencies (#2064)

## [0.94.6] - 2024-10-30

### Added

- feat(webui): make table header sticky (#2001)

### Changed

- feat: `promptfoo auth whoami` (#2034)
- fix: minor redteam run fixes (#2033)
- fix: report issue counts (#2037)
- fix: Integration backlink to portkey docs (#2039)
- chore: add provider to assertion function context (#2036)
- chore: add `--verbose` to redteam run (#2032)
- chore(deps-dev): bump @aws-sdk/client-bedrock-runtime from 3.679.0 to 3.682.0 (#2038)

### Dependencies

- chore(deps): bump elliptic from 6.5.7 to 6.6.0 in /src/app (#2031)
- chore(deps): bump langchain from 0.1.14 to 0.3.0 in /examples/langchain-python (#2035)

## [0.94.5] - 2024-10-28

### Changed

- fix: bump version on fetch cache key (#2029)
- fix: support browser back/forward in redteam setup (#2022)
- chore: improve ui for plugin configs (#2024)
- chore(webui): improve redteam plugin configuration UI (#2028)
- chore: Add Missing Statuses to Risk Categories (#2030)

### Fixed

- fix(ci): add disk space cleanup steps to prevent runner failures (#2018)
- fix(redteam): auto-extract injectVar from prompt template in redteam image provider (#2021)
- fix(providers): adjust bedrock anthropic default temperature (#2027)
- fix(webui): hide redteam setup dialog after seen (#2023)

### Documentation

- docs(provider): fix dalle-3 provider name (#2020)

## [0.94.4] - 2024-10-27

### Added

- **Feature:** Add simulated user provider ([#2014](https://github.com/promptfoo/promptfoo/pull/2014) by [@typpo](https://github.com/typpo))

### Changed

- **Fix:** Handle basic auth credentials in fetch requests ([#2013](https://github.com/promptfoo/promptfoo/pull/2013) by [@mldangelo](https://github.com/mldangelo))
- **Chore:** Add configuration option to disable template environment variables ([#2017](https://github.com/promptfoo/promptfoo/pull/2017) by [@mldangelo](https://github.com/mldangelo))
- **Chore (Redteam):** Improve onboarding CLI plugin configuration handling ([#2015](https://github.com/promptfoo/promptfoo/pull/2015) by [@mldangelo](https://github.com/mldangelo))

## [0.94.3] - 2024-10-26

### Changed

- feat: package import support improvements (#1995)
- feat: add adaline gateway provider (#1980)
- fix: template creation for `promptfoo init` and `promptfoo redteam init`
- chore(providers): merge prompt and provider config in azure (#2011)

## [0.94.2] - 2024-10-25

### Added

- feat(browser): `optional` arg on `click` commands (#1997)

### Changed

- feat: add browser support in redteam setup (#1998)
- fix: test case descriptions (#2000)
- fix: Http Provider parser (#1994)
- chore: save user consent when logged in via webui (#1999)
- chore: Constants are lower case (#2007)
- style(eslint): add sort-keys rule and sort type constituents (#2008)
- chore(redteam): alphabetize and normalize ordering of constants (#2002)
- revert: style(eslint): add sort-keys rule and sort type constituents (#2009)

## [0.94.1] - 2024-10-24

### Added

- **feat(schema):** Add YAML schema validation to config files by [@mldangelo](https://github.com/mldangelo) in [#1990](https://github.com/promptfoo/promptfoo/pull/1990)

### Changed

- **chore:** Don't run Docker as root by [@typpo](https://github.com/typpo) in [#1884](https://github.com/promptfoo/promptfoo/pull/1884)
- **chore(webui):** Move Snackbar out of component for reuse by [@sklein12](https://github.com/sklein12) in [#1989](https://github.com/promptfoo/promptfoo/pull/1989)
- **chore(redteam):** Send version to remote endpoint by [@typpo](https://github.com/typpo) in [#1982](https://github.com/promptfoo/promptfoo/pull/1982)
- **refactor(tests):** Reorganize test files into subdirectories by [@mldangelo](https://github.com/mldangelo) in [#1984](https://github.com/promptfoo/promptfoo/pull/1984)
- site: additional landing page (#1996)

### Fixed

- **fix(providers):** Better OpenAI rate limit handling by [@typpo](https://github.com/typpo) in [#1981](https://github.com/promptfoo/promptfoo/pull/1981)
- **fix(providers):** Refusals are not failures by [@typpo](https://github.com/typpo) in [#1991](https://github.com/promptfoo/promptfoo/pull/1991)
- **fix(redteam):** Better error handling in strategies by [@typpo](https://github.com/typpo) in [#1983](https://github.com/promptfoo/promptfoo/pull/1983)
- **fix(redteam):** Better error on remote plugins when remote is disabled by [@typpo](https://github.com/typpo) in [#1979](https://github.com/promptfoo/promptfoo/pull/1979)
- fix: prompt validation (#1993)

### Dependencies

- **chore(deps):** Bump @aws-sdk/client-bedrock-runtime from 3.677.0 to 3.678.0 by [@dependabot](https://github.com/dependabot) in [#1987](https://github.com/promptfoo/promptfoo/pull/1987)
- **chore(deps):** Bump @anthropic-ai/sdk from 0.30.0 to 0.30.1 by [@dependabot](https://github.com/dependabot) in [#1986](https://github.com/promptfoo/promptfoo/pull/1986)
- **chore(deps):** Bump OpenAI from 4.68.2 to 4.68.4 by [@dependabot](https://github.com/dependabot) in [#1985](https://github.com/promptfoo/promptfoo/pull/1985)

## [0.94.0] - 2024-10-23

### Added

- feat(providers): add support for `github` provider (#1927)
- feat(providers): add support for xAI (Grok) provider (#1967)
- feat(providers): Update HTTP Provider to support any type of request (#1920)
- feat(prompts): add context to python and javascript prompts (#1974)
- feat(webui): add ability to update eval author (#1951)
- feat(webui): add login page (#1964)
- feat(webui): add support for displaying base64-encoded images (#1937)
- feat(cli): allow referencing specific gsheet (#1942)
- feat(redteam): show passes and fails in report drawer (#1972)

### Changed

- chore(cli): disable database logging by default (#1953)
- chore(cli): move db migrations up (#1975)
- chore(cli): replace node-fetch with native fetch API (#1968)
- chore(cli): warn on unsupported test format (#1945)
- chore(providers): support AWS credentials in config file for bedrock provider (#1936)
- chore(providers): support response_format in prompt config in openai provider (#1966)
- chore(providers): update Claude 3.5 model version (#1973)
- chore(providers): update implementation of togetherAI provider (#1934)
- chore(redteam): Add redteam descriptions and display names (#1962)
- chore(redteam): Better typing for the new constants (#1965)
- chore(redteam): fix typing issue, don't return in route (#1933)
- chore(redteam): move all redteam constants to one spot (#1952)
- chore(redteam): remove providers from db (#1955)
- chore(redteam): update providers to id by id or label (#1924)
- chore(redteam): Use Provider Label as Unique ID for redteam targets (#1938)
- chore(webui): add user email management endpoints (#1949)
- chore(webui): create dedicated eval router (#1948)
- chore(webui): expose redteam init ui in navigation dropdown menu (#1926)
- chore(webui): improve max text length slider (#1939)
- chore(webui): optimize Material-UI imports for better tree-shaking (#1928)
- chore(webui): optionally record anonymous telemetry (#1940)
- chore(webui): resolve fast refresh warning by separating useToast hook (#1941)
- refactor(assertions): move utility functions to separate file (#1944)
- chore: add citation generation script and update CITATION.cff (#1914)

### Fixed

- fix(cli): add metadata to EvaluateResult model (#1978)
- fix(cli): check for python3 alias (#1971)
- fix(cli): cli properly watches all types of configs (#1929)
- fix(cli): resolve deep copy issue when using grader cli arg (#1943)
- fix(eval): set author from getUserEmail when creating Eval (#1950)
- fix(providers): improve Gemini format coercion and add tests (#1925)
- fix(providers): maybeCoerceToGeminiFormat in palm provider - parse system_instruction (#1947)

### Dependencies

- chore(deps): bump aiohttp from 3.9.5 to 3.10.2 in /examples/rag-full (#1959)
- chore(deps): bump certifi from 2023.11.17 to 2024.7.4 in /examples/python-provider (#1958)
- chore(deps): bump idna from 3.6 to 3.7 in /examples/python-provider (#1957)
- chore(deps): bump rollup from 4.21.3 to 4.24.0 in /src/app (#1961)
- chore(deps): bump starlette from 0.37.2 to 0.40.0 in /examples/rag-full (#1956)
- chore(deps): bump vite from 5.3.3 to 5.4.9 in /examples/jest-integration (#1960)
- chore(deps): migrate drizzle (#1922)
- chore(deps): update dependencies (#1913)

### Documentation

- docs(blog): adding fuzzing post (#1921)

## [0.93.3] - 2024-10-17

### Added

- **feat(assertions):** Support array of files in assertion values by [@danpe](https://github.com/promptfoo/promptfoo/pull/1897)
- **feat(redteam):** Math-prompt strategy by [@AISimplyExplained](https://github.com/promptfoo/promptfoo/pull/1907)
- feat(redteam): math-prompt strategy (#1907)
- feat: add watsonx bearer token auth and display model cost (#1904)
- feat: support array of files in assertion values (#1897)

### Changed

- **chore(providers):** Add WatsonX bearer token auth and display model cost by [@gprem09](https://github.com/promptfoo/promptfoo/pull/1904)
- **chore(redteam):** Rename math-prompt strategy and update docs by [@mldangelo](https://github.com/promptfoo/promptfoo/pull/1912)
- **chore(webui):** Redesign navigation and dark mode components by [@mldangelo](https://github.com/promptfoo/promptfoo/pull/1903)
- **chore(ci):** Correct GitHub Actions syntax for secret access by [@mldangelo](https://github.com/promptfoo/promptfoo/pull/1911)
- **chore(ci):** Fix Docker build by [@sklein12](https://github.com/promptfoo/promptfoo/pull/1910)
- **chore(ci):** Test eval share for hosted container by [@sklein12](https://github.com/promptfoo/promptfoo/pull/1908)
- **chore(ci):** Test sharing to cloud by [@sklein12](https://github.com/promptfoo/promptfoo/pull/1909)
- chore: fix docker build (#1910)
- chore(redteam): rename math-prompt strategy and update docs (#1912)
- chore: Test sharing to cloud (#1909)
- chore: Test eval share for hosted container (#1908)

### Fixed

- **fix(webui):** Navigating directly to an eval by [@sklein12](https://github.com/promptfoo/promptfoo/pull/1905)
- fix(providers): lazy load watsonx dependencies (#1977)
- fix(ci): correct GitHub Actions syntax for secret access (#1911)
- fix: Navigating directly to an eval (#1905)

### Documentation

- **docs(redteam):** Add documentation for Custom and PII plugins by [@mldangelo](https://github.com/promptfoo/promptfoo/pull/1892)

## [0.93.2] - 2024-10-16

### Fixed

- fix: sharing to hosted (#1902)
- fix: update cloud share URL path from 'results' to 'eval' (#1901)
- fix: gemini chat formatting (#1900)

### Documentation

- docs(redteam): add documentation for Custom and PII plugins (#1892)

### Changed

- **fix:** update cloud share URL path from 'results' to 'eval' by [@mldangelo](https://github.com/promptfoo/promptfoo/pull/1901)
- **fix:** gemini chat formatting by [@typpo](https://github.com/promptfoo/promptfoo/pull/1900)
- **fix:** sharing to hosted by [@sklein12](https://github.com/promptfoo/promptfoo/pull/1902)
- **chore:** add `--filter-targets` to `redteam run` by [@typpo](https://github.com/promptfoo/promptfoo/pull/1893)
- **chore:** warn users about unknown arguments after 'eval' command by [@mldangelo](https://github.com/promptfoo/promptfoo/pull/1898)
- chore(webui): redesign navigation and dark mode components (#1903)
- chore(cli): warn users about unknown arguments after 'eval' command (#1898)
- chore: add `--filter-targets` to `redteam run` (#1893)

### Dependencies

- **chore(deps):** bump `@anthropic-ai/sdk` from 0.29.0 to 0.29.1 by [@dependabot](https://github.com/promptfoo/promptfoo/pull/1894)
- chore(deps): bump @anthropic-ai/sdk from 0.29.0 to 0.29.1 (#1894)

## [0.93.1] - 2024-10-15

### Fixed

- fix: Delete all evals broken (#1891)

### Added

- feat: Redteam http target tester (#1883)

### Changed

- **feat:** Crisp chat on certain pages by [@typpo](https://github.com/promptfoo/promptfoo/pull/1880)
- **feat:** Redteam HTTP target tester by [@sklein12](https://github.com/promptfoo/promptfoo/pull/1883)
- **fix:** Do not use default config when config is explicitly set by [@typpo](https://github.com/promptfoo/promptfoo/pull/1878)
- **fix:** Delete all evals broken by [@sklein12](https://github.com/promptfoo/promptfoo/pull/1891)
- **docs:** Add RAG architecture blog post by [@vsauter](https://github.com/promptfoo/promptfoo/pull/1886)
- **refactor(webui):** Move dashboard to redteam directory by [@mldangelo](https://github.com/promptfoo/promptfoo/pull/1890)
- refactor(webui): move dashboard to redteam directory (#1890)

## [0.93.0] - 2024-10-14

### Documentation

- docs: add rag architecture blog post (#1886)

### Added

- feat(cli): add example download functionality to init command (#1875)
- feat(redteam): introduce experimental redteam setup ui (#1872)
- feat(providers): watsonx provider (#1869)
- feat(providers): node package provider (#1855)
- feat: crisp chat on certain pages (#1880)

### Changed

- chore(webui): show tools in report view (#1871)

### Fixed

- fix(cli): only set redteam on combined configs when necessary (#1879)
- fix(cli): disable remote grading with rubric prompt override (#1877)
- fix(webui): rendering evals (#1881)
- fix: do not use default config when config is explicitly set (#1878)

## [0.92.3] - 2024-10-12

### Changed

- fix: request correct structure in prompt (#1851)
- fix: Only persist custom API url in local storage if it's set through the UI (#1854)
- fix: equality failure message (#1868)
- fix: don't always persist providers (#1870)
- feat: env variable to host pf at a different url path then base (#1853)
- chore(redteam): improve custom plugin definition and validation (#1860)
- chore: move skip logic to generate (#1834)
- chore: add `--filter-targets` alias (#1863)
- chore: Cloud sharing with new format (#1840)

### Fixed

- fix(webui): resolve undefined version display in InfoModal (#1856)

### Dependencies

- chore(deps-dev): bump @aws-sdk/client-bedrock-runtime from 3.667.0 to 3.668.0 (#1857)
- chore(deps-dev): bump @aws-sdk/client-bedrock-runtime from 3.668.0 to 3.669.0 (#1865)

## [0.92.2] - 2024-10-09

### Changed

- **ci(tests)**: Separate unit and integration tests in CI pipeline by [@mldangelo](https://github.com/mldangelo) in [#1849](https://github.com/promptfoo/promptfoo/pull/1849)
  - Bump `@aws-sdk/client-bedrock-runtime` from 3.666.0 to 3.667.0 by [@dependabot](https://github.com/dependabot) in [#1845](https://github.com/promptfoo/promptfoo/pull/1845)
  - Bump `@anthropic-ai/sdk` from 0.28.0 to 0.29.0 by [@dependabot](https://github.com/dependabot) in [#1846](https://github.com/promptfoo/promptfoo/pull/1846)
  - Bump `openai` from 4.67.2 to 4.67.3 by [@dependabot](https://github.com/dependabot) in [#1844](https://github.com/promptfoo/promptfoo/pull/1844)

### Fixed

- **fix(providers)**: Dynamically import FAL-AI serverless client by [@mldangelo](https://github.com/mldangelo) in [#1850](https://github.com/promptfoo/promptfoo/pull/1850)

### Dependencies

- **chore(deps)**:

## [0.92.1] - 2024-10-08

### Added

- **feat(providers):** Add support for an optional `responseSchema` file to Google Gemini by [@aud](https://github.com/promptfoo/promptfoo/pull/1839)
- feat(providers): Add support for an optional `responseSchema` file to google gemini (#1839)

### Changed

- **fix:** count could be off if there was a test that wasn't recorded by [@sklein12](https://github.com/promptfoo/promptfoo/pull/1841)
- **fix:** support relative paths by [@sklein12](https://github.com/promptfoo/promptfoo/pull/1842)
- **fix:** Prompt ordering on tables by [@sklein12](https://github.com/promptfoo/promptfoo/pull/1843)
- **chore:** delete empty file by [@sklein12](https://github.com/promptfoo/promptfoo/pull/1829)
- **chore:** rename tables by [@sklein12](https://github.com/promptfoo/promptfoo/pull/1831)
- chore(deps-dev): bump @aws-sdk/client-bedrock-runtime from 3.665.0 to 3.666.0 (#1836)

### Fixed

- **fix(provider):** fal prompt config overrides by [@drochetti](https://github.com/promptfoo/promptfoo/pull/1835)
- fix: Prompt ordering on tables (#1843)
- fix: support relative paths (#1842)
- fix: count could be off if there was a test that wasn't recorded (#1841)

### Dependencies

- **chore(deps):** bump openai from 4.67.1 to 4.67.2 by [@dependabot](https://github.com/promptfoo/promptfoo/pull/1837)
- **chore(deps-dev):** bump @aws-sdk/client-bedrock-runtime from 3.665.0 to 3.666.0 by [@dependabot](https://github.com/promptfoo/promptfoo/pull/1836)
- chore(deps): bump openai from 4.67.1 to 4.67.2 (#1837)

### Documentation

- **docs(contributing):** expand guide for adding new providers by [@mldangelo](https://github.com/promptfoo/promptfoo/pull/1833)

## [0.92.0] - 2024-10-07

### Fixed

- fix(provider): fal prompt config overrides (#1835)

### Documentation

- docs(contributing): expand guide for adding new providers (#1833)

### Changed

- Normalize eval results in db (#1776)
- foundation model blog post (#1823)
- site: custom blog index page (#1824)
- chore(build): allow-composite-ts (#1825)
- chore(cli): improve validation for extension hooks (#1827)
- chore: rename tables (#1831)
- chore: delete empty file (#1829)

## [0.91.3] - 2024-10-04

### Added

- feat(redteam): add religion plugin (#1822)
- feat(provider-fal): allow prompt config overrides (#1815)
- feat: remove in memory table (#1820)

## [0.91.2] - 2024-10-04

### Added

- feat(cli): Add input validation to eval command (@mldangelo #1810)
- feat(cli): Add real-time logging for Python script execution (@mldangelo #1818)
- feat(providers): Add support for setting cookies in `browser` provider (@typpo #1809)

### Changed

- chore(ci): Move integration tests to separate job in GitHub Actions workflow (@mldangelo #1821)
- chore(providers): Add support for file-based response parser for HTTP provider (@mldangelo #1808)
- chore(providers): Improve error message for browser provider missing imports (67c5fed2 @typpo)
- chore(redteam): Update to specific GPT-4 model (0be9c87f @mldangelo)
- chore(site): Update intro cal.com link (ff36972e @typpo)
- chore(webui): Remove 'use client' directives from React components (bc6f4214 @mldangelo)
- docs: Add Streamlit application in browser documentation (855e80f4 @typpo)
- docs: Escape tag in documentation (9c3ae83b @typpo)
- docs: Remove responseparser from quickstart (fe17b837 @typpo)
- docs: Remove responseParser from redteam template (feda3c60 @typpo)
- docs: Update test case reference documentation (d7c7a507 @mldangelo)
- docs: Update to use `redteam run` and `redteam report` (@typpo #1814)

### Fixed

- fix(redteam): Resolve cross-session templating issues (@typpo #1811)
- fix(webui): Ensure weight is not 0 (@sklein12 #1817)

### Dependencies

- chore(deps-dev): Bump @aws-sdk/client-bedrock-runtime from 3.658.1 to 3.662.0 (@dependabot #1805)
- chore(deps-dev): Bump @aws-sdk/client-bedrock-runtime from 3.663.0 to 3.664.0 (@dependabot #1819)
- chore(deps): Bump openai from 4.66.1 to 4.67.0 (@dependabot #1804)
- chore(deps): Bump replicate from 0.34.0 to 0.34.1 (@dependabot #1806)
- chore(deps): Update dependencies (ec37ca4e @mldangelo)

## [0.91.1] - 2024-10-01

### Changed

- feat: prompts as python classmethods (#1799)

### Fixed

- fix(redteam): read redteam config during redteam eval command (#1803)

### Documentation

- docs(custom-api): update documentation and improve typing (#1802)

## [0.91.0] - 2024-10-01

### Added

- feat(cli): ask for email on public share by @typpo in #1798
- feat(cli): support input transforms by @MrFlounder in #1704
- feat(redteam): add `redteam run` command by @typpo in #1791
- feat(webui): new Chart type on the eval page of web UI by @YingjiaLiu99 in #1147

### Changed

- fix: calc the same prompt id everywhere by @sklein12 in #1795
- docs: add troubleshooting section for timeouts by @mldangelo
- docs: fix indentation by @typpo
- docs: provider index by @mldangelo in #1792
- docs: update ts-config example README with tsx loader options by @mldangelo
- site: misc redteam guide clarifications by @typpo
- chore(cli): reorganize command structure and add program name by @mldangelo
- chore(cli): simplify node version check by @mldangelo in #1794
- chore(openai): use omni moderation by default by @typpo in #1797
- chore(providers): add support for special chars in browser provider by @typpo in #1790
- chore(providers): render provider label using Nunjucks by @mldangelo in #1789
- chore(providers): warn on unknown provider types by @mldangelo in #1787
- chore(redteam): include package version in redteam run hash by @typpo in 6d2d0c65
- chore(redteam): rename and export base classes by @mldangelo in #1801
- chore(redteam): serverside generation for indirect-prompt-injection by @mldangelo
- chore(redteam): update adversarial generation to specific gpt-4o model by @typpo in 1f397f62
- chore(cli): reorganize command structure and add program name by @mldangelo in 66781927

### Fixed

- fix(build): remove ts-config path aliases until compilation works correctly by @sklein12 in #1796
- fix(cli): don't ask for email when sharing in ci or without tty by @typpo
- fix(package): use provider prompt map when running via Node package by @vsauter in #1788
- fix(redteam): don't include entities if list is empty by @typpo
- fix(redteam): OWASP aliases by @typpo in #1765

### Dependencies

- chore(deps): bump openai from 4.65.0 to 4.66.1 by @dependabot in #1800
- chore(deps): update dependencies by @mldangelo

## [0.90.3] - 2024-09-27

### Changed

- fix: browser provider ignores cert errors by @ianw_github in 9fcc9f5974d919291456292e187fba1b1bacb3e2

## [0.90.2] - 2024-09-27

### Changed

- **feat:** Add fal.ai provider by [@drochetti](https://github.com/drochetti) in [#1778](https://github.com/promptfoo/promptfoo/pull/1778)
- **feat:** Add install script for pre-built binary installation by [@mldangelo](https://github.com/mldangelo) in [#1755](https://github.com/promptfoo/promptfoo/pull/1755)
- **fix:** Improve JSON parser handling for multiple braces by [@typpo](https://github.com/typpo) in [#1766](https://github.com/promptfoo/promptfoo/pull/1766)
- **refactor(eval):** Reorganize and improve eval command options by [@mldangelo](https://github.com/mldangelo) in [#1762](https://github.com/promptfoo/promptfoo/pull/1762)
- **chore(bedrock):** Improve support for LLAMA3.1 and LLAMA3.2 model configurations by [@mldangelo](https://github.com/mldangelo) in [#1777](https://github.com/promptfoo/promptfoo/pull/1777)
- **chore(config):** Simplify config loading by [@mldangelo](https://github.com/mldangelo) in [#1779](https://github.com/promptfoo/promptfoo/pull/1779)
- **chore(redteam):** Move select plugins for server-side generation by [@mldangelo](https://github.com/mldangelo) in [#1783](https://github.com/promptfoo/promptfoo/pull/1783)
- **ci(nexe-build):** Add ARM64 support for nexe builds by [@mldangelo](https://github.com/mldangelo) in [#1780](https://github.com/promptfoo/promptfoo/pull/1780)
- **ci(nexe-build):** Update runner selection for macOS and add Windows file extension by [@mldangelo](https://github.com/mldangelo) in [#1784](https://github.com/promptfoo/promptfoo/pull/1784)

### Fixed

- **fix(providers):** Correct data types for `responseParser` in HTTP provider by [@typpo](https://github.com/typpo) in [#1764](https://github.com/promptfoo/promptfoo/pull/1764)

### Dependencies

- **chore(deps-dev):** Bump `@aws-sdk/client-bedrock-runtime` from 3.658.0 to 3.658.1 by [@dependabot](https://github.com/dependabot) in [#1769](https://github.com/promptfoo/promptfoo/pull/1769)
- **chore(deps):** Bump `replicate` from 0.33.0 to 0.34.0 by [@dependabot](https://github.com/dependabot) in [#1767](https://github.com/promptfoo/promptfoo/pull/1767)
- **chore(deps):** Bump `openai` from 4.63.0 to 4.64.0 by [@dependabot](https://github.com/dependabot) in [#1768](https://github.com/promptfoo/promptfoo/pull/1768)

## [0.90.1] - 2024-09-26

### Changed

- **chore(providers):** Updated Bedrock integration to support Llama 3.2 models. [#1763](https://github.com/promptfoo/promptfoo/pull/1763) by [@aristsakpinis93](https://github.com/aristsakpinis93)
- **chore:** Added support for config objects in JavaScript and Python assertions. [#1729](https://github.com/promptfoo/promptfoo/pull/1729) by [@vedantr](https://github.com/vedantr)
- **fix:** Improved prompts handling per provider. [#1757](https://github.com/promptfoo/promptfoo/pull/1757) by [@typpo](https://github.com/typpo)
- **fix:** Updated `--no-interactive` description and added it to the documentation. [#1761](https://github.com/promptfoo/promptfoo/pull/1761) by [@kentyman23](https://github.com/kentyman23)
- site: adding blog post for Prompt Airlines (#1774)

### Dependencies

- **chore(deps-dev):** Bumped `@aws-sdk/client-bedrock-runtime` from 3.654.0 to 3.658.0. [#1758](https://github.com/promptfoo/promptfoo/pull/1758) by [@dependabot](https://github.com/dependabot)

## [0.90.0] - 2024-09-24

### Changed

- cli: Added 'pf' as an alias for the 'promptfoo' command (@mldangelo, #1745)
- providers(bedrock): Added support for AI21 Jamba Models and Meta Llama 3.1 Models (@mldangelo, #1753)
- providers(python): Added support for file:// syntax for Python providers (@mldangelo, #1748)
- providers(http): Added support for raw requests (@typpo, #1749)
- cli: implement cloud Login functionality for private sharing (@sklein12, #1719)
- cli(redteam): aliased 'eval' in redteam namespace and prioritized redteam.yaml over promptfooconfig.yaml (@typpo, #1664)
- providers(http): Added templating support for provider URLs (@mldangelo, #1747)
- cli: read config files from directory paths (@andretran, #1721)
- Added PROMPTFOO_EXPERIMENTAL environment variable (@typpo)
- Simplified redteam consent process (@typpo)
- Improved input handling for login prompts (@mldangelo)
- Updated dependencies (@mldangelo)
- webui: fix route to edit eval description(@sklein12, #1754)
- cli: prevent logging of empty output paths (@mldangelo)
- Added raw HTTP request example (@typpo)
- Updated documentation to prefer prebuilt versions (@sklein12, #1752)
- Triggered release step in nexe build for tagged branches (@mldangelo)
- Updated release token in GitHub Actions workflow (@mldangelo)
- Added continue-on-error to nexe-build job (@mldangelo)

## [0.89.4] - 2024-09-23

### Added

- feat(webui): display suggestions (#1739)

### Changed

- feat: headless browser provider (#1736)
- feat: suggestions (#1723)
- feat: improvements to http and websocket providers (#1732)
- fix: empty state for webui (#1727)
- chore: add costs for OpenAI model "gpt-4o-2024-08-06" (#1728)
- fix: catch errors when creating share url (#1726)https://github.com/promptfoo/promptfoo/pull/1725
- fix: add missing outputPath (#1734)
- fix: output path when PROMPTFOO_LIGHTWEIGHT_RESULTS is set (#1737)
- chore: Move share action to server (#1743)
- docs: Update documentation for Tree-based Jailbreaks Strategy by @vingiarrusso in

### Fixed

- fix(prompts): add handling for function prompt (#1724)

## [0.89.3] - 2024-09-20

### Changed

- **Bug Fixes:**
  - Improved sanitization of generations ([#1713](https://github.com/promptfoo/promptfoo/pull/1713) by [@typpo](https://github.com/typpo))
  - Reverted config changes to resolve prompt file bug ([#1722](https://github.com/promptfoo/promptfoo/pull/1722) by [@mldangelo](https://github.com/mldangelo))
- **Docs**
  - Added more information to the enterprise page ([#1714](https://github.com/promptfoo/promptfoo/pull/1714) by [@typpo](https://github.com/typpo))
  - Updated the about page ([#1715](https://github.com/promptfoo/promptfoo/pull/1715) by [@typpo](https://github.com/typpo))
  - Minor landing page updates ([#1718](https://github.com/promptfoo/promptfoo/pull/1718) by [@typpo](https://github.com/typpo))
- Update documentation for Tree-based Jailbreaks Strategy (#1725)

## [0.89.2] - 2024-09-18

### Changed

- **Dependencies**: Updated project dependencies (@mldangelo)
- **Website**: Added truncate functionality to the site (@typpo)
- Fixed Node cache dependency issue (@typpo)
- Improved nexe build workflow artifact handling in CI pipeline (@mldangelo)
- Bumped version to 0.89.2 (@typpo)
-

## [0.89.1] - 2024-09-18

### Added

- **feat(provider/openai)**: support loading `response_format` from a file by [@albertlieyingadrian](https://github.com/albertlieyingadrian) in [#1711](https://github.com/promptfoo/promptfoo/pull/1711)
- **feat(matchers)**: add external file loader for LLM rubric by [@albertlieyingadrian](https://github.com/albertlieyingadrian) in [#1698](https://github.com/promptfoo/promptfoo/pull/1698)

### Changed

- **feat**: Redteam dashboard by [@typpo](https://github.com/typpo) in [#1709](https://github.com/promptfoo/promptfoo/pull/1709)
- **feat**: add WebSocket provider by [@typpo](https://github.com/typpo) in [#1712](https://github.com/promptfoo/promptfoo/pull/1712)
- **docs**: GPT vs O1 guide by [@typpo](https://github.com/typpo) in [#1703](https://github.com/promptfoo/promptfoo/pull/1703)

### Dependencies

- **chore(deps)**: bump `openai` from `4.61.1` to `4.62.0` by [@dependabot](https://github.com/dependabot) in [#1706](https://github.com/promptfoo/promptfoo/pull/1706)
- **chore(deps)**: bump `@azure/openai-assistants` from `1.0.0-beta.5` to `1.0.0-beta.6` by [@dependabot](https://github.com/dependabot) in [#1707](https://github.com/promptfoo/promptfoo/pull/1707)

## [0.89.0] - 2024-09-17

### Added

- feat(util): add nunjucks template support for file path (#1688) by @albertlieyingadrian
- feat(redteam): top level targets, plugins, strategies (#1689) by @typpo

### Changed

- feat: Migrate NextUI to a React App (#1637) by @sklein12
- feat: add golang provider (#1693) by @typpo
- feat: make config `prompts` optional (#1694) by @typpo
- chore(redteam): plumb scores per plugin and strategy (#1684) by @typpo
- chore(redteam): redteam init indent plugins and strategies by @typpo
- chore(redteam): redteam onboarding updates (#1695) by @typpo
- chore(redteam): update some framework mappings by @typpo
- refactor(csv): improve assertion parsing and add warning for single underscore usage (#1692) by @mldangelo
- docs: improve Python provider example with stub LLM function by @mldangelo

### Fixed

- fix(python): change PythonShell mode to binary to fix unicode encoding issues (#1671) by @mldangelo
- fix(python): check --version for executable path validation (#1690) by @mldangelo
- fix(providers): Mistral Error Reporting (#1691) by @GICodeWarrior

### Dependencies

- chore(deps): bump openai from 4.61.0 to 4.61.1 (#1696) by @dependabot
- chore(deps): remove nexe dev dependency by @mldangelo
- chore(deps): update eslint and related packages by @mldangelo

## [0.88.0] - 2024-09-16

### Dependencies

- chore(deps): bump replicate from 0.32.1 to 0.33.0 (#1682)

### Added

- feat(webui): display custom namedScores (#1669)

### Changed

- **Added** `--env-path` as an alias for the `--env-file` option in CLI (@mldangelo)
- **Introduced** `PROMPTFOO_LIGHTWEIGHT_RESULTS` environment variable to optimize result storage (@typpo)
- **Added** `validatePythonPath` function and improved error handling for Python scripts (@mldangelo)
- **Displayed** custom named scores in the Web UI (@khp)
- **Improved** support for structured outputs in the OpenAI provider (@mldangelo)
- **Added** OpenAI Assistant's token usage statistics (@albertlieyingadrian)
- **Added** pricing information for Azure OpenAI models (@mldangelo)
- **Improved** API URL formatting for Azure OpenAI provider (@mldangelo)
- **Fixed** prompt normalization when reading configurations (@mldangelo)
- **Resolved** Docker image issues by adding Python, ensuring the `next` output directory exists, and disabling telemetry (@mldangelo)
- **Improved** message parsing for the Anthropic provider (@mldangelo)
- **Fixed** error in loading externally defined OpenAI function calls (@mldangelo)
- **Corrected** latency assertion error for zero milliseconds latency (@albertlieyingadrian)
- **Added** a new Red Team introduction and case studies to the documentation (@typpo)
- **Updated** model references and default LLM models in the documentation (@mldangelo)
- **Fixed** typos and broken image links in the documentation (@mldangelo, @typpo)
- **Refactored** Red Team commands and types to improve code organization (@mldangelo)
- **Moved** `evaluateOptions` initialization to `evalCommand` (@mldangelo)
- **Centralized** cost calculation logic in providers (@mldangelo)
- ci: improve nexe build workflow and caching (#1683)
- chore(providers): add pricing information for Azure OpenAI models (#1681)

### Tests

- **Added** support for `file://` prefix for local file paths in the `tests:` field in configuration (@mldangelo)

## [0.87.1] - 2024-09-12

### Fixed

- fix(docker): add Python to Docker image and verify in CI (#1677)
- fix(assertions): fix latencyMs comparison with undefined to allow 0 ms latency (#1668)
- fix(providers): improve parseMessages function for anthropic (#1666)
- fix(dockerfile): ensure next out directory exists and disable next telemetry (#1665)
- fix: normalize prompts when reading configs (#1659)

### Added

- feat(python): add validatePythonPath function and improve error handling (#1670)
- feat(cli): accept '--env-path' as an alias for '--env-file' option (#1654)
- feat: PROMPTFOO_LIGHTWEIGHT_RESULTS envar (#1450)

### Documentation

- docs: red team intro (#1662)
- docs: update model references from gpt-3.5-turbo to gpt-4o-mini (#1655)

### Changed

- **Add OpenAI `o1` pricing** by [@typpo](https://github.com/typpo) in [#1649](https://github.com/promptfoo/promptfoo/pull/1649)
- **Add support for OpenAI `o1` max completion tokens** by [@mldangelo](https://github.com/mldangelo) in [#1650](https://github.com/promptfoo/promptfoo/pull/1650)
- **Share link issue when self-hosting** by [@typpo](https://github.com/typpo) in [#1647](https://github.com/promptfoo/promptfoo/pull/1647)
- **Fix OpenAI function tool callbacks handling** by [@mldangelo](https://github.com/mldangelo) in [#1648](https://github.com/promptfoo/promptfoo/pull/1648)
- **Fix broken anchor links** by [@mldangelo](https://github.com/mldangelo) in [#1645](https://github.com/promptfoo/promptfoo/pull/1645)
- **Add documentation for Echo provider** by [@mldangelo](https://github.com/mldangelo) in [#1646](https://github.com/promptfoo/promptfoo/pull/1646)
- ci: add push trigger to docker workflow (#1678)
- refactor(providers): centralize cost calculation logic (#1679)
- refactor: move evaluateOptions initialization to evalCommand (#1674)
- refactor(redteam): move redteam types to src/redteam/types (#1653)
- refactor(redteam): move redteam commands to src/redteam/commands (#1652)
- chore(providers): improve API URL formatting for Azure OpenAI provider (#1672)
- chore(providers): add openai assistant's token usage (#1661)
- chore(openai): improve support for structured outputs (#1656)
- chore: support file:// prefix for local file paths in `tests:` field in config (#1651)

## [0.87.0] - 2024-09-12

### Changed

- feat: remote strategy execution (#1592)
- fix: run db migrations first thing in cli (#1638)
- chore: add --remote to `eval` (#1639)
- chore: ability to record when feature is used (#1643)
- site: intro and image updates (#1636)

### Dependencies

- chore(deps-dev): bump @aws-sdk/client-bedrock-runtime from 3.649.0 to 3.650.0 (#1640)
- chore(deps): bump openai from 4.58.2 to 4.59.0 (#1641)

## [0.86.1] - 2024-09-11

### Changed

- feat: cross-session leak plugin (#1631)
- fix: quickswitcher (#1635)

## [0.86.0] - 2024-09-11

### Changed

- **feat**: Added MITRE Atlas plugin aliases by [@typpo](https://github.com/typpo) in [#1629](https://github.com/promptfoo/promptfoo/pull/1629)
- **chore**: Removed the NextAPI by [@sklein12](https://github.com/sklein12) in [#1599](https://github.com/promptfoo/promptfoo/pull/1599)
- **fix**: Improved rate limiting handling by [@sinedied](https://github.com/sinedied) in [#1633](https://github.com/promptfoo/promptfoo/pull/1633)
- **fix**: Ensured `name:value` pairs are unique, rather than just names, for tags by [@sklein12](https://github.com/sklein12) in [#1621](https://github.com/promptfoo/promptfoo/pull/1621)
- **chore**: Fixed paths for `ts-node` by [@sklein12](https://github.com/sklein12) in [#1628](https://github.com/promptfoo/promptfoo/pull/1628)
- **chore**: Standardized paths by [@sklein12](https://github.com/sklein12) in [#1627](https://github.com/promptfoo/promptfoo/pull/1627)

### Dependencies

- **chore(deps-dev)**: Bumped `@aws-sdk/client-bedrock-runtime` from 3.645.0 to 3.649.0 by [@dependabot](https://github.com/dependabot) in [#1632](https://github.com/promptfoo/promptfoo/pull/1632)
- **chore(deps)**: Bumped `@anthropic-ai/sdk` from 0.27.2 to 0.27.3 by [@dependabot](https://github.com/dependabot) in [#1625](https://github.com/promptfoo/promptfoo/pull/1625)
- **chore(deps)**: Bumped `openai` from 4.58.1 to 4.58.2 by [@dependabot](https://github.com/dependabot) in [#1624](https://github.com/promptfoo/promptfoo/pull/1624)

## [0.85.2] - 2024-09-10

### Changed

- feat: compliance status in redteam reports (#1619)
- fix: prompt parsing (#1620)

## [0.85.1] - 2024-09-09

### Changed

- feat: add support for markdown prompts (#1616)
- fix: Indirect Prompt Injection missing purpose and will only generate… (#1618)

### Dependencies

- chore(deps): bump openai from 4.58.0 to 4.58.1 (#1617)

## [0.85.0] - 2024-09-06

### Added

- **feat(mistral):** Update chat models and add embedding provider by @mldangelo in [#1614](https://github.com/promptfoo/promptfoo/pull/1614)
- **feat(templates):** Allow Nunjucks templating in grader context by @mldangelo in [#1606](https://github.com/promptfoo/promptfoo/pull/1606)
- **feat(redteam):** Add remote generation for multilingual strategy by @mldangelo in [#1603](https://github.com/promptfoo/promptfoo/pull/1603)
- **feat(redteam):** ASCII smuggling plugin by @typpo in [#1602](https://github.com/promptfoo/promptfoo/pull/1602)
- **feat(redteam):** More direct prompt injections by @typpo in [#1600](https://github.com/promptfoo/promptfoo/pull/1600)
- **feat(redteam):** Prompt injections for all test cases by @typpo in [commit 28605413](https://github.com/promptfoo/promptfoo/commit/28605413)

### Changed

- **refactor:** Improve project initialization and error handling by @mldangelo in [#1591](https://github.com/promptfoo/promptfoo/pull/1591)
- **chore:** Warn if API keys are not present when running `promptfoo init` by @cristiancavalli in [#1577](https://github.com/promptfoo/promptfoo/pull/1577)
- **chore:** Add info to contains-all and icontains-all error by @typpo in [#1596](https://github.com/promptfoo/promptfoo/pull/1596)
- **chore(redteam):** Export graders by @sklein12 in [#1593](https://github.com/promptfoo/promptfoo/pull/1593)
- **chore(redteam):** Export prompt generators by @sklein12 in [#1583](https://github.com/promptfoo/promptfoo/pull/1583)
- **docs:** Add information on loading scenarios from external files by @mldangelo in [commit ddcc6e59](https://github.com/promptfoo/promptfoo/commit/ddcc6e59)

### Fixed

- **fix(redteam):** Correct metric name for misinfo/pii/etc plugins by @typpo in [#1605](https://github.com/promptfoo/promptfoo/pull/1605)
- **fix(redteam):** Remove quotes and numbered results from generated prompts by @typpo in [#1601](https://github.com/promptfoo/promptfoo/pull/1601)
- **fix(redteam):** Move purpose to the right place in redteam template by @typpo in [commit 00b2ed1c](https://github.com/promptfoo/promptfoo/commit/00b2ed1c)

### Dependencies

- **chore(deps):** Bump openai from 4.57.3 to 4.58.0 by @dependabot in [#1608](https://github.com/promptfoo/promptfoo/pull/1608)
- **chore(deps):** Bump openai from 4.57.2 to 4.57.3 by @dependabot in [#1594](https://github.com/promptfoo/promptfoo/pull/1594)

### Documentation

- **docs(redteam):** Red team introduction by @typpo in [commit ba5fe14c](https://github.com/promptfoo/promptfoo/commit/ba5fe14c) and [commit 60624456](https://github.com/promptfoo/promptfoo/commit/60624456)
- **docs(redteam):** Minor redteam update by @typpo in [commit 7cad8da5](https://github.com/promptfoo/promptfoo/commit/7cad8da5)

### Tests

- **test(redteam):** Enhance nested quotes handling in parseGeneratedPrompts by @mldangelo in [commit 36f6464a](https://github.com/promptfoo/promptfoo/commit/36f6464a)

## [0.84.1] - 2024-09-04

### Changed

- fix: json parsing infinite loop (#1590)
- fix: add cache and timeout to remote grading (#1589)

## [0.84.0] - 2024-09-04

### Changed

- Support for remote `llm-rubric` (@typpo in #1585)
- Resolve foreign key constraint in `deleteAllEvals` (@mldangelo in #1581)
- Don't set OpenAI chat completion `seed=0` by default (@Sasja in #1580)
- Improve strategy JSON parsing (@typpo in #1587)
- Multilingual strategy now uses redteam provider (@typpo in #1586)
- Handle redteam remote generation error (@typpo)
- Redteam refusals are not failures for Vertex AI (@typpo)
- Reorganize redteam exports and add Strategies (@mldangelo in #1588)
- Update OpenAI config documentation (@mldangelo)
- Improve Azure environment variables and configuration documentation (@mldangelo)
- Bump dependencies and devDependencies (@mldangelo)
- Set `stream: false` in Ollama provider (@typpo, #1568)
- Bump openai from 4.57.0 to 4.57.1 (@dependabot in #1579)
- Regenerate JSON schema based on type change (@mldangelo)
- Synchronize EnvOverrides in types and validators (@mldangelo)

## [0.83.2] - 2024-09-03

### Added

- feat: add --remote to redteam generate (#1576)

## [0.83.1] - 2024-09-03

## [0.83.0] - 2024-09-03

### Changed

- feat: add onboarding flow for http endpoint (#1572)
- feat: remote generation on the cli (#1570)
- docs: update YAML syntax for prompts and providers arrays (#1574)

## [0.82.0] - 2024-09-02

### Added

- feat(redteam): add remote generation for purpose and entities by @mldangelo

### Changed

- feat: add `delay` option for redteam generate and refactor plugins by @typpo
- fix: validate all plugins before running any by @typpo
- fix: remove indirect prompt injection `config.systemPrompt` dependency by @typpo
- fix: show all strategies on report by @typpo
- fix: bfla grading by @typpo
- chore: simplify redteam types by @typpo
- chore: move redteam command locations by @typpo
- chore: defaults for redteam plugins/strategies by @typpo
- chore: clean up some redteam onboarding questions by @typpo
- chore: export redteam plugins by @typpo
- chore: rename envar by @typpo
- chore: add `PROMPTFOO_NO_REDTEAM_MODERATION` envar by @typpo
- chore(redteam): add progress bar to multilingual strategy by @mldangelo
- chore(redteam): export extraction functions by @mldangelo
- chore(docker): install peer dependencies during build by @mldangelo
- docs: update file paths to use file:// prefix by @mldangelo
- chore: clean up some redteam onboarding questions (#1569)
- chore: defaults for redteam plugins/strategies (#1521)

### Dependencies

- chore(deps-dev): bump @aws-sdk/client-bedrock-runtime from 3.637.0 to 3.642.0 by @dependabot
- chore(deps): bump replicate from 0.32.0 to 0.32.1 by @dependabot
- chore(deps): bump openai from 4.56.1 to 4.57.0 by @dependabot
- chore(deps): bump the github-actions group with 2 updates by @dependabot

## [0.81.5] - 2024-08-30

### Dependencies

- chore(deps): bump the github-actions group with 2 updates (#1566)
- chore(deps): bump replicate from 0.32.0 to 0.32.1 (#1559)
- chore(deps): bump openai from 4.56.1 to 4.57.0 (#1558)

### Fixed

- fix: remove indirect prompt injection `config.systemPrompt` dependency (#1562)
- fix: validate all plugins before running any (#1561)

### Added

- feat: add `delay` option for redteam generate and refactor plugins (#1564)
- feat(redteam): add remote generation for purpose and entities (#1555)

### Changed

- feat: global `env` var in templates (#1553)
- fix: harmful grader (#1554)
- chore: include createdAt in getStandaloneEvals (#1550)
- chore: write eval tags to database and add migration (#1551)
- style: enforce object shorthand rule (#1557)
- chore: move redteam command locations (#1565)
- chore: simplify redteam types (#1563)
- chore(deps-dev): bump @aws-sdk/client-bedrock-runtime from 3.637.0 to 3.642.0 (#1560)

## [0.81.4] - 2024-08-29

### Changed

- **fix:** redteam progress bar by @typpo in [#1548](https://github.com/promptfoo/promptfoo/pull/1548)
- **fix:** redteam grading should use defaultTest by @typpo in [#1549](https://github.com/promptfoo/promptfoo/pull/1549)
- **refactor:** move extractJsonObjects to json utility module by @mldangelo in [#1539](https://github.com/promptfoo/promptfoo/pull/1539)

### Fixed

- **fix(redteam):** fix modifier handling in PluginBase by @mldangelo in [#1538](https://github.com/promptfoo/promptfoo/pull/1538)
- **fix(testCases):** improve test case generation with retry logic by @mldangelo in [#1544](https://github.com/promptfoo/promptfoo/pull/1544)
- **fix(docker):** link peer dependencies in Docker build by @mldangelo in [#1545](https://github.com/promptfoo/promptfoo/pull/1545)
- **fix(devcontainer):** simplify and standardize development environment by @mldangelo in [#1547](https://github.com/promptfoo/promptfoo/pull/1547)

### Dependencies

- **chore(deps):** update dependencies by @mldangelo in [#1540](https://github.com/promptfoo/promptfoo/pull/1540)
- **chore(deps):** bump @anthropic-ai/sdk from 0.27.0 to 0.27.1 by @dependabot in [#1541](https://github.com/promptfoo/promptfoo/pull/1541)
- **chore(deps):** bump openai from 4.56.0 to 4.56.1 by @dependabot in [#1542](https://github.com/promptfoo/promptfoo/pull/1542)

## [0.81.3] - 2024-08-28

### Changed

- fix: use redteam provider in extractions (#1536)
- feat: Indirect prompt injection plugin (#1518)
- feat: add support for tags property in config (#1526)
- feat: ability to reference external files in plugin config (#1530)
- feat: custom redteam plugins (#1529)
- fix: remove failure messages from output (#1531)
- fix: reduce pii false positives (#1532)
- fix: Addtl Pii false positives (#1533)
- fix: RBAC plugin false positives (#1534)
- fix: redteam providers should be overriddeable (#1516)
- fix: dont use openai moderation if key not present (#1535)

### Fixed

- fix(redteam): update logic for json only response format in default provider (#1537)

## [0.81.2] - 2024-08-27

### Changed

- fix: use redteam provider in extractions (#1536)
- feat: Indirect prompt injection plugin (#1518)
- feat: add support for tags property in config (#1526)
- feat: ability to reference external files in plugin config (#1530)
- feat: custom redteam plugins (#1529)
- fix: remove failure messages from output (#1531)
- fix: reduce pii false positives (#1532)
- fix: Addtl Pii false positives (#1533)
- fix: RBAC plugin false positives (#1534)
- fix: redteam providers should be overriddeable (#1516)
- fix: dont use openai moderation if key not present (#1535)

## [0.81.1] - 2024-08-27

### Changed

- feat: Indirect prompt injection plugin (#1518)
- feat: add support for `tags` property in config (#1526)
- feat: ability to reference external files in plugin config (#1530)
- feat: custom redteam plugins (#1529)
- fix: remove failure messages from output (#1531)
- fix: reduce pii false positives (#1532)
- fix: Addtl Pii false positives (#1533)
- fix: RBAC plugin false positives (#1534)
- fix: redteam providers should be overriddeable (#1516)
- fix: dont use openai moderation if key not present (#1535)
- chore: Set jest command line setting for jest extension (#1527)

## [0.81.0] - 2024-08-26

### Added

- feat(report): performance by strategy (#1524)
- feat(ai21): Add AI21 Labs provider (#1514)
- feat(docker): add Python runtime to final image (#1519)
- feat(anthropic): add support for create message headers (prompt caching) (#1503)

### Changed

- feat: report view sidebar for previewing test failures (#1522)
- chore: add plugin/strategy descriptions (#1520)
- chore: add `promptfoo redteam plugins` command to list plugins (#1523)
- chore: clear cache status messages (#1517)

### Fixed

- fix(scriptCompletionProvider): handle UTF-8 encoding in script output (#1515)
- fix(config): support loading scenarios and tests from external files (#331)

### Dependencies

- chore(deps-dev): bump @aws-sdk/client-bedrock-runtime from 3.635.0 to 3.637.0 (#1513)

## [0.80.3] - 2024-08-22

### Changed

- **Add Support for Embeddings API (Cohere)**: Added support for the embeddings API. [#1502](https://github.com/promptfoo/promptfoo/pull/1502) by @typpo
- **Improve Download Menu**: Enhanced the web UI by improving the download menu, adding an option to download human eval test cases, and adding tests. [#1500](https://github.com/promptfoo/promptfoo/pull/1500) by @mldangelo
- **Python IPC Encoding**: Resolved an issue by ensuring that Python IPC uses UTF-8 encoding. [#1511](https://github.com/promptfoo/promptfoo/pull/1511) by @typpo
- **Dependencies**:
  - Bumped `@anthropic-ai/sdk` from `0.26.1` to `0.27.0`. [#1507](https://github.com/promptfoo/promptfoo/pull/1507) by @dependabot
  - Upgraded Docusaurus to version `3.5.2`. [#1512](https://github.com/promptfoo/promptfoo/pull/1512) by @mldangelo

## [0.80.2] - 2024-08-22

### Changed

- fix: remove prompt-extraction from base plugins (#1505)

## [0.80.1] - 2024-08-21

### Added

- feat(redteam): improve test generation and reporting (#1481)
- feat(eval)!: remove interactive providers option (#1487)

### Changed

- refactor(harmful): improve test generation and deduplication (#1480)
- fix: hosted load shared eval (#1482)
- fix: Generate correct url for hosted shared evals (#1484)
- feat: multilingual strategy (#1483)
- chore(eslint): add and configure eslint-plugin-unicorn (#1489)
- fix: include vars in python provider cache key (#1493)
- fix: Including prompt extraction broke redteam generation (#1494)
- fix: floating point comparisons in matchers (#1486)
- site: enterprise breakdown (#1495)
- fix: Prompt setup during redteam generation (#1496)
- fix: hardcoded injectVars in harmful plugin (#1498)
- site: enterprise blog post (#1497)

### Fixed

- fix(assertions): update error messages for context-relevance and context-faithfulness (#1485)

### Dependencies

- chore(deps-dev): bump @aws-sdk/client-bedrock-runtime from 3.632.0 to 3.635.0 (#1490)

## [0.80.0] - 2024-08-21

### Changed

- **Multilingual Strategy**: Added multilingual strategy by @typpo in [#1483](https://github.com/promptfoo/promptfoo/pull/1483)
- **Redteam**: Improved test generation and reporting by @mldangelo in [#1481](https://github.com/promptfoo/promptfoo/pull/1481)
- **Evaluation**: Removed interactive providers option by @mldangelo in [#1487](https://github.com/promptfoo/promptfoo/pull/1487)
- **Hosted Load**: Fixed hosted load shared eval by @sklein12 in [#1482](https://github.com/promptfoo/promptfoo/pull/1482)
- **Shared Evals**: Generated correct URL for hosted shared evals by @sklein12 in [#1484](https://github.com/promptfoo/promptfoo/pull/1484)
- **Assertions**: Updated error messages for context-relevance and context-faithfulness by @mldangelo in [#1485](https://github.com/promptfoo/promptfoo/pull/1485)
- **Python Provider**: Included vars in Python provider cache key by @typpo in [#1493](https://github.com/promptfoo/promptfoo/pull/1493)
- **Prompt Extraction**: Fixed prompt extraction during redteam generation by @sklein12 in [#1494](https://github.com/promptfoo/promptfoo/pull/1494)
- **Matchers**: Fixed floating point comparisons in matchers by @typpo in [#1486](https://github.com/promptfoo/promptfoo/pull/1486)
- **Redteam Generation**: Fixed prompt setup during redteam generation by @sklein12 in [#1496](https://github.com/promptfoo/promptfoo/pull/1496)
- **Harmful Tests**: Improved test generation and deduplication by @mldangelo in [#1480](https://github.com/promptfoo/promptfoo/pull/1480)
- **ESLint**: Added and configured eslint-plugin-unicorn by @mldangelo in [#1489](https://github.com/promptfoo/promptfoo/pull/1489)
- **Dependencies**: Bumped @aws-sdk/client-bedrock-runtime from 3.632.0 to 3.635.0 by @dependabot in [#1490](https://github.com/promptfoo/promptfoo/pull/1490)
- **Crescendo**: Crescendo now uses gpt-4o-mini instead of gpt-4o by @typpo
- **Environment Variables**: Added GROQ_API_KEY and alphabetized 3rd party environment variables by @mldangelo
- **Enterprise Breakdown**: Added enterprise breakdown by @typpo in [#1495](https://github.com/promptfoo/promptfoo/pull/1495)

## [0.79.0] - 2024-08-20

### Added

- feat(groq): integrate native Groq SDK and update documentation by @mldangelo in #1479
- feat(redteam): support multiple policies in redteam config by @mldangelo in #1470
- feat(redteam): handle graceful exit on Ctrl+C during initialization by @mldangelo

### Changed

- feat: Prompt Extraction Redteam Plugin by @sklein12 in #1471
- feat: nexe build artifacts by @typpo in #1472
- fix: expand supported config file extensions by @mldangelo in #1473
- fix: onboarding.ts should assume context.py by @typpo
- fix: typo in onboarding example by @typpo
- fix: reduce false positives in `policy` and `sql-injection` by @typpo
- docs: remove references to optional Supabase environment variables by @mldangelo in #1474
- docs: owasp llm top 10 updates by @typpo
- test: mock logger in util test suite by @mldangelo
- chore(workflow): change release trigger type from 'published' to 'created' in Docker workflow, remove pull request and push triggers by @mldangelo
- chore(webui): update plugin display names by @typpo
- chore: refine pass rate threshold logging by @mldangelo
- ci: upload artifact by @typpo

### Fixed

- fix(devcontainer): improve Docker setup for development environment by @mldangelo
- fix(devcontainer): update Dockerfile.dev for Node.js development by @mldangelo
- fix(webui): truncate floating point scores by @typpo

### Dependencies

- chore(deps): update dependencies by @mldangelo in #1478
- chore(deps): update dependencies including @swc/core, esbuild, @anthropic-ai/sdk, and openai by @mldangelo

### Tests

- test(config): run tests over example promptfoo configs by @mldangelo in #1475

## [0.78.3] - 2024-08-19

### Added

- feat(redteam): add base path to CLI state for redteam generate by @mldangelo in [#1464](https://github.com/promptfoo/promptfoo/pull/1464)
- feat(eval): add global pass rate threshold by @mldangelo in [#1443](https://github.com/promptfoo/promptfoo/pull/1443)

### Changed

- chore: check config.redteam instead of config.metadata.redteam by @mldangelo in [#1463](https://github.com/promptfoo/promptfoo/pull/1463)
- chore: Add vscode settings for prettier formatting by @sklein12 in [#1469](https://github.com/promptfoo/promptfoo/pull/1469)
- build: add defaults for supabase environment variables by @sklein12 in [#1468](https://github.com/promptfoo/promptfoo/pull/1468)
- fix: smarter caching in exec provider by @typpo in [#1467](https://github.com/promptfoo/promptfoo/pull/1467)
- docs: display consistent instructions for npx vs npm vs brew by @typpo in [#1465](https://github.com/promptfoo/promptfoo/pull/1465)

### Dependencies

- chore(deps): bump openai from 4.55.9 to 4.56.0 by @dependabot in [#1466](https://github.com/promptfoo/promptfoo/pull/1466)
- chore(deps): replace rouge with js-rouge by @QuarkNerd in [#1420](https://github.com/promptfoo/promptfoo/pull/1420)

## [0.78.2] - 2024-08-18

### Changed

- feat: multi-turn jailbreak (#1459)
- feat: plugin aliases for owasp, nist (#1410)
- refactor(redteam): aliase `generate redteam` to `redteam generate`. (#1461)
- chore: strongly typed envars (#1452)
- chore: further simplify redteam onboarding (#1462)
- docs: strategies (#1460)

## [0.78.1] - 2024-08-16

### Changed

- **feat:** Helicone integration by @maamalama in [#1434](https://github.com/promptfoo/promptfoo/pull/1434)
- **fix:** is-sql assertion `databaseType` not `database` by @typpo in [#1451](https://github.com/promptfoo/promptfoo/pull/1451)
- **chore:** Use temporary file for Python interprocess communication by @enkoder in [#1447](https://github.com/promptfoo/promptfoo/pull/1447)
- **chore:** Redteam onboarding updates by @typpo in [#1453](https://github.com/promptfoo/promptfoo/pull/1453)
- **site:** Add blog post by @typpo in [#1444](https://github.com/promptfoo/promptfoo/pull/1444)

### Fixed

- **fix(redteam):** Improve iterative tree-based red team attack provider by @mldangelo in [#1458](https://github.com/promptfoo/promptfoo/pull/1458)

### Dependencies

- **chore(deps):** Update various dependencies by @mldangelo in [#1442](https://github.com/promptfoo/promptfoo/pull/1442)
- **chore(deps):** Bump `@aws-sdk/client-bedrock-runtime` from 3.629.0 to 3.631.0 by @dependabot in [#1448](https://github.com/promptfoo/promptfoo/pull/1448)
- **chore(deps):** Bump `@aws-sdk/client-bedrock-runtime` from 3.631.0 to 3.632.0 by @dependabot in [#1455](https://github.com/promptfoo/promptfoo/pull/1455)
- **chore(deps):** Bump `@anthropic-ai/sdk` from 0.25.2 to 0.26.0 by @dependabot in [#1449](https://github.com/promptfoo/promptfoo/pull/1449)
- **chore(deps):** Bump `@anthropic-ai/sdk` from 0.26.0 to 0.26.1 by @dependabot in [#1456](https://github.com/promptfoo/promptfoo/pull/1456)
- **chore(deps):** Bump `openai` from 4.55.7 to 4.55.9 by @dependabot in [#1457](https://github.com/promptfoo/promptfoo/pull/1457)

## [0.78.0] - 2024-08-14

### Changed

- **Web UI**: Added ability to choose prompt/provider column in report view by @typpo in [#1426](https://github.com/promptfoo/promptfoo/pull/1426)
- **Eval**: Support loading scenarios and tests from external files by @mldangelo in [#1432](https://github.com/promptfoo/promptfoo/pull/1432)
- **Redteam**: Added language support for generated tests by @mldangelo in [#1433](https://github.com/promptfoo/promptfoo/pull/1433)
- **Transform**: Support custom function names in file transforms by @mldangelo in [#1435](https://github.com/promptfoo/promptfoo/pull/1435)
- **Extension Hook API**: Introduced extension hook API by @aantn in [#1249](https://github.com/promptfoo/promptfoo/pull/1249)
- **Report**: Hide unused plugins in report by @typpo in [#1425](https://github.com/promptfoo/promptfoo/pull/1425)
- **Memory**: Optimize memory usage in `listPreviousResults` by not loading all results into memory by @typpo in [#1439](https://github.com/promptfoo/promptfoo/pull/1439)
- **TypeScript**: Added TypeScript `promptfooconfig` example by @mldangelo in [#1427](https://github.com/promptfoo/promptfoo/pull/1427)
- **Tests**: Moved `evaluatorHelpers` tests to a separate file by @mldangelo in [#1437](https://github.com/promptfoo/promptfoo/pull/1437)
- **Dev**: Bumped `@aws-sdk/client-bedrock-runtime` from 3.624.0 to 3.629.0 by @dependabot in [#1428](https://github.com/promptfoo/promptfoo/pull/1428)
- **SDK**: Bumped `@anthropic-ai/sdk` from 0.25.1 to 0.25.2 by @dependabot in [#1429](https://github.com/promptfoo/promptfoo/pull/1429)
- **SDK**: Bumped `openai` from 4.55.4 to 4.55.7 by @dependabot in [#1436](https://github.com/promptfoo/promptfoo/pull/1436)

## [0.77.0] - 2024-08-12

### Added

- feat(assertions): add option to disable AJV strict mode (#1415)

### Changed

- feat: ssrf plugin (#1411)
- feat: `basic` strategy to represent raw payloads only (#1417)
- refactor: transform function (#1423)
- fix: suppress docker lint (#1412)
- fix: update eslint config and resolve unused variable warnings (#1413)
- fix: handle retries for harmful generations (#1422)
- docs: add plugin documentation (#1421)

### Fixed

- fix(redteam): plugins respect config-level numTest (#1409)

### Dependencies

- chore(deps): bump openai from 4.55.3 to 4.55.4 (#1418)

### Documentation

- docs(faq): expand and restructure FAQ content (#1416)

## [0.76.1] - 2024-08-11

## [0.76.0] - 2024-08-10

### Changed

- feat: add `delete eval latest` and `delete eval all` (#1383)
- feat: bfla and bofa plugins (#1406)
- feat: Support loading tools from multiple files (#1384)
- feat: `promptfoo eval --description` override (#1399)
- feat: add `default` strategy and remove `--add-strategies` (#1401)
- feat: assume unrecognized openai models are chat models (#1404)
- feat: excessive agency grader looks at tools (#1403)
- fix: dont check SSL certs (#1396)
- fix: reduce rbac and moderation false positives (#1400)
- fix: `redteam` property was not read in config (#1407)
- fix: Do not ignored derived metrics (#1381)
- fix: add indexes for sqlite (#1382)

### Fixed

- fix(types): allow boolean values in VarsSchema (#1386)

### Dependencies

- chore(deps-dev): bump @aws-sdk/client-bedrock-runtime from 3.623.0 to 3.624.0 (#1379)
- chore(deps): bump openai from 4.54.0 to 4.55.0 (#1387)
- chore(deps): bump openai from 4.55.0 to 4.55.1 (#1392)
- chore(deps): bump @anthropic-ai/sdk from 0.25.0 to 0.25.1 (#1397)
- chore(deps): bump openai from 4.55.1 to 4.55.3 (#1398)

## [0.75.2] - 2024-08-06

### Added

- feat: ability to attach configs to prompts (#1391)

### Changed

- fix: Update "Edit Comment" dialog background for the dark mode (#1374)
- fix: undefined var in hallucination template (#1375)
- fix: restore harmCategory var (#1380)

## [0.75.1] - 2024-08-05

### Changed

- fix: temporarily disable nunjucks strict mode by @typpo

### Dependencies

- chore(deps): update dependencies (#1373)

## [0.75.0] - 2024-08-05

### Added

- feat(webui): Download report as PDF by @typpo in #1348
- feat(redteam): Add custom policy plugin by @mldangelo in #1346
- feat(config): Add writePromptfooConfig function and orderKeys utility by @mldangelo in #1360
- feat(redteam): Add purpose and entities to defaultTest metadata by @mldangelo in #1359
- feat(webui): Show metadata in details dialog by @typpo in #1362
- feat(redteam): Add some simple requested strategies by @typpo in #1364

### Changed

- feat: Implement defaultTest metadata in tests and scenarios by @mldangelo in #1361
- feat!: Add `default` plugin collection and remove --add-plugins by @typpo in #1369
- fix: Moderation assert and iterative provider handle output objects by @typpo in #1353
- fix: Improve PII grader by @typpo in #1354
- fix: Improve RBAC grading by @typpo in #1347
- fix: Make graders set assertion value by @typpo in #1355
- fix: Allow falsy provider response outputs by @typpo in #1356
- fix: Improve entity extraction and enable for PII by @typpo in #1358
- fix: Do not dereference external tool files by @typpo in #1357
- fix: Google sheets output by @typpo in #1367
- docs: How to red team RAG applications by @typpo in #1368
- refactor(redteam): Consolidate graders and plugins by @mldangelo in #1370
- chore(redteam): Collect user consent for harmful generation by @typpo in #1365

### Dependencies

- chore(deps): Bump openai from 4.53.2 to 4.54.0 by @dependabot in #1349
- chore(deps-dev): Bump @aws-sdk/client-bedrock-runtime from 3.622.0 to 3.623.0 by @dependabot in #1372

## [0.74.0] - 2024-08-01

### Changed

- **feat**: Split types vs validators for prompts, providers, and redteam [#1325](https://github.com/promptfoo/promptfoo/pull/1325) by [@typpo](https://github.com/typpo)
- **feat**: Load provider `tools` and `functions` from external file [#1342](https://github.com/promptfoo/promptfoo/pull/1342) by [@typpo](https://github.com/typpo)
- **fix**: Show gray icon when there are no tests in report [#1335](https://github.com/promptfoo/promptfoo/pull/1335) by [@typpo](https://github.com/typpo)
- **fix**: numTests calculation for previous evals [#1336](https://github.com/promptfoo/promptfoo/pull/1336) by [@onyck](https://github.com/onyck)
- **fix**: Only show the number of tests actually run in the eval [#1338](https://github.com/promptfoo/promptfoo/pull/1338) by [@typpo](https://github.com/typpo)
- **fix**: better-sqlite3 in arm64 docker image [#1344](https://github.com/promptfoo/promptfoo/pull/1344) by [@cmrfrd](https://github.com/cmrfrd)
- **fix**: Correct positive example in DEFAULT_GRADING_PROMPT [#1337](https://github.com/promptfoo/promptfoo/pull/1337) by [@tbuckley](https://github.com/tbuckley)
- **chore**: Integrate red team evaluation into promptfoo init [#1334](https://github.com/promptfoo/promptfoo/pull/1334) by [@mldangelo](https://github.com/mldangelo)
- **chore**: Enforce consistent type imports [#1341](https://github.com/promptfoo/promptfoo/pull/1341) by [@mldangelo](https://github.com/mldangelo)
- **refactor(redteam)**: Update plugin architecture and improve error handling [#1343](https://github.com/promptfoo/promptfoo/pull/1343) by [@mldangelo](https://github.com/mldangelo)
- **docs**: Expand installation instructions in README and docs [#1345](https://github.com/promptfoo/promptfoo/pull/1345) by [@mldangelo](https://github.com/mldangelo)

### Dependencies

- **chore(deps)**: Bump @azure/identity from 4.4.0 to 4.4.1 [#1340](https://github.com/promptfoo/promptfoo/pull/1340) by [@dependabot](https://github.com/dependabot)
- **chore(deps)**: Bump the github-actions group with 3 updates [#1339](https://github.com/promptfoo/promptfoo/pull/1339) by [@dependabot](https://github.com/dependabot)

## [0.73.9] - 2024-07-30

### Dependencies

- chore(deps): update dev dependencies and minor package versions (#1331)
- chore(deps): bump @anthropic-ai/sdk from 0.24.3 to 0.25.0 (#1326)

### Fixed

- fix: chain provider and test transform (#1316)

### Added

- feat: handle rate limits in generic fetch path (#1324)

### Changed

- **Features:**
  - feat: handle rate limits in generic fetch path by @typpo in https://github.com/promptfoo/promptfoo/pull/1324
- **Fixes:**
  - fix: show default vars in table by @typpo in https://github.com/promptfoo/promptfoo/pull/1306
  - fix: chain provider and test transform by @fvdnabee in https://github.com/promptfoo/promptfoo/pull/1316
- **Refactors:**
  - refactor(redteam): extract entity and purpose logic, update imitation plugin by @mldangelo in https://github.com/promptfoo/promptfoo/pull/1301
- **Chores:**
  - chore(deps): bump openai from 4.53.1 to 4.53.2 by @dependabot in https://github.com/promptfoo/promptfoo/pull/1314
  - chore: set page titles by @typpo in https://github.com/promptfoo/promptfoo/pull/1315
  - chore: add devcontainer setup by @cmrfrd in https://github.com/promptfoo/promptfoo/pull/1317
  - chore(webui): persist column selection in evals view by @mldangelo in https://github.com/promptfoo/promptfoo/pull/1302
  - chore(redteam): allow multiple provider selection by @mldangelo in https://github.com/promptfoo/promptfoo/pull/1319
  - chore(deps): bump @anthropic-ai/sdk from 0.24.3 to 0.25.0 by @dependabot in https://github.com/promptfoo/promptfoo/pull/1326
  - chore(deps-dev): bump @aws-sdk/client-bedrock-runtime from 3.620.0 to 3.620.1 by @dependabot in https://github.com/promptfoo/promptfoo/pull/1327
  - chore(deps): update dev dependencies and minor package versions by @mldangelo in https://github.com/promptfoo/promptfoo/pull/1331
- **CI/CD:**
  - ci: add assets generation job and update json schema by @mldangelo in https://github.com/promptfoo/promptfoo/pull/1321
  - docs: add CITATION.cff file by @mldangelo in https://github.com/promptfoo/promptfoo/pull/1322
  - docs: update examples and docs to use gpt-4o and gpt-4o-mini models by @mldangelo in https://github.com/promptfoo/promptfoo/pull/1323
- chore(deps-dev): bump @aws-sdk/client-bedrock-runtime from 3.620.0 to 3.620.1 (#1327)

### Documentation

- **Documentation:**

## [0.73.8] - 2024-07-29

### Dependencies

- chore(deps): bump openai from 4.53.1 to 4.53.2 (#1314)

### Documentation

- docs: update examples and docs to use gpt-4o and gpt-4o-mini models (#1323)
- docs: add CITATION.cff file (#1322)

### Added

- feat(webui): tooltip with provider config on hover (#1312)

### Changed

- feat: Imitation redteam plugin (#1163)
- fix: report cached tokens from assertions (#1299)
- fix: trim model-graded-closedqa response (#1309)
- refactor(utils): move transform logic to separate file (#1310)
- chore(cli): add option to strip auth info from shared URLs (#1304)
- chore: set page titles (#1315)
- chore(webui): persist column selection in evals view (#1302)
- ci: add assets generation job and update json schema (#1321)
- refactor(redteam): extract entity and purpose logic, update imitation plugin (#1301)
- chore(redteam): allow multiple provider selection (#1319)
- chore: add devcontainer setup (#1317)

### Fixed

- fix(webui): make it easier to select text without toggling cell (#1295)
- fix(docker): add sqlite-dev to runtime dependencies (#1297)
- fix(redteam): update CompetitorsGrader rubric (#1298)
- fix(redteam): improve plugin and strategy selection UI (#1300)
- fix(redteam): decrease false positives in hallucination grader (#1305)
- fix(redteam): misc fixes in grading and calculations (#1313)
- fix: show default vars in table (#1306)

## [0.73.7] - 2024-07-26

### Changed

- **Standalone graders for redteam** by [@typpo](https://github.com/typpo) in [#1256](https://github.com/promptfoo/promptfoo/pull/1256)
- **Punycode deprecation warning on node 22** by [@typpo](https://github.com/typpo) in [#1287](https://github.com/promptfoo/promptfoo/pull/1287)
- **Improve iterative providers and update provider API interface to pass original prompt** by [@mldangelo](https://github.com/mldangelo) in [#1293](https://github.com/promptfoo/promptfoo/pull/1293)
- **Add issue templates** by [@typpo](https://github.com/typpo) in [#1288](https://github.com/promptfoo/promptfoo/pull/1288)
- **Support TS files for prompts providers and assertions** by [@benasher44](https://github.com/benasher44) in [#1286](https://github.com/promptfoo/promptfoo/pull/1286)
- **Update dependencies** by [@mldangelo](https://github.com/mldangelo) in [#1292](https://github.com/promptfoo/promptfoo/pull/1292)
- **Move circular dependency check to style-check job** by [@mldangelo](https://github.com/mldangelo) in [#1291](https://github.com/promptfoo/promptfoo/pull/1291)
- **Add examples for embedding and classification providers** by [@Luca-Hackl](https://github.com/Luca-Hackl) in [#1296](https://github.com/promptfoo/promptfoo/pull/1296)

## [0.73.6] - 2024-07-25

### Added

- feat(ci): add Docker image publishing to GitHub Container Registry (#1263)
- feat(webui): add yaml upload button (#1264)

### Changed

- docs: fix javascript configuration guide variable example (#1268)
- site(careers): update application instructions and preferences (#1270)
- chore(python): enhance documentation, tests, formatting, and CI (#1282)
- fix: treat .cjs and .mjs files as javascript vars (#1267)
- fix: add xml tags for better delineation in `llm-rubric`, reduce `harmful` plugin false positives (#1269)
- fix: improve handling of json objects in http provider (#1274)
- fix: support provider json filepath (#1279)
- chore(ci): implement multi-arch Docker image build and push (#1266)
- chore(docker): add multi-arch image description (#1271)
- chore(eslint): add new linter rules and improve code quality (#1277)
- chore: move types files (#1278)
- refactor(redteam): rename strategies and improve type safety (#1275)
- ci: re-enable Node 22.x in CI matrix (#1272)
- chore: support loading .{,m,c}ts promptfooconfig files (#1284)

### Dependencies

- chore(deps): update ajv-formats from 2.1.1 to 3.0.1 (#1276)
- chore(deps): update @swc/core to version 1.7.1 (#1285)

## [0.73.5] - 2024-07-24

### Added

- **feat(cli):** Add the ability to share a specific eval by [@typpo](https://github.com/promptfoo/promptfoo/pull/1250)
- **feat(webui):** Hide long metrics lists by [@typpo](https://github.com/promptfoo/promptfoo/pull/1262)
- feat(webui): hide long metrics lists (#1262)
- feat: ability to share a specific eval (#1250)

### Changed

- **fix:** Resolve node-fetch TypeScript errors by [@mldangelo](https://github.com/promptfoo/promptfoo/pull/1254)
- **fix:** Correct color error in local `checkNodeVersion` test by [@mldangelo](https://github.com/promptfoo/promptfoo/pull/1255)
- **fix:** Multiple Docker fixes by [@typpo](https://github.com/promptfoo/promptfoo/pull/1257)
- **fix:** Improve `--add-strategies` validation error messages by [@typpo](https://github.com/promptfoo/promptfoo/pull/1260)
- **chore:** Warn when a variable is named `assert` by [@typpo](https://github.com/promptfoo/promptfoo/pull/1259)
- **chore:** Update Llama examples and add support for chat-formatted prompts in Replicate by [@typpo](https://github.com/promptfoo/promptfoo/pull/1261)
- chore: update llama examples and add support for chat formatted prompts in Replicate (#1261)
- chore: warn when a var is named assert (#1259)

### Fixed

- **fix(redteam):** Allow arbitrary `injectVar` name for redteam providers by [@mldangelo](https://github.com/promptfoo/promptfoo/pull/1253)
- fix: make --add-strategies validation have useful error (#1260)
- fix: multiple docker fixes (#1257)
- fix: color error in local checkNodeVersion test (#1255)
- fix: resolve node-fetch typescript errors (#1254)
- fix(redteam): allow arbitrary injectVar name for redteam providers (#1253)

## [0.73.4] - 2024-07-24

### Changed

- **schema**: Update config schema for strategies by @mldangelo in [#1244](https://github.com/promptfoo/promptfoo/pull/1244)
- **defaultTest**: Fix scenario assert merging by @onyck in [#1251](https://github.com/promptfoo/promptfoo/pull/1251)
- **webui**: Handle port already in use error by @mldangelo in [#1246](https://github.com/promptfoo/promptfoo/pull/1246)
- **webui**: Update provider list in `ProviderSelector` and add tests by @mldangelo in [#1245](https://github.com/promptfoo/promptfoo/pull/1245)
- **site**: Add blog post by @typpo in [#1247](https://github.com/promptfoo/promptfoo/pull/1247)
- **site**: Improve navigation and consistency by @mldangelo in [#1248](https://github.com/promptfoo/promptfoo/pull/1248)
- **site**: Add careers page by @mldangelo in [#1222](https://github.com/promptfoo/promptfoo/pull/1222)
- **docs**: Full RAG example by @typpo in [#1228](https://github.com/promptfoo/promptfoo/pull/1228)

## [0.73.3] - 2024-07-23

### Changed

- **WebUI:** Make eval switcher more obvious by @typpo in [#1232](https://github.com/promptfoo/promptfoo/pull/1232)
- **Redteam:** Add iterative tree provider and strategy by @mldangelo in [#1238](https://github.com/promptfoo/promptfoo/pull/1238)
- Improve `CallApiFunctionSchema`/`ProviderFunction` type by @aloisklink in [#1235](https://github.com/promptfoo/promptfoo/pull/1235)
- **Redteam:** CLI nits, plugins, provider functionality, and documentation by @mldangelo in [#1231](https://github.com/promptfoo/promptfoo/pull/1231)
- **Redteam:** PII false positives by @typpo in [#1233](https://github.com/promptfoo/promptfoo/pull/1233)
- **Redteam:** `--add-strategies` flag didn't work by @typpo in [#1234](https://github.com/promptfoo/promptfoo/pull/1234)
- Cleanup logging and fix nextui TS error by @mldangelo in [#1243](https://github.com/promptfoo/promptfoo/pull/1243)
- **CI:** Add registry URL to npm publish workflow by @mldangelo in [#1241](https://github.com/promptfoo/promptfoo/pull/1241)
- Remove redundant chalk invocations by @mldangelo in [#1240](https://github.com/promptfoo/promptfoo/pull/1240)
- Update dependencies by @mldangelo in [#1242](https://github.com/promptfoo/promptfoo/pull/1242)
- Update some images by @typpo in [#1236](https://github.com/promptfoo/promptfoo/pull/1236)
- More image updates by @typpo in [#1237](https://github.com/promptfoo/promptfoo/pull/1237)
- Update capitalization of Promptfoo and fix site deprecation warning by @mldangelo in [#1239](https://github.com/promptfoo/promptfoo/pull/1239)

## [0.73.2] - 2024-07-23

### Changed

- fix: add support for anthropic bedrock tools (#1229)
- chore(redteam): add a warning for no openai key set (#1230)

## [0.73.1] - 2024-07-22

### Changed

- fix: dont try to parse yaml content on load (#1226)

## [0.73.0] - 2024-07-22

### Added

- feat(redteam): add 4 new basic plugins (#1201)
- feat(redteam): improve test generation logic and add batching by @mldangelo in
- feat(redteam): settings dialog (#1215)https://github.com/promptfoo/promptfoo/pull/1208
- feat(redteam): introduce redteam section for promptfooconfig.yaml (#1192)

### Changed

- fix: gpt-4o-mini price (#1218)
- chore(openai): update model list (#1219)
- test: improve type safety and resolve TypeScript errors (#1216)
- refactor: resolve circular dependencies and improve code organization (#1212)
- docs: fix broken links (#1211)
- site: image updates and bugfixes (#1217)
- site: improve human readability of validator errors (#1221)
- site: yaml/json config validator for promptfoo configs (#1207)

### Fixed

- fix(validator): fix errors in default example (#1220)
- fix(webui): misc fixes and improvements to webui visuals (#1213)
- fix(redteam): mismatched categories and better overall scoring (#1214)
- fix(gemini): improve error handling (#1193)

### Dependencies

- chore(deps): update multiple dependencies to latest minor and patch versions (#1210)

## [0.72.2] - 2024-07-19

### Documentation

- docs: add guide for comparing GPT-4o vs GPT-4o-mini (#1200)

### Added

- **feat(openai):** add GPT-4o-mini models by [@mldangelo](https://github.com/promptfoo/promptfoo/pull/1196)
- feat(redteam): improve test generation logic and add batching (#1208)

### Changed

- **feat:** add schema validation to `promptfooconfig.yaml` by [@mldangelo](https://github.com/promptfoo/promptfoo/pull/1185)
- **fix:** base path for custom filter resolution by [@onyck](https://github.com/promptfoo/promptfoo/pull/1198)
- **chore(redteam):** refactor PII categories and improve plugin handling by [@mldangelo](https://github.com/promptfoo/promptfoo/pull/1191)
- **build(deps-dev):** bump `@aws-sdk/client-bedrock-runtime` from 3.614.0 to 3.616.0 by [@dependabot](https://github.com/promptfoo/promptfoo/pull/1203)
- **docs:** add guide for comparing GPT-4o vs GPT-4o-mini by [@mldangelo](https://github.com/promptfoo/promptfoo/pull/1200)
- **site:** contact page by [@typpo](https://github.com/promptfoo/promptfoo/pull/1190)
- **site:** newsletter form by [@typpo](https://github.com/promptfoo/promptfoo/pull/1194)
- **site:** miscellaneous images and improvements by [@typpo](https://github.com/promptfoo/promptfoo/pull/1199)
- build(deps-dev): bump @aws-sdk/client-bedrock-runtime from 3.614.0 to 3.616.0 (#1203)
- site: misc images and improvements (#1199)

### Fixed

- **fix(webui):** eval ID not being properly set by [@typpo](https://github.com/promptfoo/promptfoo/pull/1195)
- **fix(Dockerfile):** install curl for healthcheck by [@orange-anjou](https://github.com/promptfoo/promptfoo/pull/1204)
- fix(Dockerfile): install curl for healthcheck (#1204)
- fix: base path for custom filter resolution (#1198)

### Tests

- **test(webui):** add unit tests for `InfoModal` component by [@mldangelo](https://github.com/promptfoo/promptfoo/pull/1187)

## [0.72.1] - 2024-07-18

### Tests

- test(webui): add unit tests for InfoModal component (#1187)

### Fixed

- fix(webui): eval id not being properly set (#1195)

### Added

- feat(openai): add gpt-4o-mini models (#1196)
- feat: add schema validation to promptfooconfig.yaml (#1185)

### Changed

- Fix: Consider model name when caching Bedrock responses by @fvdnabee in [#1181](https://github.com/promptfoo/promptfoo/pull/1181)
- Fix: Parsing of the model name tag in Ollama embeddings provider by @minamijoyo in [#1189](https://github.com/promptfoo/promptfoo/pull/1189)
- Refactor (redteam): Simplify CLI command structure and update provider options by @mldangelo in [#1174](https://github.com/promptfoo/promptfoo/pull/1174)
- Refactor (types): Convert interfaces to Zod schemas by @mldangelo in [#1178](https://github.com/promptfoo/promptfoo/pull/1178)
- Refactor (redteam): Improve type safety and simplify code structure by @mldangelo in [#1175](https://github.com/promptfoo/promptfoo/pull/1175)
- Chore (redteam): Another injection by @typpo in [#1173](https://github.com/promptfoo/promptfoo/pull/1173)
- Chore (deps): Upgrade inquirer to v10 by @mldangelo in [#1176](https://github.com/promptfoo/promptfoo/pull/1176)
- Chore (redteam): Update CLI for test case generation by @mldangelo in [#1177](https://github.com/promptfoo/promptfoo/pull/1177)
- Chore: Include hostname in share confirmation by @typpo in [#1183](https://github.com/promptfoo/promptfoo/pull/1183)
- Build (deps-dev): Bump @azure/identity from 4.3.0 to 4.4.0 by @dependabot in [#1180](https://github.com/promptfoo/promptfoo/pull/1180)
- chore(redteam): refactor PII categories and improve plugin handling (#1191)
- site: newsletter form (#1194)
- site: contact page (#1190)

## [0.72.0] - 2024-07-17

### Added

- feat(webui): add about component with helpful links (#1149)
- feat(webui): Ability to compare evals (#1148)

### Changed

- feat: manual input provider (#1168)
- chore(mistral): add codestral-mamba (#1170)
- chore: static imports for iterative providers (#1169)

### Fixed

- fix(webui): dark mode toggle (#1171)
- fix(redteam): set harmCategory label for harmful tests (#1172)

## [0.71.1] - 2024-07-15

### Added

- feat(redteam): specify the default number of test cases to generate per plugin (#1154)

### Changed

- feat: add image classification example and xml assertions (#1153)

### Fixed

- fix(redteam): fix dynamic import paths (#1162)

## [0.71.0] - 2024-07-15

### Changed

- **Eval picker for web UI** by [@typpo](https://github.com/typpo) in [#1143](https://github.com/promptfoo/promptfoo/pull/1143)
- **Update default model providers to Claude 3.5** by [@mldangelo](https://github.com/mldangelo) in [#1157](https://github.com/promptfoo/promptfoo/pull/1157)
- **Allow provider customization for dataset generation** by [@mldangelo](https://github.com/mldangelo) in [#1158](https://github.com/promptfoo/promptfoo/pull/1158)
- **Predict Redteam injectVars** by [@mldangelo](https://github.com/mldangelo) in [#1141](https://github.com/promptfoo/promptfoo/pull/1141)
- **Fix JSON prompt escaping in HTTP provider and add LM Studio example** by [@mldangelo](https://github.com/mldangelo) in [#1156](https://github.com/promptfoo/promptfoo/pull/1156)
- **Fix poor performing harmful test generation** by [@mldangelo](https://github.com/mldangelo) in [#1124](https://github.com/promptfoo/promptfoo/pull/1124)
- **Update overreliance grading prompt** by [@mldangelo](https://github.com/mldangelo) in [#1146](https://github.com/promptfoo/promptfoo/pull/1146)
- **Move multiple variables warning to before progress bar** by [@typpo](https://github.com/typpo) in [#1160](https://github.com/promptfoo/promptfoo/pull/1160)
- **Add contributing guide** by [@mldangelo](https://github.com/mldangelo) in [#1150](https://github.com/promptfoo/promptfoo/pull/1150)
- **Refactor and optimize injection and iterative methods** by [@mldangelo](https://github.com/mldangelo) in [#1138](https://github.com/promptfoo/promptfoo/pull/1138)
- **Update plugin base class to support multiple assertions** by [@mldangelo](https://github.com/mldangelo) in [#1139](https://github.com/promptfoo/promptfoo/pull/1139)
- **Structural refactor, abstract plugin and method actions** by [@mldangelo](https://github.com/mldangelo) in [#1140](https://github.com/promptfoo/promptfoo/pull/1140)
- **Move CLI commands into individual files** by [@mldangelo](https://github.com/mldangelo) in [#1155](https://github.com/promptfoo/promptfoo/pull/1155)
- **Update Jest linter rules** by [@mldangelo](https://github.com/mldangelo) in [#1161](https://github.com/promptfoo/promptfoo/pull/1161)
- **Bump openai from 4.52.4 to 4.52.5** by [@dependabot](https://github.com/dependabot) in [#1137](https://github.com/promptfoo/promptfoo/pull/1137)
- **Bump @aws-sdk/client-bedrock-runtime from 3.613.0 to 3.614.0** by [@dependabot](https://github.com/dependabot) in [#1136](https://github.com/promptfoo/promptfoo/pull/1136)
- **Bump openai from 4.52.5 to 4.52.7** by [@dependabot](https://github.com/dependabot) in [#1142](https://github.com/promptfoo/promptfoo/pull/1142)
- **Update documentation and MUI dependencies** by [@mldangelo](https://github.com/mldangelo) in [#1152](https://github.com/promptfoo/promptfoo/pull/1152)
- **Update Drizzle dependencies and configuration** by [@mldangelo](https://github.com/mldangelo) in [#1151](https://github.com/promptfoo/promptfoo/pull/1151)
- **Bump dependencies with patch and minor version updates** by [@mldangelo](https://github.com/mldangelo) in [#1159](https://github.com/promptfoo/promptfoo/pull/1159)

## [0.70.1] - 2024-07-11

### Changed

- **provider**: put provider in outer loop to reduce model swap by @typpo in [#1132](https://github.com/promptfoo/promptfoo/pull/1132)
- **evaluator**: ensure unique prompt handling with labeled and unlabeled providers by @mldangelo in [#1134](https://github.com/promptfoo/promptfoo/pull/1134)
- **eval**: validate --output file extension before running eval by @mldangelo in [#1135](https://github.com/promptfoo/promptfoo/pull/1135)
- **deps-dev**: bump @aws-sdk/client-bedrock-runtime from 3.609.0 to 3.613.0 by @dependabot in [#1126](https://github.com/promptfoo/promptfoo/pull/1126)
- fix pythonCompletion test by @mldangelo in [#1133](https://github.com/promptfoo/promptfoo/pull/1133)

## [0.70.0] - 2024-07-10

### Changed

- feat: Add `promptfoo redteam init` command (#1122)
- chore: refactor eval and generate commands out of main.ts (#1121)
- build(deps): bump openai from 4.52.3 to 4.52.4 (#1118)
- refactor(redteam): relocate harmful and pii plugins from legacy directory (#1123)
- refactor(redteam): Migrate harmful test generators to plugin-based architecture (#1116)

### Fixed

- fix(redteam): use final prompt in moderation instead of original (#1117)

## [0.69.2] - 2024-07-08

### Changed

- feat: add support for nested grading results (#1101)
- fix: issue that caused harmful prompts to not save (#1112)
- fix: resolve relative paths for prompts (#1110)
- ci: compress images in PRs (#1108)
- site: landing page updates (#1096)

## [0.69.1] - 2024-07-06

### Changed

- **feat**: Add Zod schema validation for providers in `promptfooconfig` by @mldangelo in [#1102](https://github.com/promptfoo/promptfoo/pull/1102)
- **fix**: Re-add provider context in prompt functions by @mldangelo in [#1106](https://github.com/promptfoo/promptfoo/pull/1106)
- **fix**: Add missing `gpt-4-turbo-2024-04-09` by @aloisklink in [#1100](https://github.com/promptfoo/promptfoo/pull/1100)
- **chore**: Update minor and patch versions of several packages by @mldangelo in [#1107](https://github.com/promptfoo/promptfoo/pull/1107)
- **chore**: Format Python code and add check job to GitHub Actions workflow by @mldangelo in [#1105](https://github.com/promptfoo/promptfoo/pull/1105)
- **chore**: Bump version to 0.69.1 by @mldangelo
- **docs**: Add example and configuration guide for using `llama.cpp` by @mldangelo in [#1104](https://github.com/promptfoo/promptfoo/pull/1104)
- **docs**: Add Vitest integration guide by @mldangelo in [#1103](https://github.com/promptfoo/promptfoo/pull/1103)

## [0.69.0] - 2024-07-05

### Added

- feat(redteam): `extra-jailbreak` plugin that applies jailbreak to all probes (#1085)
- feat(webui): show metrics as % in column header (#1087)
- feat: add support for PROMPTFOO_AUTHOR environment variable (#1099)

### Changed

- feat: `llm-rubric` uses tools API for model-grading anthropic evals (#1079)
- feat: `--filter-providers` eval option (#1089)
- feat: add `author` field to evals (#1045)
- fix: improper path resolution for file:// prefixes (#1094)
- chore(webui): small changes to styling (#1088)
- docs: guide on how to do sandboxed evals on generated code (#1097)
- build(deps): bump replicate from 0.30.2 to 0.31.0 (#1090)

### Fixed

- fix(webui): Ability to toggle visibility of description column (#1095)

## [0.68.3] - 2024-07-04

### Tests

- test: fix assertion result mock pollution (#1086)

### Fixed

- fix: browser error on eval page with derived metrics that results when a score is null (#1093)
- fix(prompts): treat non-existent files as prompt strings (#1084)
- fix: remove test mutation for classifer and select-best assertion types (#1083)

### Added

- feat(openai): support for attachments for openai assistants (#1080)

### Changed

- **Features:**
  - Added support for attachments in OpenAI assistants by [@typpo](https://github.com/promptfoo/promptfoo/pull/1080)
- **Fixes:**
  - Removed test mutation for classifier and select-best assertion types by [@typpo](https://github.com/promptfoo/promptfoo/pull/1083)
  - Treated non-existent files as prompt strings by [@typpo](https://github.com/promptfoo/promptfoo/pull/1084)
  - Fixed assertion result mock pollution by [@mldangelo](https://github.com/promptfoo/promptfoo/pull/1086)
- **Dependencies:**
  - Bumped `openai` from 4.52.2 to 4.52.3 by [@dependabot](https://github.com/promptfoo/promptfoo/pull/1073)
  - Bumped `@aws-sdk/client-bedrock-runtime` from 3.606.0 to 3.609.0 by [@dependabot](https://github.com/promptfoo/promptfoo/pull/1072)

## [0.68.2] - 2024-07-03

### Changed

- build(deps): bump openai from 4.52.2 to 4.52.3 (#1073)
- build(deps-dev): bump @aws-sdk/client-bedrock-runtime from 3.606.0 to 3.609.0 (#1072)

### Added

- feat(webui): add scenarios to test suite configuration in yaml editor (#1071)

## [0.68.1] - 2024-07-02

### Fixed

- fix: resolve issues with relative prompt paths (#1066)
- fix: handle replicate ids without version (#1059)

### Added

- feat: support calling specific function from python provider (#1053)

### Changed

- **feat:** Support calling specific function from Python provider by [@typpo](https://github.com/promptfoo/promptfoo/pull/1053)
- **fix:** Resolve issues with relative prompt paths by [@mldangelo](https://github.com/promptfoo/promptfoo/pull/1066)
- **fix:** Handle replicate IDs without version by [@typpo](https://github.com/promptfoo/promptfoo/pull/1059)
- **build(deps):** Bump `@anthropic-ai/sdk` from 0.24.2 to 0.24.3 by [@dependabot](https://github.com/promptfoo/promptfoo/pull/1062)
- build(deps): bump @anthropic-ai/sdk from 0.24.2 to 0.24.3 (#1062)

## [0.68.0] - 2024-07-01

### Documentation

- docs: dalle jailbreak blog post (#1052)

### Added

- feat(webui): Add support for markdown tables and other extras by @typpo in [#1042](https://github.com/promptfoo/promptfoo/pull/1042)

### Changed

- feat: support for image model redteaming by @typpo in [#1051](https://github.com/promptfoo/promptfoo/pull/1051)
- feat: prompt syntax for bedrock llama3 by @fvdnabee in [#1038](https://github.com/promptfoo/promptfoo/pull/1038)
- fix: http provider returns the correct response format by @typpo in [#1027](https://github.com/promptfoo/promptfoo/pull/1027)
- fix: handle when stdout columns are not set by @typpo in [#1029](https://github.com/promptfoo/promptfoo/pull/1029)
- fix: support additional models via AWS Bedrock and update documentation by @mldangelo in [#1034](https://github.com/promptfoo/promptfoo/pull/1034)
- fix: handle imported single test case by @typpo in [#1041](https://github.com/promptfoo/promptfoo/pull/1041)
- fix: dereference promptfoo test files by @fvdnabee in [#1035](https://github.com/promptfoo/promptfoo/pull/1035)
- chore: expose runAssertion and runAssertions to node package by @typpo in [#1026](https://github.com/promptfoo/promptfoo/pull/1026)
- chore: add Node.js version check to ensure compatibility by @mldangelo in [#1030](https://github.com/promptfoo/promptfoo/pull/1030)
- chore: enable '@typescript-eslint/no-use-before-define' linter rule by @mldangelo in [#1043](https://github.com/promptfoo/promptfoo/pull/1043)
- docs: fix broken documentation links by @mldangelo in [#1033](https://github.com/promptfoo/promptfoo/pull/1033)
- docs: update anthropic.md by @Codeshark-NET in [#1036](https://github.com/promptfoo/promptfoo/pull/1036)
- ci: add GitHub Action for automatic version tagging by @mldangelo in [#1046](https://github.com/promptfoo/promptfoo/pull/1046)
- ci: npm publish workflow by @typpo in [#1044](https://github.com/promptfoo/promptfoo/pull/1044)
- build(deps): bump openai from 4.52.1 to 4.52.2 by @dependabot in [#1057](https://github.com/promptfoo/promptfoo/pull/1057)
- build(deps): bump @anthropic-ai/sdk from 0.24.1 to 0.24.2 by @dependabot in [#1056](https://github.com/promptfoo/promptfoo/pull/1056)
- build(deps-dev): bump @aws-sdk/client-bedrock-runtime from 3.602.0 to 3.606.0 by @dependabot in [#1055](https://github.com/promptfoo/promptfoo/pull/1055)
- build(deps): bump docker/setup-buildx-action from 2 to 3 in the github-actions group by @dependabot in [#1054](https://github.com/promptfoo/promptfoo/pull/1054)

## [0.67.0] - 2024-06-27

### Added

- feat(bedrock): add proxy support for AWS SDK (#1021)
- feat(redteam): Expose modified prompt for iterative jailbreaks (#1024)
- feat: replicate image provider (#1049)

### Changed

- feat: add support for gemini embeddings via vertex (#1004)
- feat: normalize prompt input formats, introduce single responsibility handlers, improve test coverage, and fix minor bugs (#994)
- fix: more robust json extraction for llm-rubric (#1019)
- build(deps): bump openai from 4.52.0 to 4.52.1 (#1015)
- build(deps): bump @anthropic-ai/sdk from 0.24.0 to 0.24.1 (#1016)
- chore: sort imports (#1006)
- chore: switch to smaller googleapis dependency (#1009)
- chore: add config telemetry (#1005)
- docs: update GitHub urls to reflect promptfoo github org repository location (#1011)
- docs: fix incorrect yaml ref in guide (#1018)

## [0.66.0] - 2024-06-24

### Changed

- `config get/set` commands, ability for users to set their email by [@typpo](https://github.com/typpo) in [#971](https://github.com/promptfoo/promptfoo/pull/971)
- **webui**: Download as CSV by [@typpo](https://github.com/typpo) in [#1000](https://github.com/promptfoo/promptfoo/pull/1000)
- Add support for Gemini default grader if credentials are present by [@typpo](https://github.com/typpo) in [#998](https://github.com/promptfoo/promptfoo/pull/998)
- **redteam**: Allow arbitrary providers by [@mldangelo](https://github.com/mldangelo) in [#1002](https://github.com/promptfoo/promptfoo/pull/1002)
- Derived metrics by [@typpo](https://github.com/typpo) in [#985](https://github.com/promptfoo/promptfoo/pull/985)
- Python provider can import modules with same name as built-ins by [@typpo](https://github.com/typpo) in [#989](https://github.com/promptfoo/promptfoo/pull/989)
- Include error text in all cases by [@typpo](https://github.com/typpo) in [#990](https://github.com/promptfoo/promptfoo/pull/990)
- Ensure tests inside scenarios are filtered by filter patterns by [@mldangelo](https://github.com/mldangelo) in [#996](https://github.com/promptfoo/promptfoo/pull/996)
- Anthropic message API support for env vars by [@typpo](https://github.com/typpo) in [#997](https://github.com/promptfoo/promptfoo/pull/997)
- Add build documentation workflow and fix typos by [@mldangelo](https://github.com/mldangelo) in [#993](https://github.com/promptfoo/promptfoo/pull/993)
- Block network calls in tests by [@typpo](https://github.com/typpo) in [#972](https://github.com/promptfoo/promptfoo/pull/972)
- Export `AnthropicMessagesProvider` from providers by [@greysteil](https://github.com/greysteil) in [#975](https://github.com/promptfoo/promptfoo/pull/975)
- Add Claude 3.5 sonnet pricing by [@typpo](https://github.com/typpo) in [#976](https://github.com/promptfoo/promptfoo/pull/976)
- Pass `tool_choice` to Anthropic when set in config by [@greysteil](https://github.com/greysteil) in [#977](https://github.com/promptfoo/promptfoo/pull/977)
- Fixed according to Ollama API specifications by [@keishidev](https://github.com/keishidev) in [#981](https://github.com/promptfoo/promptfoo/pull/981)
- Add Dependabot config and update provider dependencies by [@mldangelo](https://github.com/mldangelo) in [#984](https://github.com/promptfoo/promptfoo/pull/984)
- Don't commit `.env` to Git by [@will-holley](https://github.com/will-holley) in [#991](https://github.com/promptfoo/promptfoo/pull/991)
- Update Docker base image to Node 20, improve self-hosting documentation, and add CI action for Docker build by [@mldangelo](https://github.com/mldangelo) in [#995](https://github.com/promptfoo/promptfoo/pull/995)
- Allow variable cells to scroll instead of exploding the table height by [@grrowl](https://github.com/grrowl) in [#973](https://github.com/promptfoo/promptfoo/pull/973)

## [0.65.2] - 2024-06-20

### Documentation

- docs: update claude vs gpt guide with claude 3.5 (#986)

### Added

- feat(redteam): make it easier to add non default plugins (#958)

### Changed

- feat: contains-sql assert (#964)
- fix: handle absolute paths for js providers (#966)
- fix: label not showing problem when using eval with config option (#928)
- fix: should return the whole message if the OpenAI return the content and the function call/tools at the same time. (#968)
- fix: label support for js prompts (#970)
- docs: Add CLI delete command to docs (#959)
- docs: text to sql validation guide (#962)

### Fixed

- fix(redteam): wire ui to plugins (#965)
- fix(redteam): reduce overreliance, excessive-agency false positive rates (#963)

## [0.65.1] - 2024-06-18

### Changed

- chore(docs): add shell syntax highlighting and fix typos (#953)
- chore(dependencies): update package dependencies (#952)
- Revert "feat(cli): add tests for CLI commands and fix version flag bug" (#967)

### Fixed

- fix: handle case where returned python result is null (#957)
- fix(webui): handle empty fail reasons and null componentResults (#956)

### Added

- feat(cli): add tests for CLI commands and fix version flag bug (#954)
- feat(eslint): integrate eslint-plugin-jest and configure rules (#951)
- feat: add eslint-plugin-unused-imports and remove unused imports (#949)
- feat: assertion type: is-sql (#926)

## [0.65.0] - 2024-06-17

### Added

- feat(webui): show pass/fail toggle (#938)
- feat(webui): carousel for multiple failure reasons (#939)
- feat(webui): clicking metric pills filters by nonzero only (#941)
- feat(redteam): political statements (#944)
- feat(redteam): indicate performance with moderation filter (#933)

### Changed

- feat: add hf to onboarding flow (#947)
- feat: add support for `promptfoo export latest` (#948)
- fix: serialize each item in `vars` when its type is a string (#823) (#943)
- chore(webui): split ResultsTable into separate files (#942)

### Fixed

- fix(redteam): more aggressive contract testing (#946)

### Dependencies

- chore(deps): update dependencies without breaking changes (#937)

## [0.64.0] - 2024-06-15

### Added

- feat(redteam): add unintended contracts test (#934)
- feat(anthropic): support tool use (#932)

### Changed

- feat: export `promptfoo.cache` to node package (#923)
- feat: add Voyage AI embeddings provider (#931)
- feat: Add more Portkey header provider options and create headers automatically (#909)
- fix: handle openai chat-style messages better in `moderation` assert (#930)
- ci: add next.js build caching (#908)
- chore(docs): update installation and GitHub Actions guides (#935)
- chore(dependencies): bump LLM providers in package.json (#936)

### Fixed

- fix(bedrock): support cohere embeddings (#924)

### Dependencies

- chore(deps): bump braces from 3.0.2 to 3.0.3 (#918)

## [0.63.2] - 2024-06-10

### Added

- feat: report view for redteam evals (#920)

### Fixed

- fix(bedrock): default value for configs (#917)
- fix: prevent assertions from being modified as they run (#929)

## [0.63.1] - 2024-06-10

### Fixed

- fix(vertex): correct handling of system instruction (#911)
- fix(bedrock): support for llama, cohere command and command-r, mistral (#915)

## [0.63.0] - 2024-06-09

### Added

- feat(bedrock): Add support for mistral, llama, cohere (#885)
- feat(ollama): add OLLAMA_API_KEY to support authentication (#883)
- feat(redteam): add test for competitor recommendations (#877)
- feat(webui): Show the number of passes and failures (#888)
- feat(webui): show manual grading record in test details view (#906)
- feat(webui): use indexeddb instead of localstorage (#905)

### Changed

- feat: ability to set test case metric from csv (#889)
- feat: interactive onboarding (#886)
- feat: support `threshold` param from csv (#903)
- feat: support array of values for `similar` assertion (#895)
- fix: Prompt variable reads unprocessed spaces on both sides (#887)
- fix: windows node 22 flake (#907)
- [fix: ci passing despite failing build (](https://github.com/promptfoo/promptfoo/commit/ce6090be5d70fbe71c6da0a5ec1a73253a9d8a0e)https://github.com/promptfoo/promptfoo/pull/876[)](https://github.com/promptfoo/promptfoo/commit/ce6090be5d70fbe71c6da0a5ec1a73253a9d8a0e)
- [fix: incorrect migrations path in docker build](https://github.com/promptfoo/promptfoo/commit/6a1eef4e4b006b32de9ce6e5e2d7c0bd3b9fa95a) https://github.com/promptfoo/promptfoo/issues/861
- chore(ci): add `workflow_dispatch` trigger (#897)
- chore: add more gemini models (#894)
- chore: introduce eslint (#904)
- chore: switch to SWC for faster Jest tests (#899)
- chore: update to prettier 3 (#901)
- [chore(openai): add tool_choice required type](https://github.com/promptfoo/promptfoo/commit/e97ce63221b0e06f7e03f46c466da36c5b713017)

### Fixed

- fix(vertex): support var templating in system instruction (#902)
- [fix(webui): display latency when available](https://github.com/promptfoo/promptfoo/commit/bb335efbe9e8d6b23526c837402787a1cbba9969)

### Dependencies

- chore(deps): update most dependencies to latest stable versions (#898)

## [0.62.1] - 2024-06-06

### Added

- feat(webui): Ability to suppress browser open on `promptfoo view` (#881)
- feat(anthropic): add support for base url (#850)
- feat(openai): Support function/tool callbacks (#830)
- feat(vertex/gemini): add support for toolConfig and systemInstruction (#841)
- feat(webui): Ability to filter to highlighted cells (#852)
- feat(webui): ability to click to filter metric (#849)
- feat(webui): add copy and highlight cell actions (#847)

### Changed

- fix: migrate database before writing results (#882)
- chore: upgrade default graders to gpt-4o (#848)
- ci: Introduce jest test coverage reports (#868)
- ci: add support for node 22, remove support for node 16 (#836)
- docs: Addresses minor typographical errors (#845)
- docs: Help description of default `--output` (#844)
- feat: Add Red Team PII Tests (#862)
- feat: Support custom gateway URLs in Portkey (#840)
- feat: add support for python embedding and classification providers (#864)
- feat: add support for titan premier on bedrock (#839)
- feat: pass evalId in results (#758)
- fix: Broken types (#854)
- fix: Fix broken progress callback in web ui (#860)
- fix: Fix formatting and add style check to CI (#872)
- fix: Fix type error eval page.tsx (#867)
- fix: Improve Error Handling for Python Assertions and Provider Exceptions (#863)
- fix: Pass evaluateOptions from web ui yaml (#859)
- fix: Render multiple result images with markdown, if markdown contains multiple images (#873)
- fix: The values of defaultTest and evaluateOptions are not set when editing the eval yaml file. (#834)
- fix: crash on db migration when cache is disabled on first run (#842)
- fix: csv and html outputs include both prompt and provider labels (#851)
- fix: docker build and prepublish script (#846)
- fix: show labels for custom provider (#875)
- chore: fix windows node 22 build issues by adding missing encoding dependency and updating webpack config (#900)
- chore: update Node.js version management and improve documentation (#896)
- Fix CI Passing Despite Failing Build (#866) (#876)

## [0.62.0] - 2024-06-05

### Fixed

- fix: Parameter evaluateOptions not passed correctly in jobs created using web (#870)

### Added

- feat(anthropic): add support for base url (#850)
- feat(openai): Support function/tool callbacks (#830)
- feat(vertex/gemini): add support for toolConfig and systemInstruction (#841)
- feat(webui): Ability to filter to highlighted cells (#852)
- feat(webui): ability to click to filter metric (#849)
- feat(webui): add copy and highlight cell actions (#847)

### Changed

- feat: Add Red Team PII Tests (#862)
- feat: Support custom gateway URLs in Portkey (#840)
- feat: add support for python embedding and classification providers (#864)
- feat: add support for titan premier on bedrock (#839)
- feat: pass evalId in results (#758)
- feat: upgrade default graders to gpt-4o (#848)
- fix: Broken types (#854)
- fix: Fix broken progress callback in web ui (#860)
- fix: Fix formatting and add style check to CI (#872)
- fix: Fix type error eval page.tsx (#867)
- fix: Improve Error Handling for Python Assertions and Provider Exceptions (#863)
- fix: Pass evaluateOptions from web ui yaml (#859)
- fix: Render multiple result images with markdown, if markdown contains multiple images (#873)
- fix: The values of defaultTest and evaluateOptions are not set when editing the eval yaml file. (#834)
- fix: crash on db migration when cache is disabled on first run (#842)
- fix: csv and html outputs include both prompt and provider labels (#851)
- fix: docker build and prepublish script (#846)
- fix: show labels for custom provider (#875)
- ci: Introduce jest test coverage reports (#868)
- ci: add support for node 22, remove support for node 16 (#836)
- docs: Addresses minor typographical errors (#845)
- docs: Help description of default `--output` (#844)

## [0.61.0] - 2024-05-30

### Changed

- feat: `moderation` assert type (#821)
- feat: general purpose http/https provider (#822)
- feat: add portkey provider (#819)
- feat: Add Cloudflare AI Provider (#817)
- fix: Remove duplicate logging line (#825)
- fix: The ‘defaultTest’ option has no effect during evaluation. (#829)
- fix: Improve Error Handling in Python Script Execution (#833)
- docs: How to red team LLMs (#828)
- chore(mistral): add codestral (#831)

## [0.60.0] - 2024-05-25

### Added

- feat(webui): Add image viewer (#816)

### Changed

- feat: redteam testset generation (#804)
- feat: support for deep equality check in equals assertion (#805)
- feat: Allow functions in renderVarsInObject (#813)
- feat: ability to reference previous llm outputs via storeOutputAs (#808)
- feat: support for prompt objects (#818)
- fix: huggingface api key handling (#809)
- docs: Restore ProviderResponse class name (#806)
- docs: Fix typo in local build command (#811)

## [0.59.1] - 2024-05-18

### Changed

- [fix: handle null result timestamp when writing to db.](https://github.com/promptfoo/promptfoo/commit/40e1ebfbfd512fea56761b4cbdfff0cd25d61ae1) https://github.com/promptfoo/promptfoo/issues/800

## [0.59.0] - 2024-05-18

### Added

- feat(webui): add --filter-description option to `promptfoo view` (#780)
- feat(bedrock): add support for embeddings models (#797)

### Changed

- fix: python prompts break when using whole file (#784)
- Langfuse need to compile variables (#779)
- chore(webui): display prompt and completion tokens (#794)
- chore: include full error response in openai errors (#791)
- chore: add logprobs to assertion context (#790)
- feat: support var interpolation in function calls (#792)
- chore: add timestamp to EvaluateSummary (#785)
- fix: render markdown in variables too (#796)

### Fixed

- fix(vertex): remove leftover dependency on apiKey (#798)

## [0.58.1] - 2024-05-14

### Changed

- fix: improve GradingResult validation (#772)
- [fix: update python ProviderResponse error message and docs.](https://github.com/promptfoo/promptfoo/commit/258013080809bc782afe3de51c9309230cb5cdb2) https://github.com/promptfoo/promptfoo/issues/769
- [chore(openai): add gpt-4o models (](https://github.com/promptfoo/promptfoo/commit/ff4655d31d3588972522bb162733cb61e460f36f)https://github.com/promptfoo/promptfoo/pull/776[)](https://github.com/promptfoo/promptfoo/commit/ff4655d31d3588972522bb162733cb61e460f36f)
- add gpt-4o models (#776)

### Fixed

- fix(langfuse): Check runtime type of `getPrompt`, stringify the result (#774)

## [0.58.0] - 2024-05-09

### Changed

- feat: assert-set (#765)
- feat: add comma-delimited string support for array-type assertion values (#755)
- fix: Resolve JS assertion paths relative to configuration file (#756)
- fix: not-equals assertion (#763)
- fix: upgrade rouge package and limit to strings (#764)

## [0.57.1] - 2024-05-02

### Changed

- fix: do not serialize js objects to non-js providers (#754)
- **[See 0.57.0 release notes](https://github.com/promptfoo/promptfoo/releases/tag/0.57.0)**

## [0.57.0] - 2024-05-01

### Changed

- feat: ability to override provider per test case (#725)
- feat: eval tests matching pattern (#735)
- feat: add `-n` limit arg for `promptfoo list` (#749)
- feat: `promptfoo import` and `promptfoo export` commands (#750)
- feat: add support for `--var name=value` cli option (#745)
- feat: promptfoo eval --filter-failing outputFile.json (#742)
- fix: eval --first-n arg (#734)
- chore: Update openai package to 3.48.5 (#739)
- chore: include logger and cache utils in javascript provider context (#748)
- chore: add `PROMPTFOO_FAILED_TEST_EXIT_CODE` envar (#751)
- docs: Document `python:` prefix when loading assertions in CSV (#731)
- docs: update README.md (#733)
- docs: Fixes to Python docs (#728)
- docs: Update to include --filter-\* cli args (#747)

## [0.56.0] - 2024-04-28

### Added

- feat(webui): improved comment dialog (#713)

### Changed

- feat: Intergration with Langfuse (#707)
- feat: Support IBM Research BAM provider (#711)
- fix: Make errors uncached in Python completion. (#706)
- fix: include python tracebacks in python errors (#724)
- fix: `getCache` should return a memory store when disk caching is disabled (#715)
- chore(webui): improve eval view performance (#719)
- chore(webui): always show provider in header (#721)
- chore: add support for OPENAI_BASE_URL envar (#717)

### Fixed

- fix(vertex/gemini): support nested generationConfig (#714)

## [0.55.0] - 2024-04-24

### Changed

- [Docs] Add llama3 example to ollama docs (#695)
- bugfix in answer-relevance (#697)
- feat: add support for provider `transform` property (#696)
- feat: add support for provider-specific delays (#699)
- feat: portkey.ai integration (#698)
- feat: `eval -n` arg for running the first n test cases (#700)
- feat: ability to write outputs to google sheet (#701)
- feat: first-class support for openrouter (#702)
- Fix concurrent cache request behaviour (#703)

## [0.54.1] - 2024-04-20

### Changed

- Add support for Mixtral 8x22B (#687)
- fix: google sheets async loading (#688)
- fix: trim spaces in csv assertions that can have file:// prefixes (#689)
- fix: apply thresholds to custom python asserts (#690)
- fix: include detail from external python assertion (#691)
- chore(webui): allow configuration of results per page (#694)
- fix: ability to override rubric prompt for all model-graded metrics (#692)

## [0.54.0] - 2024-04-18

### Changed

- feat: support for authenticated google sheets access (#686)
- fix: bugs in `Answer-relevance` calculation (#683)
- fix: Add tool calls to response from azure openai (#685)

## [0.53.0] - 2024-04-16

### Changed

- fix!: make `javascript` assert function call consistent with external js function call (#674)
- fix: node library supports prompt files (#668)
- feat: Enable post-hoc evaluations through defining and using output value in TestSuite (#671)
- feat: Allow local files to define providerOutput value for TestCase (#675)
- feat: detect suitable anthropic default provider (#677)
- feat: Ability to delete evals (#676)
- feat: ability to create derived metrics (#670)

## [0.52.0] - 2024-04-12

### Added

- feat(webui): add pagination (#649)

### Changed

- feat: support for inline yaml for is-json, contains-json in csv (#651)
- feat: run providers 1 at a time with --interactive-providers (#645)
- feat: --env-file arg (#615)
- fix: Do not fail with api error when azure datasource is used (#644)
- fix: allow loading of custom provider in windows (#518) (#652)
- fix: don't show telemetry message without telemtry (#658)
- fix: `E2BIG` error during the execution of Python asserts (#660)
- fix: support relative filepaths for non-code assert values (#664)

### Fixed

- fix(webui): handle invalid search regexes (#663)

## [0.51.0] - 2024-04-07

### Added

- feat(webui): store settings in localstorage (#617)
- feat(azureopenai): apiKeyEnvar support (#628)
- feat(webui): "progress" page that shows provider/prompt pairs (#631)

### Changed

- chore: improve json parsing errors (#620)
- feat: ability to override path to python binary (#619)
- Add documentation for openai vision (#637)
- Support claude vision and images (#639)
- fix: assertion files use relative path (#624)
- feat: add provider reference to prompt function (#633)
- feat: ability to import vars using glob (#641)
- feat!: return values directly in python assertions (#638)

### Fixed

- fix(webui): ability to save defaultTest and evaluateOptions in yaml editor (#629)

## [0.50.1] - 2024-04-02

### Changed

- fix: compiled esmodule interop (#613)
- fix: downgrade var resolution failure to warning (#614)
- fix: glob behavior on windows (#612)

## [0.50.0] - 2024-04-01

### Added

- feat(webui): download button (#482)
- feat(webui): toggle for showing full prompt in output cell (#603)

### Changed

- feat: support .mjs external imports (#601)
- feat: load .env from cli (#602)
- feat: ability to use js files as `transform` (#605)
- feat: ability to reference vars from other vars (#607)
- fix: handling for nonscript assertion files (#608)

### Fixed

- fix(selfhost): add support for prompts and datasets api endpoints (#600)
- fix(selfhost): Consolidate to `NEXT_PUBLIC_PROMPTFOO_REMOTE_BASE_URL` (#609)

## [0.49.3] - 2024-03-29

### Changed

- fix: bedrock model parsing (#593)
- [fix: make llm-rubric more resilient to bad json responses.](https://github.com/promptfoo/promptfoo/commit/93fd059a13454ed7a251a90a33306fb1f3c81895) https://github.com/promptfoo/promptfoo/issues/596
- feat: display progress bar for each parallel execution (#597)

## [0.49.2] - 2024-03-27

### Changed

- fix: support relative paths for custom providers (#589)
- fix: gemini generationConfig and safetySettings (#590)
- feat: cli watch for vars and providers (#591)

## [0.49.1] - 2024-03-25

### Changed

- fix: lazy import of azure peer dependency (#586)

## [0.49.0] - 2024-03-23

### Added

- feat(vertexai): use gcloud application default credentials (#580)

### Changed

- feat: Add support for huggingface token classification (#574)
- feat: Mistral provider support for URL and API key envar (#570)
- feat: run assertions in parallel (#575)
- feat: support for azure openai assistants (#577)
- feat: ability to set tags on standalone assertion llm outputs (#581)
- feat: add support for claude3 on bedrock (#582)
- fix: load file before running prompt function (#583)
- [fix: broken ansi colors on cli table](https://github.com/promptfoo/promptfoo/commit/bbb0157b09c0ffb5366d3cbd112438ca3d2d61c9)
- [fix: remove duplicate instruction output](https://github.com/promptfoo/promptfoo/commit/fb095617d36102f5b6256e9718e736378c0a5cea)
- chore: better error messages when expecting json but getting text (#576)

### Fixed

- fix(selfhost): handle sqlite db in docker image and build (#568)

### Dependencies

- chore(deps): bump webpack-dev-middleware from 5.3.3 to 5.3.4 in /site (#579)

## [0.48.0] - 2024-03-18

### Added

- feat(csv): add support for `__description` field (#556)

### Changed

- feat: migrate filesystem storage to sqlite db (#558)
  - **When you first run `eval` or `view` with 0.48.0, your saved evals will be migrated from `.json` files to a sqlite db. Please open an issue if you run into problems.**
  - Restoration: By default, the migration process runs on the promptfoo output directory `~/.promptfoo/output`. This directory is backed up at `~/.promptfoo/output-backup-*` and you can restore it and use a previous version by renaming that directory back to `output`
- feat: Add anthropic:messages and replicate:mistral as default providers to web ui (#562)
- feat: add label field to provider options (#563)
- docs: adjust configuration for python provider (#565)
- chore: db migration and cleanup (#564)

### Fixed

- fix(azureopenai): add support for `max_tokens` and `seed` (#561)

## [0.47.0] - 2024-03-14

### Changed

- feat: improve python inline asserts to not require printing (#542)
- feat: add tools and tool_choice config parameters to azure openai provider (#550)
- feat: Add support for Claude 3 Haiku (#552)
- fix: validate custom js function return values (#548)
- fix: dedupe prompts from combined configs (#554)

### Fixed

- fix(replicate): support non-array outputs (#547)

## [0.46.0] - 2024-03-08

### Added

- feat(self-host): run evals via web ui (#540)
- feat(self-host): Persist changes on self-deployed UI without sharing a new link (#538)
- feat(webui): ability to change eval name (#537)

### Changed

- feat: add support for calling specific functions for python prompt (#533)
- fix: openai tools and function checks handle plaintext responses (#541)

### Fixed

- fix(anthropic): wrap text if prompt supplied as json (#536)

## [0.45.2] - 2024-03-07

### Changed

- fix: python provider handles relative script paths correctly (#535)

## [0.45.1] - 2024-03-06

### Changed

- fix: json and yaml vars files (#531)

### Fixed

- fix(python): deserialize objects from json (#532)

## [0.45.0] - 2024-03-06

### Added

- feat(anthropic): Add Claude 3 support (#526)

### Changed

- feat: ability to load `vars` values at runtime (#496)
  // Example logic to return a value based on the varName
  if (varName === 'context') {
  return `Processed ${otherVars.input} for prompt: ${prompt}`;
  }
  return {
  output: 'default value',
  };
  // Handle potential errors
  // return { error: 'Error message' }
  # Example logic to dynamically generate variable content
  if var_name == 'context':
  return {
  'output': f"Context for {other_vars['input']} in prompt: {prompt}"
  }
  return {'output': 'default context'}
  # Handle potential errors
  # return { 'error': 'Error message' }

## [0.44.0] - 2024-03-04

### Added

- feat(mistral): Add new models, JSON mode, and update pricing (#500)

### Changed

- fix: Print incorrect response from factuality checker (#503)
- fix: Support missing open parenthesis (fixes #504) (#505)
- feat: include prompt in transform (#512)
- feat: Support csv and json files in the `tests` array (#520)

### Fixed

- fix(ollama): dont send invalid options for `OllamaChatProvider` (#506)
- fix(huggingface): do not pass through non-hf parameters (#519)

## [0.43.1] - 2024-02-25

### Changed

- fix: pass through PROMPTFOO\_\* variables from docker run (#498)
- docs: clean up python provider header

### Fixed

- fix(huggingface): support `apiKey` config param (#494)
- fix(bedrock): transform model output from cache. #474

### Documentation

- docs(huggingface): example of private huggingface inference endpoint (#497)

## [0.43.0] - 2024-02-23

### Added

- feat(webui): Display test suite description (#487)
- feat(webui): Add upload testcase csv to eval page (#484)

### Changed

- feat: pass `test` to assertion context (#485)
- fix: Change variable name to what the prompt template expects (#489)
- (docs): Replace references to deprecated postprocess option (#483)
- chore: update replicate library and add new common params (#491)

### Fixed

- fix(self-hosting): remove supabase dependency from webui eval view (#492)

## [0.42.0] - 2024-02-19

### Added

- feat(webview): toggle for prettifying json outputs (#472)
- feat(openai): support handling OpenAI Assistant functions tool calls (#473)

### Changed

- feat: add support for claude 2.1 on bedrock (#470)
- feat: support for overriding `select-best` provider (#478)
- feat: ability to disable var expansion (#476)
- fix: improve escaping for python prompt shell (#481)

## [0.41.0] - 2024-02-12

### Added

- feat(openai)!: Allow apiBaseUrl to override /v1 endpoint (#464)

### Changed

- feat: add support for async python providers (#465)
- fix: pass config to python provider (#460)
- chore: include progress output in debug logs (#461)
- docs: perplexity example (#463)

### Fixed

- fix(factuality): make factuality output case-insensitive (#468)
- fix: ensure that only valid ollama params are passed (#480)

## [0.40.0] - 2024-02-06

### Added

- feat(mistral): Add Mistral provider (#455)
- feat(openai): add support for `apiKeyEnvar` (#456)
- feat(azureopenai): add apiBaseUrl config (#459)

### Changed

- feat: cohere api support (#457)
- feat: ability to override select-best prompt. #289
- fix: support for gemini generationConfig and safetySettings (#454)

### Fixed

- fix(vertex/gemini): add support for llm-rubric and other OpenAI-formatted prompts (#450)

### Documentation

- documentation: update python.md typo in yaml (#446)

## [0.39.1] - 2024-02-02

### Changed

- fix: func => function in index.ts (#443)
- feat: add support for google ai studio gemini (#445)

## [0.39.0] - 2024-02-01

### Changed

- feat: Add DefaultGradingJsonProvider to improve `llm-rubric` reliability (#432)
- feat: add caching for exec and python providers (#435)
- feat: add `--watch` option to eval command (#439)
- feat: ability to transform output on per-assertion level (#437)
- feat: compare between multiple outputs with `select-best` (#438)
- fix: pass through cost to runAssertion
- fix: pass through cost to runAssertion

## [0.38.0] - 2024-01-29

### Added

- feat(openai): Jan 25 model updates (#416)
- feat(webui): eval deeplinks (#426)
- feat(huggingface): Support sentence similarity inference API (#425)

### Changed

- fix: Only open previous results when necessary (uses lots of memory) (#418)
- fix: html output (#430)
- feat: add a `python` provider that supports native python function calls (#419)
- feat: support for image models such as dall-e (#406)
- feat: support for `PROMPTFOO_PROMPT_SEPARATOR envar. #424

## [0.37.1] - 2024-01-26

### Changed

- fix: do not require token usage info on openai provider (#414)

## [0.37.0] - 2024-01-24

### Added

- feat(webui): add markdown support (#403)

### Changed

- feat: standalone share server (#408)
- feat: `PROMPTFOO_DISABLE_TEMPLATING` disables nunjucks templates (#405)

## [0.36.0] - 2024-01-18

### Added

- feat(webui): Ability to comment on outputs (#395)
- feat(azure): Add response_format support (#402)
- feat(azure): add support for `passthrough` and `apiVersion` (#399)

### Changed

- feat: add `promptfoo generate dataset` (#397)
- fix: typo (#401)

## [0.35.1] - 2024-01-12

### Added

- feat(bedrock): introduce amazon titan models as another option for Bedrock (#380)
- feat(openai): add support for `passthrough` request args (#388)
- feat(azure): add support for client id/secret auth (#389)
- feat(webui): label evals using `description` field (#391)

### Changed

- fix: proper support for multiple types of test providers (#386)
- feat: update CSV and HTML outputs with more details (#393)

## [0.35.0] - 2024-01-07

### Added

- feat(webview): add regex search (#378)

### Changed

- feat: support standalone assertions on CLI (#368)
- feat: add perplexity-score metric (#377)
- feat: add logprobs support for azure openai (#376)
- fix: use relative paths consistently and handle object formats (#375)
- [fix: restore **prefix and **suffix column handlers when loading test csv](https://github.com/promptfoo/promptfoo/commit/3a058684b3389693f4c5899f786fb090b04e3c93)

## [0.34.1] - 2024-01-02

### Added

- feat(openai): add support for overriding provider cost (1be1072)

### Fixed

- fix(webview): increase the request payload size limit (ef4c30f)

## [0.34.0] - 2024-01-02

### Changed

- feat: Support for evaluating cost of LLM inference (#358)
- feat: save manual edits to test outputs in webview (#362)
- feat: add `cost` assertion type (#367)
- fix: handle huggingface text generation returning dict (#357)
- fix: disable cache when using repeat (#361)
- fix: do not dereference tools and functions in config (#365)
- docs: optimize docs of openai tool usage (#355)

## [0.33.2] - 2023-12-23

### Changed

- fix: bad indentation for inline python sript (#353)
- [fix: truncate CLI table headers](https://github.com/promptfoo/promptfoo/commit/9aa9106cc9bc1660df40117d3c8f053f361fa09c)
- feat: add openai tool parameter (#350)
- feat: add `is-valid-openai-tools-call` assertion type (#354)

## [0.33.1] - 2023-12-18

### Changed

- [fix: pass env to providers when using CLI](https://github.com/promptfoo/promptfoo/commit/e8170a7f0e9d4033ef219169115f6474d978f1a7)
- [fix: correctly handle bedrock models containing :](https://github.com/promptfoo/promptfoo/commit/4469b693993934192fee2e84cc27c21e31267e5f)
- feat: add latency assertion type (#344)
- feat: add perplexity assertion type (#346)
- feat: add support for ollama chat API (#342)
- feat: retry when getting internal server error with PROMPTFOO_RETRY_5XX envar (#327)
- fix: properly escape arguments for external python assertions (#338)
- fix: use execFile/spawn for external processes (#343)
- [fix: handle null score in custom metrics](https://github.com/promptfoo/promptfoo/commit/514feed49e2f83f3e04d3e167e5833dc075e6c10)
- [fix: increment failure counter for script errors.](https://github.com/promptfoo/promptfoo/commit/61d1b068f26c63f3234dc49c9d5f5104b9cf1cda)

## [0.33.0] - 2023-12-17

### Changed

- feat: add latency assertion type (#344)
- feat: add perplexity assertion type (#346)
- feat: add support for ollama chat API (#342)
- feat: retry when getting internal server error with PROMPTFOO_RETRY_5XX envar (#327)
- fix: properly escape arguments for external python assertions (#338)
- fix: use execFile/spawn for external processes (#343)
- [fix: handle null score in custom metrics](https://github.com/promptfoo/promptfoo/commit/514feed49e2f83f3e04d3e167e5833dc075e6c10)
- [fix: increment failure counter for script errors.](https://github.com/promptfoo/promptfoo/commit/61d1b068f26c63f3234dc49c9d5f5104b9cf1cda)

## [0.32.0] - 2023-12-14

### Added

- feat(webview): Layout and styling improvements (#333)

### Changed

- feat: add support for Google Gemini model (#336)
- feat: add download yaml button in config modal. Related to #330 (#332)
- fix: set process exit code on failure

## [0.31.2] - 2023-12-11

### Added

- feat(webview): Show aggregated named metrics at top of column (#322)

### Changed

- fix: sharing option is degraded (#325)

## [0.31.1] - 2023-12-04

### Changed

- fix: issues when evaling multiple config files
- feat: support for web viewer running remotely (#321)

## [0.31.0] - 2023-12-02

### Added

- feat(openai): Adds support for function call validation (#316)

### Changed

- feat: add support for ajv formats (#314)
- feat: support prompt functions via nodejs interface (#315)
- fix: webview handling of truncated cell contents with html (#318)
- docs: Merge docs into main repo (#317)

## [0.30.2] - 2023-11-29

### Changed

- feat(cli): simplify onboarding and provide npx-specific instructions (f81bd88)

## [0.30.1] - 2023-11-29

### Changed

- feat: add bedrock in webui setup (#301)
- feat: add support for custom metrics (#305)
- feat: show table by default, even with --output (#306)
- fix: handle multiple configs that import multiple prompts (#304)
- fix: remove use of dangerouslySetInnerHTML in results table (#309)

### Fixed

- fix(openai): add support for overriding api key, host, baseurl, org in Assistants API (#311)

## [0.30.0] - 2023-11-29

### Changed

- feat: add bedrock in webui setup (#301)
- feat: add support for custom metrics (#305)
- feat: show table by default, even with --output (#306)
- fix: handle multiple configs that import multiple prompts (#304)
- fix: remove use of dangerouslySetInnerHTML in results table (#309)

## [0.29.0] - 2023-11-28

### Changed

- feat: Add support for external provider configs via file:// (#296)
- feat: Add support for HTTP proxies (#299)
- feat: claude-based models on amazon bedrock (#298)

## [0.28.2] - 2023-11-27

### Added

- feat(azureopenai): Warn when test provider should be overwritten with azure (#293)
- feat(webview): Display test descriptions if available (#294)
- feat(webview): Ability to set test scores manually (#295)

### Changed

- feat: add support for self-hosted huggingface text generation inference (#290)
- fix: prevent duplicate asserts with `defaultTest` (#287)
- fix: multiple configs handle external test and prompt files correctly (#291)

## [0.28.0] - 2023-11-19

### Changed

- feat: Add support for multiple "\_\_expected" columns (#284)
- feat: Support for OpenAI assistants API (#283)
- feat: Ability to combine multiple configs into a single eval (#285)

## [0.27.1] - 2023-11-14

### Added

- [feat(node-package): Add support for raw objects in prompts](https://github.com/promptfoo/promptfoo/commit/e6a5fe2fa7c05aabd2f52bd4fa143d957a7953dd)
- feat(openai): Add support for OpenAI `seed` param (#275)
- [feat(openai): Add support for OpenAI response_format](https://github.com/promptfoo/promptfoo/commit/12781f11f495bed21db1070e987f1b40a43b72e3)
- [feat(webview): Round score in details modal](https://github.com/promptfoo/promptfoo/commit/483c31d79486a75efc497508b9a42257935585cf)

### Changed

- fix: Set `vars._conversation` only if it is used in prompt (#282)
- feat: Add new RAG metrics (answer-relevance, context-recall, context-relevance, context-faithfulness) (#279)
- feat: throw error correctly when invalid api key is passed for OpenAI (#276)
- Bump langchain from 0.0.325 to 0.0.329 in /examples/langchain-python (#278)
- Provide the prompt in the context to external assertion scripts (#277)
- fix the following error : 'List should have at least 1 item after val… (#280)
- [chore: Add HuggingFace debug output](https://github.com/promptfoo/promptfoo/commit/2bae118e3fa7f8164fd78d29a3a30d187026bf13)

## [0.27.0] - 2023-11-14

### Added

- [feat(node-package): Add support for raw objects in prompts](https://github.com/promptfoo/promptfoo/commit/e6a5fe2fa7c05aabd2f52bd4fa143d957a7953dd)
- feat(openai): Add support for OpenAI `seed` param (#275)
- [feat(openai): Add support for OpenAI response_format](https://github.com/promptfoo/promptfoo/commit/12781f11f495bed21db1070e987f1b40a43b72e3)
- [feat(webview): Round score in details modal](https://github.com/promptfoo/promptfoo/commit/483c31d79486a75efc497508b9a42257935585cf)

### Changed

- feat: Add new RAG metrics (answer-relevance, context-recall, context-relevance, context-faithfulness) (#279)
- feat: throw error correctly when invalid api key is passed for OpenAI (#276)
- Bump langchain from 0.0.325 to 0.0.329 in /examples/langchain-python (#278)
- Provide the prompt in the context to external assertion scripts (#277)
- fix the following error : 'List should have at least 1 item after val… (#280)
- [chore: Add HuggingFace debug output](https://github.com/promptfoo/promptfoo/commit/2bae118e3fa7f8164fd78d29a3a30d187026bf13)

## [0.26.5] - 2023-11-10

### Changed

- feat: Support for Azure OpenAI Cognitive Search (#274)
- [feat: Add PROMPTFOO_PYTHON environment variable](https://github.com/promptfoo/promptfoo/commit/33ecca3dab9382f063e68529c047cfd3fbd959e5)

## [0.26.4] - 2023-11-09

### Fixed

- fix(providers): use Azure OpenAI extensions endpoint when dataSources is set (2e5f14d)

### Tests

- test(assertions): add tests for object outputs (9e0909c)

## [0.26.3] - 2023-11-08

### Added

- [feat(AzureOpenAI): Add support for deployment_id and dataSources](https://github.com/promptfoo/promptfoo/commit/3f6dee99b4ef860af1088c4ceda1a74726070f37)

### Changed

- [Stringify output display string if output is a JSON object](https://github.com/promptfoo/promptfoo/commit/e6eff1fb75e09bfd602c08edd89ec154e3e61bf9)
- [Add JSON schema dereferencing support for JSON configs](https://github.com/promptfoo/promptfoo/commit/c32f9b051a51ee6e1ee08738e0921b4e05a5c23d)
- Update chat completion endpoint in azureopenai.ts (#273)

### Fixed

- fix(openai): Improve handling for function call responses (#270)

## [0.26.2] - 2023-11-07

### Changed

- [Fix issue with named prompt function imports](https://github.com/promptfoo/promptfoo/commit/18a4d751af15b996310eceafc5a75e114ce1bf56)
- [Fix OpenAI finetuned model parsing](https://github.com/promptfoo/promptfoo/commit/b52de61c6e1fd0a9e67d2476a9f3f9153084ad61)
- [Add new OpenAI models](https://github.com/promptfoo/promptfoo/commit/d9432d3b5747516aea1a7e8a744167fbd10a69d2)
- Fix: Broken custom api host for OpenAI. (#261)
- Add `classifier` assert type (#263)
- Send provider options and test context to ScriptCompletion (exec) provider (#268)
- Support for loading JSON schema from external file (#266)

## [0.26.1] - 2023-11-01

### Changed

- Fix broken default config for OpenAI evals created in web app (#255)
- Fix prompt per provider (#253)
- Add support for custom config directory (#257)
- Add latency and token metrics per prompt (#258)
- Add caching support to Anthropic provider (#259)
- webview: Preserve formatting of LLM outputs
- Bump langchain from 0.0.317 to 0.0.325 in /examples/langchain-python (#254)

## [0.26.0] - 2023-10-28

### Changed

- cli: Add support for raw text prompts (#252)
- Ensure the directory for the output file is created if it does not exist

## [0.25.2] - 2023-10-26

### Changed

- allow Python in tests.csv (#237)
- Improve escaping in matchers (#242)
- Add support for nunjucks filters (#243)
- Fix issue where outputPath from the configuration file is not used when `-c` option is provided
- Add envar PROMPTFOO_DISABLE_CONVERSATION_VAR
- Resolve promises in external assert files

## [0.25.1] - 2023-10-19

### Changed

- Fix issue with loading google sheets directly. (#222)
- Add \_conversation variable for testing multiple-turn chat conversations (#224)
- Allow multiple output formats simultaneously with `outputPath` (#229)
- Fall back to default embedding model if provided model doesn't support embeddings
- Various fixes and improvements
- Bump langchain from 0.0.312 to 0.0.317 in /examples/langchain-python (#245)

## [0.25.0] - 2023-10-10

### Changed

- Add support for icontains-any and icontains-all (#210)
- Bump langchain from 0.0.279 to 0.0.308 in /examples/langchain-python (#213)
- Add support for .cjs file extensions (#214)
- Add Prompts and Datasets pages (#211)
- Add CLI commands for listing and showing evals, prompts, and datasets (#218)
- Add support for `config` object in webhook provider payload. (#217)
- Other misc changes and improvements
- Bump langchain from 0.0.308 to 0.0.312 in /examples/langchain-python (#219)

## [0.24.4] - 2023-10-01

### Changed

- Fix bug in custom function boolean return value score (#208)
- Fix ollama provider with `--no-cache` and improve error handling
- Add support for HuggingFace Inference API (text generation) (#205)
- Add `apiHost` config key to Azure provider

## [0.24.3] - 2023-09-28

### Changed

- Better LocalAI/Ollama embeddings traversal failure (#191)
- `OPENAI_API_HOST` to `OPENAI_API_BASE_URL` (#187)
- Ability to include files as assertion values (#180)
- Add hosted db for evals (#149)
- Webview details pane improvements (#196)
- Add support for ollama options (#199)
- Adding TXT and HTML to `--output` help/error message (#201)

## [0.24.2] - 2023-09-23

### Changed

- Specify repo in package.json (#174)
- Add support for parsing multiple json blobs in responses (#178)
- Updated node version update of Google Colab notebook example (#171)
- Fix arg escaping for external python prompts on Windows (#179)
- Better OpenAI embeddings traversal failure (#190)
- Adds embeddings providers for LocalAI and Oolama (#189)
- Add `noindex` to shared results
- Many other misc fixes and improvements

## [0.24.1] - 2023-09-21

### Changed

- Fix prompt errors caused by leading and trailing whitespace for var file imports
- Fix an issue with response parsing in LocalAI chat
- Fix issue preventing custom provider for similarity check (#152)
- Fix escaping in python asserts (#156)
- Fix README link to providers docs (#153)
- Allow object with function name as a value for function_call (#158)
- Add a -y/--yes option to `promptfoo view` command to skip confirmation (#166)
- Other misc fixes and improvements

## [0.24.0] - 2023-09-18

### Changed

- Support for custom functions as prompts (#147)
- Refactor parts of util into more descriptive files (#148)
- Misc fixes and improvements

## [0.23.1] - 2023-09-14

### Changed

- Improvements to custom grading (#140)
- Support for Google Vertex and PaLM chat APIs (#131)
- Add support for including files in defaultTest (#137)
- Add support for disabling cache in evaluate() options (#135)
- Add support for loading vars directly from file (#139)
- Include `provider` in `EvaluateResult`
- Other misc improvements and fixes

## [0.23.0] - 2023-09-14

### Changed

- Improvements to custom grading (#140)
- Support for Google Vertex and PaLM chat APIs (#131)
- Add support for including files in defaultTest (#137)
- Add support for disabling cache in evaluate() options (#135)
- Add support for loading vars directly from file (#139)
- Include `provider` in `EvaluateResult`
- Other misc improvements and fixes

## [0.22.1] - 2023-09-14

### Added

- feat(vars): add support for loading vars directly from file (#139)
- feat(config): add support for including files in defaultTest (#137)
- feat(config): add support for disabling cache in evaluate() options (#135)
- feat(providers): support for Google Vertex and PaLM chat APIs (#131)
- feat(api): include provider in EvaluateResult (#130)

### Changed

- chore(providers): improve PaLM recognized model detection (2317eac)

### Documentation

- docs(examples): add conversation history example (#136)
- docs(examples): update node-package example with context (#134)

## [0.22.0] - 2023-09-04

### Changed

- Add OpenAI factuality and closed-QA graders (#126). These new graders implement OpenAI's eval methodology.
- Auto-escape vars when prompt is a JSON object (#127).
- Improvements to custom providers - Pass context including `vars` to callApi and make `TestCase` generic for ease of typing
- Add `prompt` to Javascript, Python, and Webhook assertion context
- Fix llama.cpp usage of provider config overrides
- Fix ollama provider parsing for llama versions like llama:13b, llama:70b etc.
- Trim var strings in CLI table (prevents slowness during CLI table output)

## [0.21.4] - 2023-09-01

### Changed

- Add support for test case threshold value (#125)
- Add support for pass/fail threshold for javascript and python numeric return values

## [0.21.3] - 2023-09-01

### Changed

- Increase request backoff and add optional delay between API calls (#122)

## [0.21.2] - 2023-08-31

### Changed

- Fix symlink bug on Windows

## [0.21.1] - 2023-08-30

### Changed

- Consistent envars and configs across providers (#119)
- Add configuration for API keys in WebUI (#120)
- Add CodeLlama to WebUI
- Fix issue with numeric values in some assert types
- Add support for running specific prompts for specific providers using `{id, prompts, config}` format
- Add a feedback command

## [0.21.0] - 2023-08-28

### Changed

- Add webhook provider (#117)
- Add support for editing config in web view (#115)
- Standalone server with database with self-hosting support (#118)
- Add support for custom llm-rubric grading via `rubricPrompt` in Assertion objects
- Add support for `vars` in `rubricPrompt`, making it easier to pass expected values per test case
- Add a handful of new supported parameters to OpenAI, Azure, Anthropic, and Replicate providers
- Allow setting `config` on `provider` attached to Assertion or TestCase
- Add/improve support for custom providers in matchesSimilarity and matchesLlmRubric

## [0.20.1] - 2023-08-18

### Changed

- Fix issue when there's not enough data to display useful charts
- Add charts to web viewer (#112)
- Add support for multiline javascript asserts
- Add support for Levenshtein distance assert type (#111)

## [0.20.0] - 2023-08-18

### Changed

- Add charts to web viewer (#112)
- Add support for multiline javascript asserts
- Add support for Levenshtein distance assert type (#111)

## [0.19.3] - 2023-08-17

### Changed

- llm-rubric provider fixes (#110)
- New diff viewer for evals
- Web UI for running evals (#103)
- Add support for OpenAI organization (#106)
- function call azure fix (#95)
- Add support for JSON schema validation for is-json and contains-json (#108)
- Other misc fixes and API improvements

## [0.19.2] - 2023-08-15

### Changed

- function call azure fix (#95)
- Add support for JSON schema validation for is-json and contains-json (#108)
- New diff viewer for evals
- Web UI for running evals (#103)
- Add support for OpenAI organization (#106)
- Other misc fixes and API improvements

## [0.19.1] - 2023-08-14

### Changed

- Add support for OpenAI organization (#106)
- New diff viewer for evals
- Web UI for running evals (#103)
- Other misc fixes and API improvements

## [0.19.0] - 2023-08-14

### Changed

- New diff viewer for evals
- Web UI for running evals (#103)
- Other misc fixes and API improvements

## [0.18.4] - 2023-08-11

### Fixed

- fix(providers): resolve Ollama provider issue with empty line handling (c4d1e5f)

### Dependencies

- chore(deps): bump certifi from 2023.5.7 to 2023.7.22 in /examples/langchain-python (#104)

## [0.18.3] - 2023-08-08

### Added

- feat(providers): add Ollama provider (#102)

### Changed

- chore(webui): disable nunjucks autoescaping by default (#101)
- chore(webui): stop forcing manual line breaks in results view (76d18f5)

### Fixed

- fix(history): remove stale `latest` symlinks before regenerating eval output (a603eee)

## [0.18.2] - 2023-08-08

### Added

- feat(webui): display assertion summaries in the results viewer (#100)

### Changed

- feat(providers): allow testing identical models with different parameters (#83)

### Fixed

- fix(cli): repair `promptfoo share` regression (01df513)
- fix(config): handle provider map parsing when entries are strings (bdd1dea)
- fix(scoring): keep weighted averages accurate by running all test cases (7854424)

## [0.18.1] - 2023-08-06

### Added

- feat(providers): add llama.cpp server support (#94)

### Changed

- chore(providers): expose `LLAMA_BASE_URL` environment variable (f4b4c39)

### Fixed

- fix(history): repair symlink detection when writing latest results (e6aed7a)

## [0.18.0] - 2023-07-28

### Added

- feat(assertions): add `python` assertion type (#78)
- feat(api): support native function ApiProviders and assertions (#93)
- feat(evals): introduce Promptfoo scenarios for data-driven testing - allows datasets to be associated with specific tests, eliminating the need to copy tests for each dataset by @Skylertodd (#89)
- feat(cli): allow specifying `outputPath` when using the Node evaluate helper (#91)

### Changed

- chore(evals): rename default "theories" concept to "scenarios" (aca0821)

### Fixed

- fix(history): repair symlink handling when persisting latest results (81a4a26)
- fix(history): clean up stale eval history entries (253ae60)
- fix(cli): restore ANSI escape code rendering in console tables (497b698)

## [0.17.9] - 2023-07-24

### Added

- feat(evals): load test cases from file or directory paths (#88)

### Changed

- feat(metrics): record latency in eval results (#85)

### Fixed

- fix(windows): resolve path compatibility issues (8de6e12)

## [0.17.8] - 2023-07-22

### Added

- feat(evals): support post-processing hooks in test cases (#84)

### Changed

- feat(webui): show recent runs in the results viewer (#82)
- feat(providers): expose additional OpenAI parameters (#81)

### Fixed

- fix(evaluator): support empty test suites without crashing (31fb876)
- fix(network): ensure fetch timeouts bubble up correctly (9e4bf94)

## [0.17.7] - 2023-07-20

### Added

- feat(config): allow provider-specific prompts in test suites (#76)

### Changed

- chore(runtime): require Node.js 16 or newer (f7f85e3)
- chore(providers): reuse context configuration for Replicate provider (48819a7)

### Fixed

- fix(providers): handle missing provider prompt maps gracefully (7c6bb35)
- fix(grading): escape user input in grading prompts (4049b3f)

## [0.17.6] - 2023-07-20

### Added

- feat(cli): add `--repeat` support to evaluations (#71)
- feat(providers): add Azure YAML prompt support (#72)
- feat(providers): implement Replicate provider (#75)

### Changed

- chore(providers): refine Replicate provider behaviour (57fa43f)
- chore(cli): default `promptfoo share` prompt to Yes on enter (1a4c080)
- chore(webui): simplify dark mode and hide identical rows in history (c244403)

## [0.17.5] - 2023-07-14

### Added

- feat(assertions): add starts-with assertion type (#64)
- feat(providers): add Azure OpenAI provider (#66)

### Changed

- feat(providers): support YAML-formatted OpenAI prompts (#67)
- chore(cli): allow disabling sharing prompts (#69)
- chore(cli): require confirmation before running `promptfoo share` (f3de0e4)
- chore(env): add `PROMPTFOO_DISABLE_UPDATE` environment variable (60fee72)

### Fixed

- fix(config): read prompts relative to the config directory (ddc370c)

## [0.17.4] - 2023-07-13

### Added

- feat(assertions): add `contains-any` assertion support (#61)

### Changed

- chore(cli): handle npm outages without crashing (3177715)

### Fixed

- fix(cli): support terminals without `process.stdout.columns` (064dcb3)
- fix(cli): correct `promptfoo init` output to reference YAML (404be34)

### Documentation

- docs: add telemetry notice (#39)

## [0.17.3] - 2023-07-10

### Added

- feat(providers): add Anthropic provider (#58)

### Changed

- chore(onboarding): refresh init onboarding content (992c0b6)

### Fixed

- fix(cli): maintain table header ordering (1e3a711)
- fix(runtime): ensure compatibility with Node 14 (59e2bb1)

## [0.17.2] - 2023-07-07

### Changed

- feat(providers): improve support for running external scripts (#55)

## [0.17.1] - 2023-07-07

### Fixed

- fix(webui): restore output rendering in results view (5ce5598)

## [0.17.0] - 2023-07-06

### Added

- feat(models): add gpt-3.5-16k checkpoints (#51)
- feat(providers): add `script:` provider prefix for custom providers (bae14ec)
- feat(webui): view raw prompts in the web viewer (#54)
- feat(cli): add `cache clear` command (970ee67)

### Changed

- chore(providers): change default suggestion provider (cc11e59)
- chore(providers): ensure OpenAI chat completions fail on invalid JSON (c456c01)
- chore(assertions): allow numeric values for contains/icontains assertions (dc04329)

### Fixed

- fix(evals): avoid creating assertions from empty expected columns (d398866)

## [0.16.0] - 2023-06-28

### Added

- feat(cli): retry failed HTTP requests to reduce transient failures (#47)
- feat(templates): allow object vars inside nunjucks templates for richer prompts (#50)

### Documentation

- docs: refresh the Question reference page with updated guidance (#46)

## [0.15.0] - 2023-06-26

### Added

- feat(scoring): add continuous scoring support for evaluations (#44)
- feat(assertions): introduce assertion weights to fine-tune scoring (0688a64)

### Changed

- chore(prompt): rename grading prompt field from `content` to `output` (fa20a25)
- chore(webui): maintain backwards compatibility for row outputs in the viewer (b2fc084)

### Fixed

- fix(config): ensure `defaultTest` populates when configs load implicitly (44acb91)

## [0.14.2] - 2023-06-24

### Changed

- chore(assertions): switch the default grading provider to `gpt-4-0613` (0d26776)
- chore(cli): trim stray progress-bar newlines for cleaner output (8d624d6)

### Fixed

- fix(cli): update cached table output correctly when results change (8fe5f84)
- fix(cli): allow non-string result payloads during rendering (61d349e)

## [0.14.1] - 2023-06-19

### Fixed

- fix(config): only apply the config base path when a path override is provided (e67918b)

## [0.14.0] - 2023-06-18

### Added

- feat(cli)!: add shareable URLs and the `promptfoo share` command by @typpo (#42)
- feat(cli): add `--no-progress-bar` option to `promptfoo eval` (75adf8a)
- feat(cli): add `--no-table` flag for evaluation output (ecf79a4)
- feat(cli): add `--share` flag to automatically create shareable URLs (7987f6e)

### Changed

- chore(cli)!: resolve config-relative file references from the config directory, not working directory (dffb091)
- chore(api)!: restructure JSON/YAML output formats to include `results`, `config`, and `shareableUrl` properties (d1b7038)

### Fixed

- fix(cli): write the latest results before launching the viewer with `--view` (496f2fb)

## [0.13.1] - 2023-06-17

### Fixed

- fix(cli): ensure command arguments override config values (c425d3a)

## [0.13.0] - 2023-06-16

### Added

- feat(providers): support OpenAI functions and custom provider arguments by @typpo (#34)
- feat(cli): add JSONL prompt file support by @typpo (#40)
- feat(cli): export `generateTable()` for external tooling reuse by @tizmagik (#37)
- feat(openai): enable OpenAI ChatCompletion function calling (0f10cdd)

### Changed

- chore(openai): add official support for OpenAI `*-0613` models (4d5f827)
- chore(cli): allow optional configs when invoking the CLI (a9140d6)
- chore(cli): respect the `LOG_LEVEL` environment variable in the logger (1f1f05f)
- chore(cli): stabilize progress display when using var arrays (340da53)

### Fixed

- fix(build): fix HTML output generation in production builds (46a2233)

## [0.12.0] - 2023-06-12

### Added

- feat(share): publish evaluations with the `promptfoo share` workflow by @typpo (#33)
- feat(telemetry): add basic usage telemetry for insight gathering (7e7e3ea)
- feat(assertions): support CSV definitions for `rouge-n` and webhook assertions (7f8be15)

### Changed

- chore(build): resolve build output paths for the web client (#32)
- chore(cli): notify users when a newer promptfoo release is available by @typpo (#31)

## [0.11.0] - 2023-06-11

### Added

- feat(assertions): add contains, icontains, contains-some, contains-any, regex, webhook, and rouge-n assertion types (#30)
- feat(assertions): allow negating any assertion type with `not-` prefix (cc5fef1)
- feat(assertions): pass context objects with vars to custom functions (1e4df7e)
- feat(webui): add failure filtering and improved table layout (69189fe)
- feat(webui): add word-break toggle to results (9c1fd3b)
- feat(webui): highlight highest passing scores in matrix (6e2942f)

### Changed

- chore(cli): limit console table rows for readability (52a28c9)
- chore(cli): add more detailed custom function failure output (6fcc37a)

### Fixed

- fix(config): respect CLI write/cache options from config (5b456ec)
- fix(webui): improve dark mode colours and rating overflow (eb7bd54)
- fix(config): parse YAML references correctly in configs (62561b5)

## [0.10.0] - 2023-06-09

### Added

- feat(prompts): add support for named prompts by @typpo (#28)

### Changed

- chore(env)!: rename `OPENAI_MAX_TEMPERATURE` to `OPENAI_TEMPERATURE` (4830557)
- chore(config): read `.yml` files by default as configs (d5c179e)
- chore(build): add native ts-node compatibility by @MentalGear (#25)
- chore(openai): add chatml stopwords by default (561437f)
- chore(webui): adjust column ordering and styling (27977c5)

### Fixed

- fix(config): support `defaultTest` overrides in CLI (59c3cbb)
- fix(env): correctly parse `OPENAI_MAX_TOKENS` and `OPENAI_MAX_TEMPERATURE` by @abi (#29)
- fix(cli): improve JSON formatting error messages (5f59900)

## [0.9.0] - 2023-06-05

### Added

- feat(vars): add support for var arrays by @typpo (#21)

### Changed

- chore(core): set a default semantic similarity threshold (4ebea73)
- chore(cli): refresh `promptfoo init` output messaging (cdbf806)

### Fixed

- fix(cache): register cache manager types for TypeScript (1a82de7)
- fix(evals): handle string interpolation issues in prompts (6b8c175)

## [0.8.3] - 2023-05-31

### Fixed

- fix(cache): create cache directory on first use (423f375)
- fix(config): throw a clearer error for malformed default configs (0d759c4)

## [0.8.2] - 2023-05-30

### Fixed

- fix(cache): only persist cache entries on successful API responses (71c10a6)

## [0.8.1] - 2023-05-30

### Added

- feat(data): add Google Sheets loader support (df900c3)

### Fixed

- fix(cli): restore backward compatibility for `-t/--tests` flags (aad1822)

## [0.8.0] - 2023-05-30

### Added

- feat(api)!: simplify the API and support unified test suite definitions by @typpo (#14)

### Changed

- chore(api)!: move evaluation settings under `evaluateOptions` (`maxConcurrency`, `showProgressBar`, `generateSuggestions`) (#14)
- chore(api)!: move CLI flag defaults under `commandLineOptions` (`write`, `cache`, `verbose`, `view`) (#14)

## [0.7.0] - 2023-05-29

### Changed

- chore(cache): improve caching defaults and enable caching by default (#17)

## [0.6.0] - 2023-05-28

### Added

- feat(providers): add LocalAI support for open-source LLMs like Llama, Alpaca, Vicuna, GPT4All (6541bb2)
- feat(cli): add glob pattern support for prompts and tests (#13)
- feat(assertions): rename `eval:` to `fn:` for custom JavaScript assertions by @MentalGear (#11)
- feat(webui): add dark mode support (0a2bb49)
- feat(api): add exports for types and useful utility functions (57ac4bb)
- feat(tests): add Jest and Mocha integrations (00d9aa2)

### Changed

- chore(cli): improve error handling and word wrapping in CLI output (398f4b0)
- chore(cli): support non-ES module requires (c451362)

### Fixed

- fix(cli): move API key validation into OpenAI subclasses (c451362)
- fix(webui): correct HTML table rendering errors in the viewer (64c9161)
- fix(providers): improve handling of third-party API errors (398f4b0)

### Dependencies

- chore(deps): bump socket.io-parser from 4.2.2 to 4.2.3 in /src/web/client (#15)

## [0.5.1] - 2023-05-23

### Changed

- chore(cli): add glob support for prompt selection (#13)

### Fixed

- fix(cli): prevent crashes when `OPENAI_API_KEY` is not set (c451362)

## [0.5.0] - 2023-05-22

### Added

- feat(assertions): add semantic similarity grading (#7)

### Changed

- chore(cli): improve error handling and word wrapping in CLI output (398f4b0)

## [0.4.0] - 2023-05-13

### Added

- feat(webui): add web viewer for evaluation results (#5)

### Changed

- chore(openai): support `OPENAI_STOP` environment variable for stopwords (79d590e)
- chore(cli): increase the default request timeout (c73e055)

## [0.3.0] - 2023-05-07

### Added

- feat(grading): enable LLM automatic grading of outputs (#4)
- feat(webui): improve how test results are shown - PASS/FAIL is shown in matrix view rather than its own column (2c3f489)

### Changed

- chore(config): allow overriding `OPENAI_API_HOST` environment variable (e390678)
- chore(cli): add `REQUEST_TIMEOUT_MS` environment variable for API timeouts (644abf9)
- chore(webui): improve HTML table output readability (2384c69)

## [0.2.2] - 2023-05-04

### Added

- feat(cli): add `promptfoo --version` output (77e862b)

### Changed

- chore(cli): improve error messages when API calls fail (af2c8d3)

### Fixed

- fix(cli): correct `promptfoo init` output text (862d7a7)
- fix(evals): preserve table ordering when building concurrently (2e3ddfa)

## [0.2.0] - 2023-05-04

### Added

- feat(cli): add `promptfoo init` command (c6a3a59)
- feat(providers): improve custom provider loading and add example (4f6b6e2)<|MERGE_RESOLUTION|>--- conflicted
+++ resolved
@@ -46,9 +46,6 @@
 
 ### Added
 
-<<<<<<< HEAD
-- feat(providers): add OpenAI Codex SDK provider with thread persistence, structured output, and Git-aware operations
-=======
 - feat(providers): add Claude Opus 4.5 support across Anthropic (claude-opus-4-5-20251101, claude-opus-4-5-latest), Google Vertex AI (claude-opus-4-5@20251101), and AWS Bedrock (anthropic.claude-opus-4-5-20251101-v1:0 for all regions) with $5/MTok input and $25/MTok output pricing; includes comprehensive documentation updates, advanced coding example demonstrating bug diagnosis and tradeoff analysis, updated provider examples, and cost calculation tests
 - feat(util): add support for loading tool definitions from Python/JavaScript files - providers now support dynamic tool generation using `file://tools.py:get_tools` and `file://tools.js:get_tools` syntax, enabling runtime tool definitions based on environment, config, or external APIs (#6272)
 - feat(server): add server-side provider list customization via ui-providers.yaml - enables organizations to define custom provider lists that appear in eval creator and redteam setup UIs; when ui-providers.yaml exists, replaces default ~600 providers with organization-specific options for simplified workflow and security control (#6124)
@@ -110,7 +107,6 @@
 - revert: "fix(deps): update dependency @apidevtools/json-schema-ref-parser to v15" (#6300)
 
 ## [0.119.10] - 2025-11-23
->>>>>>> 353ab118
 
 ### Changed
 
