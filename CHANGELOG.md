--- conflicted
+++ resolved
@@ -53,20 +53,6 @@
 
 - fix(providers): simulated-user and mischievous-user now respect assistant system prompts in multi-turn conversations (#6020)
 - fix(providers): render environment variables in provider config at load time (#6007)
-<<<<<<< HEAD
-
-### Documentation
-
-- docs(model-audit): improve accuracy and clarity of ModelAudit documentation (#6023)
-- docs: fix apiKey environment variable syntax across provider docs and examples (#6018)
-- fix: Don't test session management if target is not stateful (#5989)
-- fix(internals): plugin selection (#5991)
-- fix: improve crescendo prompt example alignment with actual objective statements to increase accuracy. (#5964)
-- fix: improve MCP tool schema transformation for OpenAI compatibility (#5965)
-- fix: fewer dupe errors for invalid strategy and plugin ids (#5954)
-- fix(app): in red team setup, reset config button hidden by version banner (#5896)
-- fix: sessionId now properly stored in metadata for providers that use server side generated sessionIds. (#6016)
-=======
 - fix(providers): improve MCP tool schema transformation for OpenAI compatibility (#5965)
 - fix(providers): sessionId now properly stored in metadata for providers that use server side generated sessionIds (#6016)
 - fix(redteam): don't test session management if target is not stateful (#5989)
@@ -77,7 +63,6 @@
 - fix(webui): pass extensions config when running eval from UI (#6006)
 - fix(webui): in red team setup, reset config button hidden by version banner (#5896)
 - fix(webui): sync selected plugins to global config in red team setup UI (#5991)
->>>>>>> 2d04d841
 
 ### Dependencies
 
@@ -90,6 +75,7 @@
 
 ### Documentation
 
+- docs(model-audit): improve accuracy and clarity of ModelAudit documentation (#6023)
 - docs(contributing): add changelog and GitHub Actions enforcement (#6012)
 - docs(providers): add OpenAI Agents provider documentation and example (#6009)
 - docs(providers): update AWS Bedrock model access documentation (#5953)
