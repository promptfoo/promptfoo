--- conflicted
+++ resolved
@@ -11,8 +11,8 @@
 - feat(redteam): add pharmacy plugins for controlled substance compliance, dosage calculation, and drug interaction detection (#6064)
 - feat(redteam): add insurance plugins for coverage discrimination, network misinformation, and PHI disclosure (#6064)
 - feat(redteam): add goal-misalignment plugin for detecting Goodhart's Law vulnerabilities (#6045)
-- feat(webui): add jailbreak:meta strategy configuration UI in red team setup with numIterations parameter (#XXXX)
-- docs(redteam): add dedicated documentation page for meta-agent jailbreaks strategy (#XXXX)
+- feat(webui): add jailbreak:meta strategy configuration UI in red team setup with numIterations parameter (#6086)
+- docs(redteam): add dedicated documentation page for meta-agent jailbreaks strategy (#6088)
 
 ### Changed
 
@@ -20,11 +20,10 @@
 - refactor(redteam): Prevent early (evaluator-based) exits in Jailbreak, Crescendo, and Custom Strategies (#6047)
 - chore(webui): expand language options to 486 ISO 639-2 languages with support for all 687 ISO codes (639-1, 639-2/T, 639-2/B) in red team run settings
 
-<<<<<<< HEAD
-### Documentation
-
-- docs(redteam): add comprehensive documentation for `jailbreak:meta` strategy including usage guide, comparison with other jailbreak strategies, and integration into strategy tables
-=======
+### Documentation
+
+- docs(redteam): add comprehensive documentation for `jailbreak:meta` strategy including usage guide, comparison with other jailbreak strategies, and integration into strategy tables (#6088)
+
 ### Fixed
 
 - fix(core): handle Nunjucks template variables in URL sanitization to prevent parsing errors when sharing evals (#6089)
@@ -35,7 +34,6 @@
 ### Tests
 
 - test(core): add unit tests covering sanitizer behavior for Nunjucks template URLs (#6089)
->>>>>>> 89ac9aad
 
 ## [0.119.1] - 2025-10-29
 
