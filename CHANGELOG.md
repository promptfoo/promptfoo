--- conflicted
+++ resolved
@@ -6,18 +6,14 @@
 
 ## [Unreleased]
 
-<<<<<<< HEAD
-### Fixed
-
-- fix(cli): make export logs command respect PROMPTFOO_LOG_DIR environment variable (#6179)
-
-### Changed
-=======
-### Added
->>>>>>> cd915a64
+### Changed
 
 - chore: Add visiblity button for PFX passphrase (#6258)
 - feat(app): Red Team Strategy Test Generation (#6005)
+
+### Fixed
+
+- fix(cli): make export logs command respect PROMPTFOO_LOG_DIR environment variable (#6179)
 
 ## [0.119.8] - 2025-11-18
 
