# Changelog

All notable changes to this project will be documented in this file.

The format is based on [Keep a Changelog](https://keepachangelog.com/en/1.1.0/).

## [Unreleased]

### Added

- feat(redteam): add timestamp context to all grading rubrics for time-aware evaluation and temporal context in security assessments (#6110)

## [0.119.2] - 2025-11-03

### Added

- feat(integrations): add Microsoft SharePoint dataset support with certificate-based authentication for importing CSV files (#6080)
- feat(providers): add `initialMessages` support to simulated-user provider for starting conversations from specific states, with support for loading from JSON/YAML files via `file://` syntax (#6090)
- feat(providers): add local config override support for cloud providers - merge local configuration with cloud provider settings for per-eval customization while keeping API keys centralized (#6100)
- feat(providers): add linkedTargetId validation with comprehensive error messages (#6053)
<<<<<<< HEAD
- feat(redteam): add `gradingGuidance` config option for plugin-specific grading rules to reduce false positives by allowing per-plugin evaluation context (#6108)
- feat(webui): add Grading Guidance field to plugin configuration dialogs in open-source UI (#6108)
=======
- feat(webui): add eval copy functionality to duplicate evaluations with all results, configuration, and relationships via UI menu (#6079)
- feat(redteam): add `gradingGuidance` config option for plugin-specific grading rules to reduce false positives by allowing per-plugin evaluation context (#6106)
>>>>>>> 27b1b84f
- feat(redteam): add pharmacy plugins (controlled substance compliance, dosage calculation, drug interaction) and insurance plugins (coverage discrimination, network misinformation, PHI disclosure) (#6064)
- feat(redteam): add goal-misalignment plugin for detecting Goodhart's Law vulnerabilities (#6045)
- feat(webui): add jailbreak:meta strategy configuration UI in red team setup with numIterations parameter (#6086)
- feat(redteam): OpenTelemetry traces feed back into red team strategies
- feat(redteam): expand OWASP Agentic preset to cover 8/10 threats with 20 plugins; add 'owasp:agentic:redteam' alias for easy selection (#6099)
- fix: max concurrency run options override scan template settings

### Changed

- fix(python): use REQUEST_TIMEOUT_MS for consistent timeout behavior across providers (300s default, previously 120s) (#6098)
- refactor(redteam): Prevent early (evaluator-based) exits in Jailbreak, Crescendo, and Custom Strategies (#6047)
- chore(webui): expand language options to 486 ISO 639-2 languages with support for all 687 ISO codes (639-1, 639-2/T, 639-2/B) in red team run settings (#6069)
- chore(app): larger eval selector dialog (#6063)
- refactor(app): Adds useApplyFilterFromMetric hook (#6095)
- refactor(cli): extract duplicated organization context display logic into shared utility function to fix dynamic import issue and improve code maintainability (#6070)

### Fixed

- fix(providers): selective env var rendering in provider config with full Nunjucks filter support (preserves runtime variables for per-test customization) (#6091)
- fix(core): handle Nunjucks template variables in URL sanitization to prevent parsing errors when sharing evals; add unit tests covering sanitizer behavior for Nunjucks template URLs (#6089)
- fix(app): Fixes the metric is defined filter (#6082)
- fix(webui): handle plugin generation when target URL is not set (#6055)
- fix(redteam): improve image strategy text wrapping to handle long lines and prevent overflow (#6066)
- fix(evaluator): force uncached provider calls for repeat iterations (#6043)
- fix(providers): fix Python worker ENOENT errors by ensuring error responses are written before completion signal, improving error messages with function suggestions and fuzzy matching, and removing premature function validation to support embeddings-only and classification-only providers (#6073)

### Tests

- test(providers): add coverage for simulated-user initialMessages (vars/config precedence, file:// loading from JSON/YAML, validation, conversation flow when ending with user role) (#6090)
- test(redteam): add comprehensive tests for `gradingGuidance` feature and `graderExamples` flow-through, including full integration regression tests (#6108)
- test(webui): add tests for gradingGuidance UI in PluginConfigDialog and CustomIntentPluginSection (#6108)
- test(providers): add Python worker regression tests for ENOENT prevention, helpful error messages with function name suggestions, and embeddings-only provider support without call_api function (#6073)

### Documentation

- docs(python): update timeout documentation with REQUEST_TIMEOUT_MS environment variable and add retry logic example for handling rate limits (#6098)
- docs(redteam): add comprehensive documentation for `jailbreak:meta` strategy including usage guide, comparison with other jailbreak strategies, and integration into strategy tables (#6088)
- docs(site): add remediation reports documentation (#6083)
- docs(site): add custom strategy to the strategies reference table (#6081)
- docs(site): pricing page updates (#6068)
- docs(site): clarify remote inference in Community edition (#6065)

### Dependencies

- chore(deps): bump the github-actions group with 4 updates (#6092)
- chore(deps): bump @aws-sdk/client-bedrock-runtime from 3.920.0 to 3.921.0 (#6075)
- chore(deps): bump @aws-sdk/client-bedrock-runtime from 3.919.0 to 3.920.0 (#6060)

### Fixed

- fix(redteam): enable layer strategy with multilingual language support; plugins now generate tests in multiple languages even when layer strategy is present (#6084)
- fix(redteam): reduce multilingual deprecation logging noise by moving from warn to debug level (#6084)

## [0.119.1] - 2025-10-29

### Changed

- chore(redteam): categorize `jailbreak:meta` under agentic strategies and mark as remote-only for correct UI grouping and Cloud behavior (#6049)
- chore(redteam): improve support for custom policy metric names that should include strategy suffix (#6048)

### Fixed

- fix(providers): render environment variables in provider config at load time (#6007)
- fix(redteam): validate custom strategy strategyText requirement to prevent confusing errors during test execution (#6046)
- fix(init): include helpful error message and cleanup any directories created when example download fails (#6051)
- fix(providers): removing axios as a runtime dependency in google live provider (#6050)
- fix(csv): handle primitive values directly in red team CSV export to avoid double-quoting strings (#6040)
- fix(csv): fix column count mismatch in red team CSV export when rows have multiple outputs (#6040)
- fix(internals): propagate originalProvider context to all model-graded assertions (#5973)

### Dependencies

- chore(deps): bump better-sqlite3 from 11.10.0 to 12.4.1 for Node.js v24 support (#6052) by @cdolek-twilio
- chore(deps): update Biome version with force-include patterns (`!!`) for faster local linting/CI by @sklein12 (#6042)

## [0.119.0] - 2025-10-27

### Added

- feat(webui): filtering eval results by metric values w/ numeric operators (e.g. EQ, GT, LTE, etc.) (#6011)
- feat(providers): add Python provider persistence for 10-100x performance improvement with persistent worker pools (#5968)
- feat(providers): add OpenAI Agents SDK integration with support for agents, tools, handoffs, and OTLP tracing (#6009)
- feat(providers): add function calling/tool support for Ollama chat provider (#5977)
- feat(providers): add support for Claude Haiku 4.5 (#5937)
- feat(redteam): add `jailbreak:meta` strategy with intelligent meta-agent that builds dynamic attack taxonomy and learns from full attempt history (#6021)
- feat(redteam): add COPPA plugin (#5997)
- feat(redteam): add GDPR preset mappings for red team testing (#5986)
- feat(redteam): add modifiers support to iterative strategies (#5972)
- feat(redteam): add authoritative markup injection strategy (#5961)
- feat(redteam): add wordplay plugin (#5889)
- feat(redteam): add pluginId, strategyId, sessionId, and sessionIds to metadata columns in CSV export (#6016)
- feat(redteam): add subcategory filtering to BeaverTails plugin (a70372f)
- feat(redteam): Add Simba Red Team Agent Strategy (#5795)
- feat(webui): persist inline-defined custom policy names (#5990)
- feat(webui): show target response to generated red team plugin test case (#5869)
- feat(cli): log all errors in a log file and message to the console (#5992)
- feat(cli): add errors to eval progress bar (#5942)
- feat(cache): preserve and display latency measurements when provider responses are cached (#5978)

### Changed

- chore(internals): custom policy type def (#6037)
- chore(changelog): organize and improve Unreleased section with consistent scoping and formatting (#6024)
- refactor(redteam): migrate multilingual from per-strategy config to global language configuration; plugins now generate tests directly in target languages without post-generation translation (#5984)
- chore(cli): show telemetryDisabled/telemetryDebug in `promptfoo debug` output (#6015)
- chore(cli): improve error handling and error logging (#5930)
- chore(cli): revert "feat: Improved error handling in CLI and error logging" (#5939)
- chore(webui): add label column to prompts table (#6002)
- chore(webui): gray out strategies requiring remote generation when disabled (#5985)
- chore(webui): gray out remote plugins when remote generation is disabled (#5970)
- chore(webui): improve test transform modal editor (#5962)
- chore(webui): add readOnly prop to EvalOutputPromptDialog (#5952)
- refactor(webui): organize red team plugins page into tabs with separate components (#5865)
- chore(redteam): remove "LLM Risk Assessment" prefix (#6004)
- chore(redteam): add top-level redteam telemetry events (#5951)
- refactor(webui): reduce unnecessary API health requests (#5979)
- chore(api): export GUARDRAIL_BLOCKED_REASON constant for external use (#5956)
- chore(providers): add rendered request headers to http provider debug output (#5950)
- refactor(transforms): refactor transform code to avoid 'require' (#5943)
- refactor(transforms): refactor createRequest/ResponseTransform functions into separate module (#5925)
- chore(examples): consolidate Ollama examples into unified directory (#5977)
- chore(deps): move dependencies to optional instead of peer (#5948)
- chore(deps): move `natural` to optional dependency (#5946)
- chore(redteam): improve GOAT and Crescendo error logs with additional error details for easier debugging (#6036)

### Fixed

- fix(providers): revert eager template rendering that broke runtime variable substitution (5423f80)
- fix(providers): support environment variables in provider config while preserving runtime variable templates
- fix(providers): improve Python provider reliability with automatic python3/python detection, worker cleanup, request count tracking, and reduced logging noise (#6034)
- fix(providers): simulated-user and mischievous-user now respect assistant system prompts in multi-turn conversations (#6020)
- fix(providers): improve MCP tool schema transformation for OpenAI compatibility (#5965)
- fix(providers): sessionId now properly stored in metadata for providers that use server side generated sessionIds (#6016)
- fix(redteam): don't test session management if target is not stateful (#5989)
- fix(redteam): improve crescendo prompt example alignment with actual objective statements to increase accuracy (#5964)
- fix(redteam): fewer duplicate errors for invalid strategy and plugin ids (#5954)
- fix(fetch): use consistent units in retry counter log messages - now shows attempt count vs total attempts (#6017)
- fix(fetch): include error details in final error message when rate limited (#6019)
- fix(webui): pass extensions config when running eval from UI (#6006)
- fix(webui): in red team setup, reset config button hidden by version banner (#5896)
- fix(webui): sync selected plugins to global config in red team setup UI (#5991)
- fix(webui): HTTP test agent (#6033)
- fix(webui): reset red team strategy config dialog when switching strategies (#6035)

### Dependencies

- chore(deps): bump @aws-sdk/client-bedrock-runtime from 3.914.0 to 3.916.0 (#6008)
- chore(deps): bump @aws-sdk/client-bedrock-runtime from 3.913.0 to 3.914.0 (#5996)
- chore(deps): bump pypdf from 6.0.0 to 6.1.3 in /examples/rag-full (#5998)
- chore(deps): bump @aws-sdk/client-bedrock-runtime from 3.911.0 to 3.913.0 (#5975)
- chore(deps): bump @aws-sdk/client-bedrock-runtime from 3.910.0 to 3.911.0 (#5945)
- chore(deps): bump @anthropic-ai/sdk from 0.65.0 to 0.66.0 (#5944)

### Documentation

- docs(model-audit): improve accuracy and clarity of ModelAudit documentation (#6023)
- docs(contributing): add changelog and GitHub Actions enforcement (#6012)
- docs(redteam): add global language configuration section to red team configuration docs; remove multilingual strategy documentation (#5984)
- docs(providers): add OpenAI Agents provider documentation and example (#6009)
- docs(providers): update AWS Bedrock model access documentation (#5953)
- docs(providers): fix apiKey environment variable syntax across provider docs and examples (#6018)
- docs(providers): add echo provider examples for evaluating logged production outputs (#5941)
- docs(blog): add blog post on RLVR (Reinforcement Learning with Verifiable Rewards) (#5987)
- docs(site): configuring inference (#5983)
- docs(site): update about page (#5971)
- docs(site): add export formats (#5958)
- docs(site): September release notes (#5712)
- docs(site): add red-team claude guidelines (616844d)
- docs(site): remove duplicate links (5aea733)
- docs(examples): add example demonstrating conversation session id management using hooks (#5940)

### Tests

- test(server): add comprehensive unit tests for POST /providers/test route (#6031)
- test(providers): fix flaky latencyMs assertions in TrueFoundry provider tests (#6026)
- test(providers): add unit test verifying assistant system prompt inclusion for simulated-user provider (#6020)
- test(providers): add comprehensive tests for OpenAI Agents provider, loader, and tracing (#6009)
- test(redteam): update strategy and frontend tests for global language configuration migration (#5984)
- test(redteam): remove redteam constants mocks from unit tests (#6010)
- test(webui): add tests for evaluation UI components and hooks (#5981)

## [0.118.17] - 2025-10-15

### Changed

- chore: bump version to 0.118.17 (#5936)

### Fixed

- fix(evaluator): support `defaultTest.options.provider` for model-graded assertions (#5931)
- fix(webui): improve UI email validation handling when email is invalid; add better tests (#5932)
- fix(deps): move `claude-agent-sdk` to optionalDependencies (#5935)

### Dependencies

- chore(deps): bump `@aws-sdk/client-bedrock-runtime` from 3.908.0 to 3.910.0 (#5933)

## [0.118.16] - 2025-10-15

### Added

- feat(providers): add TrueFoundry LLM Gateway provider (#5839)
- feat(redteam): add test button for request and response transforms in red-team setup UI (#5482)

### Changed

- chore(providers): count errors in websocket responses as errors (#5915)
- chore(providers): update Alibaba model support (#5919)
- chore(redteam): validate emails after prompt for red team evaluations (#5912)
- chore(redteam): implement web UI email verification (#5928)
- chore(redteam): display estimated probes on red team review page (#5863)
- chore(webui): add flag to hide traces (#5924)
- chore(build): stop tracking TypeScript build cache file (#5914)
- chore(build): update dependencies to latest minor versions (#5916)
- chore(cli): remove duplicate 'Successfully logged in' message from auth login (#5907)
- chore(redteam): add max height and scroll to custom policies container (#5910)
- chore: bump version to 0.118.16 (#5920)
- docs: add docstrings to `feat/ruby-provider` (#5903)
- test: cover red team setup components and hooks in `src/app` (#5911)

### Fixed

- fix(providers): dynamically import `DefaultAzureCredential` from `@azure/identity` (#5921)
- fix(providers): improve debugging and address hanging in websocket provider (#5918)
- fix(http): parse stringified JSON body in provider config (#5927)
- fix(redteam): improve ASR calculation accuracy in redteam report (#5792)

### Documentation

- docs(site): fix typo (#5922)

## [0.118.15] - 2025-10-13

### Added

- feat(providers): add ruby provider (#5902)
- feat(providers): Claude Agent SDK provider support (#5509)
- feat(providers): Azure AI Foundry Assistants provider (#5181)
- feat(providers): add support for streaming websocket responses (#5890)
- feat(providers): snowflake cortex provider (#5882)

### Changed

- chore(providers): add support for new OpenAI models (GPT-5 Pro, gpt-audio-mini, gpt-realtime-mini) (#5876)
- chore(providers): rename azure ai foundry assistant to ai foundry agent (#5908)
- chore(providers): update params passed to azure ai foundry provider (#5906)
- chore(webui): group agentic strategies by turn compatibility in red team UI (#5861)
- chore(webui): sort red team plugins alphabetically by display name (#5862)
- chore(webui): improved color consistency and dark mode legibility on Red Team dashboard (#5829)
- chore(test): add snowflake provider tests and environment variables (#5883)
- chore(config): add conductor config (#5904)
- chore: bump version 0.118.15 (#5909)

### Fixed

- fix(app): disable red team scan Run Now button when Promptfoo Cloud is unavailable (#5891)
- fix(webui): fix infinite re-render when custom intents are specified (#5897)
- fix(redteam): clean up multilingual strategy logging and fix chunk numbering (#5878)
- fix(redteam): requested column in 'redteam generate' output incorporates fan out strategies (#5864)
- fix(core): resolve Windows path compatibility issues (#5841)
- fix(core): restore correct cache matching behavior for test results (#5879)

### Dependencies

- chore(deps): bump @aws-sdk/client-bedrock-runtime from 3.901.0 to 3.906.0 (#5877)
- chore(deps): bump @aws-sdk/client-bedrock-runtime from 3.906.0 to 3.907.0 (#5888)
- chore(deps): bump openai from 6.2.0 to 6.3.0 (#5887)
- chore(deps): update dependencies to latest safe minor/patch versions (#5900)

### Documentation

- docs(providers): add missing providers and troubleshooting pages to index (#5905)
- docs(guardrails): remove open source guardrails page (#5880)

## [0.118.14] - 2025-10-09

### Changed

- fix: there should always be a guardrails field passed out form openai chat provider (#5874)
- chore: bump version 0.118.14 (#5875)

## [0.118.13] - 2025-10-08

### Added

- feat(cli): Add connectivity tests to promptfoo validate (#5802)
- feat(guardrails): map content filter response to guardrails output (#5859)
- feat(webui): Download full results (#5674)

### Changed

- chore(core): change default log level to debug for network errors (#5860)
- chore(core): Don't log all request error messages (#5870)
- chore(linter): Enforce no unused function params (#5853)
- chore(providers): remove deprecated IBM BAM provider (#5843)
- refactor(webui): improve EvalOutputPromptDialog with grouped dependency injection (#5845)
- chore: bump version 0.118.13 (#5873)

### Fixed

- fix(webui): Don't prepend fail reasons to output text (#5872)
- fix(redteam): filter out placeholders before purpose generation (#5852)
- fix(tests): make auth login test tolerate colorized output (#5851)

### Dependencies

- chore(deps): bump @azure/identity from 4.12.0 to 4.13.0 (#5858)
- chore(deps): bump langchain-text-splitters from 0.3.5 to 1.0.0a1 in /examples/redteam-langchain in the pip group across 1 directory (#5855)

## [0.118.12] - 2025-10-08

### Added

- feat(providers): add Slack provider (#3469)

### Changed

- feat: postman import for http provider (#5778)
- feat: Bring request transform to parity with response transform (#5850)
- fix: import command (#5794)
- fix: implement remote generation environment variable controls (#5815)
- fix: resolve Windows path handling issues (#5827)
- fix: custom strategy UI (#5834)
- fix: eliminate Python validation race condition on Windows (#5837)
- fix: escape JSON special characters in raw HTTP request variables (#5842)
- fix: Show response headers in test target results (#5848)
- fix: double sharing red teams (#5854)
- chore: update DeepSeek provider to V3.2-Exp (#5787)
- chore: bump the github-actions group with 3 updates (#5789)
- chore: bump openai from 5.23.2 to 6.0.0 (#5790)
- chore: Revert "perf: Don't create new agent for every fetch (#5633)" (#5793)
- chore: add /index to directory imports for ESM compatibility (#5798)
- chore: bump @aws-sdk/client-bedrock-runtime from 3.899.0 to 3.901.0 (#5799)
- chore: bump openai from 6.0.0 to 6.0.1 (#5800)
- chore(telemetry): Add CI flag to identify call (#5801)
- chore: bump openai from 6.0.1 to 6.1.0 (#5806)
- chore: fix npm audit vulnerabilities (#5810)
- chore: Fix incorrect session parser help text (#5811)
- chore(internals): make `runAssertion` easier to read by moving const outside function scope (#5813)
- chore: update investor info and user count (#5816)
- chore(internals): Prevent `GradingResult.assertion` definition from being overridden in select red team grading cases (#5785)
- chore: show "why" in modelaudit ui (#5821)
- chore(site): migrate OG image generation to Satori (#5826)
- chore: remove outdated license notice (#5828)
- chore: show # github stars on site (#5831)
- chore(site): update Docusaurus to v3.9.1 and fix deprecated config (#5835)
- chore: bump openai from 6.1.0 to 6.2.0 (#5844)
- chore: invert default unblocking behavior (#5856)
- chore: bump version 0.118.12 (#5857)
- chore(site): Adds Travis to team page (#5786)
- docs: update readme.md (#5812)
- docs(contributing): add CLAUDE.md context files for Claude Code (#5819)
- docs(blog): safety benchmark blog post (#5781)
- docs(providers): update IBM WatsonX model list (#5838)
- docs(contributing): add warning against using commit --amend and force push (#5840)
- test: fix vitest timeout error in EvalOutputPromptDialog tests (#5820)
- test: fix flaky Python test failures on Windows (#5824)
- test: add mock cleanup to Python provider tests (#5825)
- refactor: Remove null from GradingResult.assertion type (#5818)

### Fixed

- fix(site): add metadata key to the provider response class (#5796)
- fix(webui): prevent empty state flash when loading large evals (#5797)
- fix(webui): Clicking "Show Charts" does not show charts (#5814)
- fix(webui): remove delimiter stripping logic from EvalOutputCell (#5817)
- fix(provider): merge config and prompt systemInstruction instead of throwing error in gemini (#5823)
- fix(assertions): allow is-refusal to detect refusals in provider error messages (#5830)
- fix(webui): improve usability of number inputs (#5804)
- test: Unit tests for fix(webui): improve usability of number inputs (#5836)

### Documentation

- docs(site): adding new hire bio (#5788)
- docs(site): fix formatting issue in about page (#5803)
- docs(site): add Dane to About page team section (#5833)

## [0.118.11] - 2025-09-30

### Added

- feat(providers): add support for Claude Sonnet 4.5 (#5764)
- feat(providers): add support for Gemini 2.5 Flash and Flash-Lite (#5737)
- feat(providers): add gpt-5-codex model support (#5733)
- feat(providers): add support for Qwen models in AWS Bedrock provider (#5718)
- feat(cli): add browser opening support for auth login command (#5722)
- feat(cli): add team switching functionality (#5750)
- feat(webui): add latency to eval export CSV (#5771)
- feat(cli): sanitize all log objects (#5773)
- feat(providers): add Anthropic web_fetch_20250910 and web_search_20250305 tool support (#5573)
- feat(providers): add CometAPI provider support with environment variable configuration and example usage (#5721)
- feat(providers): add Nscale provider support (#5690)
- feat(providers): add OpenAI gpt-realtime model with full audio support (#5426)
- feat(webui): add metadata `exists` operator to eval results filter (#5697)

### Changed

- chore(cli): improve installer-aware command generation utility for consistent CLI invocation (#5747)
- chore(core): sort metadata entries (#5751)
- chore(core): update error mapping (#5783)
- chore(providers): update Claude 4.5 Sonnet (#5763)
- chore(providers): update default Granite model to granite-3-3-8b-instruct (#5768)
- chore(redteam): remove on-topic call (#5774)
- chore(redteam): update red team init default to gpt-5 (#5756)
- chore: bump version 0.118.11 (#5784)
- chore: Add docstrings to `feat/add-latency-to-csv` (#5772)

### Fixed

- fix(core): ensure `-filter-failing` correctly filters failing tests when re-running an eval (#5770)
- fix(core): ensure Python and JavaScript providers have appropriate path prefix (#5765)
- fix(core): preserve glob patterns in vars context for test case expansion (#5701)
- fix(core): suppress verbose error logging for update check timeouts (#5745)
- fix(providers): improve OpenAI embedding provider error handling (#5742)
- fix(tests): resolve Windows test failures in Python tests (#5767)
- fix(webui): apply proper truncation initialization to variable cells (#5657)
- fix(webui): disable prompt editing in header row dialogs (#5746)
- fix(webui): handle login redirects (#5734)
- fix(webui): improve empty state UI and handle null eval data (#5780)

### Dependencies

- chore(deps): bump @anthropic-ai/sdk from 0.63.1 to 0.64.0 (#5758)
- chore(deps): bump @anthropic-ai/sdk from 0.64.0 to 0.65.0 (#5776)
- chore(deps): bump @aws-sdk/client-bedrock-runtime from 3.896.0 to 3.899.0 (#5777)
- chore(deps): bump openai from 5.23.0 to 5.23.1 (#5759)
- chore(deps): bump openai from 5.23.1 to 5.23.2 (#5775)

### Documentation

- docs(site): add new hire bio (#5769)
- docs(site): improve AWS Bedrock SSO authentication documentation (#5585)
- docs(site): refine and extend e2b sandbox evaluation guide with improved examples and fixes (#5753)
- docs(site): remove incorrect Python globals persistence tip (#5782)
- docs(site): strengthen git workflow warnings in CLAUDE.md (#5762)
- docs(site): write lethal trifecta blog (#5754)

### Tests

- test(webui): add tests for evaluation UI components (`src/app`) (#5766)

## [0.118.10] - 2025-09-26

### Changed

- feat: Revamp HTTP Provider setup (#5717)
- chore: introduce grading provider to RedteamProviderManager (#5741)
- chore(webui): UX improvements for displaying custom policies in Eval Results and Red Team Vulnerabilities Reports (#5562)
- chore: bump version 0.118.10 (#5749)

## [0.118.9] - 2025-09-25

### Changed

- feat: envoy ai gateway provider (#5731)
- feat: iso 42001 mappings (#5724)
- feat: Compress data when sharing an eval (#5738)
- fix: rename agentcore provider to bedrock agents provider (#5709)
- fix: increase timeout for version checks from 1s to 10s (#5715)
- fix: add missing backend support for filtering by highlights, plus tests (#5735)
- chore: improve parsing so in case a redteam provider doesn't take json obje… (#5700)
- chore: bump @aws-sdk/client-bedrock-runtime from 3.893.0 to 3.894.0 (#5706)
- chore: bump openai from 5.22.0 to 5.22.1 (#5707)
- chore: support multilingual provider set from server boot (#5703)
- chore: Add docstrings to `applying-column-format` (#5719)
- chore(webui): in eval creator disable `Run Eval` button if no prompts or test cases are available (#5558)
- chore: bump @aws-sdk/client-bedrock-runtime from 3.894.0 to 3.895.0 (#5727)
- chore: bump @anthropic-ai/sdk from 0.62.0 to 0.63.1 (#5728)
- chore: bump openai from 5.22.1 to 5.23.0 (#5729)
- chore: bump @aws-sdk/client-bedrock-runtime from 3.895.0 to 3.896.0 (#5732)
- chore: bump version 0.118.9 (#5740)

### Fixed

- fix(webui): prioritize JSON prettify over Markdown rendering when both enabled (#5705)
- fix(webui): Copying truncated text in eval results (#5711)
- fix(internals/redteam): decrease debug access grading false negatives (#5713)

## [0.118.8] - 2025-09-23

### Added

- feat(webui): populate metadata filter keys in results dropdown (#5584)

### Fixed

- fix: improve iterative judge parsing (#5691)
- fix(cli): prevent promptfoo CLI from hanging after commands complete (#5698)
- fix(dev): suppress noisy health check logs during local startup (#5667)
- fix(prompts): tune prompt set to reduce model refusals (#5689)

### Changed

- chore: bump version 0.118.8 (#5699)

### Documentation

- docs(site): publish August release notes (#5625)
- docs(site): document `linkedTargetId` usage for custom provider linking (#5684)

## [0.118.7] - 2025-09-22

### Added

- feat(webui): connect login page to promptfoo auth system (#5685)
- feat: ability to retry errors from cli (#5647)

### Changed

- chore(webui): add 404 page (#5687)
- refactor(webui): Vulnerability Report Table Improvements (#5638)
- chore: bump version 0.118.7 (#5695)
- chore: bump openai from 5.21.0 to 5.22.0 (#5694)
- chore: bump @aws-sdk/client-bedrock-runtime from 3.891.0 to 3.893.0 (#5693)

## [0.118.6] - 2025-09-18

### Tests

- test: network isolation for tests (#5673)

### Dependencies

- chore(deps): upgrade Vite to v7 and fix browser compatibility issues (#5681)

### Documentation

- docs(site): clarify webhook issue meaning (#5679)
- docs(examples): add HTTP provider streaming example (#5648)
- docs(blog): add autonomy and agency in AI article (#5512)

### Added

- feat(redteam): support threshold in custom plugin configuration (#5644)
- feat: upgrade Material UI from v6 to v7 (#5669)
- feat(redteam): Adds support for `metric` field on custom plugins (#5656)
- feat: migrate from MUI Grid to Grid2 across all components (#5578)
- feat: report filters (#5634)
- feat: Add string array support for context-based assertions (#5631)

### Changed

- chore: Exclude node modules and build/dist from biome (#5641)
- chore: improvements to framework compliance cards (#5642)
- chore: improve design of eval download dialog (#5622)
- chore: bump @aws-sdk/client-bedrock-runtime from 3.888.0 to 3.890.0 (#5636)
- chore: bump @aws-sdk/client-bedrock-runtime from 3.890.0 to 3.891.0 (#5649)
- chore: bump openai from 5.20.3 to 5.21.0 (#5651)
- chore: update redteam small model to gpt-4.1-mini-2025-04-14 (#5645)
- chore: reduce coloration on Report View Test Suites table (#5643)
- chore: bump version 0.118.6 (#5655)
- chore(webui): minor style tweaks to datagrid pages for consistency (#5686)
- chore: persistent header on report view (#5678)
- chore(webui): fix z-index on version update banner (#5677)
- refactor(webui): Reports table UX Improvements (#5637)
- ci: revert temporarily disable redteam multi-lingual strategy in integration tests (#5658)
- ci: temporarily disable redteam multi-lingual strategy in integration tests (#5639)
- refactor(redteam): remove dead code and optimize page meta handling (#5672)
- chore: remove accidentally committed site/package-lock.json (#5688)
- chore: Allow overwriting the logger (#5663)
- chore: Update names in workflow (#5659)
- chore: update dependencies to latest compatible versions (#5627)
- chore(internals): Improves support for defining LLM-Rubric assertion threshold in CSV test cases (#5389)

### Fixed

- fix(webui): Filtering eval results on severity (#5632)
- fix(tests): correct TypeScript errors in test files (#5683)
- fix(webui): unify page layout styles (#5682)
- fix: trace visualization circular dependency (#5676)
- fix(webui): re-enable sharing button by default (#5675)
- fix: apply prettier formatting to blog post (#5670)
- fix: Remove global fetch patch (#5665)
- fix(webui): Include description column, if defined, in CSV export of eval results (#5654)
- fix(redteam): add robust fallbacks, partial retries, dedupe, safer logs to multilingual strategy (#5652)
- fix: handle dynamic imports without eval (#5630)
- fix: Catch exception when no vertex projectId is found (#5640)
- fix: spacing on report view (#5646)
- fix: plugin counts flickering (#5635)

## [0.118.5] - 2025-09-16

### Tests

- test: Unit tests for feat: upload csv for custom policies (#5629)
- test: Unit tests for chore: organize EvalOutputPromptDialog and change it to a drawer (#5628)

### Added

- feat(webui): organize `EvalOutputPromptDialog` and convert it to a drawer, (#5619)
- feat(webui): add keyboard navigation to the web UI results table, (#5591)
- feat(webui): enable bulk deletion of eval results, (#5438)
- feat(providers): add `azure:responses` provider alias for Azure Responses API, (#5293)
- feat(providers): support application inference profiles in Bedrock, (#5617)
- feat(redteam): add "layer" strategy for combining multiple strategies, (#5606)
- feat(redteam): set severity on reusable custom policies, (#5539)
- feat(redteam): display unencrypted attacks in the web UI results table, (#5565)
- feat(redteam): enable test generation for custom policies in the plugins view, (#5587)
- feat(redteam): allow uploading CSVs for custom policies, (#5618)
- feat(cli): add ability to pause and resume evals, (#5570)

### Changed

- chore(examples): update model IDs to GPT-5 and latest models, (#5593)
- chore(providers): remove Lambda Labs provider due to API deprecation, (#5599)
- chore(providers): update Cloudflare AI models and remove deprecated ones, (#5590)
- chore(redteam): add MCP plugin preset, (#5557)
- chore(redteam): add UI indicators and documentation for HuggingFace gated datasets in redteam web UI, (#5545)
- chore(internals): improve error logging on redteam test generation failures, (#5458)
- chore(internals): reduce log level of global fetch logs, (#5588)
- chore(server): add context to health check logging during startup, (#5568)
- chore(webui): hide trace timeline section when no traces are available, (#5582)
- chore(webui): improve delete confirmation dialog styling, (#5610)
- chore(webui): remove `React.FC` type annotations for React 19 compatibility, (#5572)
- ci: increase test timeout from 8 to 10 minutes, (#5586)
- ci: temporarily disable macOS Node 24.x tests due to flaky failures, (#5579)
- refactor: move `src/util/file.node.ts` path utilities, (#5596)
- refactor: standardize all directory import paths for ESM compatibility, (#5603)
- refactor: standardize directory import paths for ESM compatibility, (#5605)
- refactor: standardize import paths for ESM preparation, (#5600)
- refactor: standardize TypeScript import paths for ESM compatibility, (#5597)
- test: CoverBot: add tests for UI interaction utilities and components (`src/app`), (#5611)
- chore: update `act` import for React 19 compatibility, (#5574)
- chore(dependencies): bump `@aws-sdk/client-bedrock-runtime` from 3.886.0 to 3.887.0, (#5580)
- chore(dependencies): bump `@aws-sdk/client-bedrock-runtime` from 3.887.0 to 3.888.0, (#5602)
- chore(dependencies): bump `axios` from 1.11.0 to 1.12.0 in npm_and_yarn group across one directory, (#5569)
- chore(dependencies): bump `openai` from 5.20.1 to 5.20.2, (#5601)
- chore(dependencies): bump `openai` from 5.20.2 to 5.20.3, (#5624)
- chore(dependencies): bump version to 0.118.5, (#5626)

### Fixed

- fix(assertions): handle `threshold=0` correctly across all assertion types, (#5581)
- fix(cli): prevent accidental escaping of Python path override, (#5589)
- fix(cli): fix table display for `promptfoo list`, (#5616)
- fix(cli): temporarily disable SIGINT handler, (#5620)
- fix(internal): strip authentication headers in HTTP provider metadata, (#5577)
- fix(redteam): ensure custom policies skip the basic refusal check, (#5614)
- fix(server): hide non-critical `hasModelAuditBeenShared` error logging, (#5607)
- fix(webui): always show failure reasons in the results view when available, (#5608)
- fix(webui): improve filter component styling and layout, (#5604)
- fix(webui): prevent phantom strategy filter options for non-redteam evaluations, (#5575)
- fix(webui): fix undulating CSS header animation, (#5571)

### Documentation

- docs(site): clarify llm-rubric pass/score/threshold semantics, (#5623)
- docs(site): add August 2025 release highlights (#5518)

## [0.118.4] - 2025-09-12

### Added

- feat(cli): Add CI-friendly progress reporting for long-running evaluations (#5144)
- feat(cli): Auto-share if connected to the cloud (#5475)
- feat(cli): Log all requests and persist debug logs (#5504)
- feat(internals): Reuse FilterMode type across backend (#5542)
- feat(providers): Add AWS Bedrock AgentCore provider (#5267)
- feat(providers): Extend configuration options for Ollama provider to support thinking (#5212)
- feat(providers): OpenAI real-time custom ws URLs (#5528)
- feat(redteam): Add VLGuard plugin for multi-modal red teaming (#5243)
- feat(redteam): More financial plugins (#5419)
- feat(redteam): Risk scoring (#5191)
- feat(redteam): Special token injection plugin (#5489)
- feat(webui): Add passes-only filter to results view (#5430)

### Changed

- chore(internals): Add probes and token metrics to eval event (#5538)
- chore(internals): Add support for reusable custom policies (#5290)
- chore(internals): Remove node-fetch (#5503)
- chore(internals): Send auth info to cloud (#3744)
- chore(modelaudit): Add support for modelaudit v0.2.5 CLI arguments (#5500)
- chore(onboarding): Add Azure preset (#5537)
- chore(onboarding): Make provider menu single-select (#5536)
- chore(providers): Make OpenAI max retries configurable (#5541)
- chore(providers): Update OpenAI pricing and add missing models (#5495)
- chore(redteam): Consolidate accordion UIs on review page (#5508)
- chore(redteam): Improve user persona question in config (#5559)
- chore(redteam): Minor improvements to red team setup flow (#5523)
- chore(redteam): Retire Pandamonium redteam strategy (#5122)
- chore(redteam): Unify all date formats across tables (#5561)
- chore(redteam): Update plugin prompts to reduce rejection (#5560)
- chore(redteam): Use sharp to modify unsafeBench image formats (#5304)
- perf(webui): Optimize history endpoint to eliminate N+1 queries (#5333)
- refactor(modelaudit): Move modelAuditCliParser.ts to correct directory (#5511)
- refactor(internals): Gracefully handle remote generation disabled in plugins that require it (#5413)
- revert(redteam): Remove red team limits functionality (#5527)

### Fixed

- fix(redteam): Allow users to delete values from numeric inputs and then type (#5530)
- fix(redteam): Deduplicate assertions in DoNotAnswer and XSTest (#5513)
- fix(internals): Eliminate flaky Unicode test timeouts on Windows CI (#5485)
- fix(config): Handle function references in external file loading (#5548)
- fix(providers): Fix MCP tool calls returning [object Object] in Azure Chat provider (#5423)
- fix(config): Preserve Python assertion file references in YAML tests (issue #5519) (#5550)
- fix(providers): Proxy HTTP provider generate request through server (#5486)
- fix(internals): Resolve SIGSEGV crash in evaluator tests on macOS Node 24 (#5525)
- fix(webui): Revert migration from MUI Grid to Grid2 across all components (#5510)
- fix(cli): Use fetch with proxy to get server version (#5490)
- fix(internals): Read evaluateOptions from config file properly (#5375)
- fix(onboarding): Don't throw error when user refuses permission to write (#5535)
- fix(provider): Prioritize explicit projectId config over google-auth-library (#5492)
- fix(providers): Handle system-only prompt in Gemini (#5502)
- fix(providers): Update outdated Azure OpenAI Provider data sources (#5411)
- fix(redteam): Add missing finance graders (#5564)
- fix(redteam): Add missing plugins to webui (#5546)
- fix(redteam): Handle empty string responses in multi-turn strategies (#5549)
- fix(redteam): Prevent JSON blob injection in Crescendo chat templates (#5532)
- fix(webui): Text truncation initialization on eval page (#5483)

### Dependencies

- chore(deps): Bump @anthropic-ai/sdk from 0.61.0 to 0.62.0 (#5551)
- chore(deps): Bump @aws-sdk/client-bedrock-runtime from 3.879.0 to 3.882.0 (#5480)
- chore(deps): Bump @aws-sdk/client-bedrock-runtime from 3.882.0 to 3.883.0 (#5506)
- chore(deps): Bump @aws-sdk/client-bedrock-runtime from 3.883.0 to 3.886.0 (#5553)
- chore(deps): Bump @azure/identity from 4.11.2 to 4.12.0 (#5533)
- chore(deps): Bump langchain-community from 0.3.14 to 0.3.27 in /examples/redteam-langchain in the pip group across 1 directory (#5481)
- chore(deps): Bump langchain-community from 0.3.3 to 0.3.27 in /examples/langchain-python in the pip group across 1 directory (#5484)
- chore(deps): Bump openai from 5.19.1 to 5.20.0 (#5526)
- chore(deps): Bump openai from 5.20.0 to 5.20.1 (#5552)
- chore(deps): Bump version to 0.118.4 (#5567)
- chore(deps): Bump vite from 6.3.5 to 6.3.6 in the npm_and_yarn group across 1 directory (#5531)

### Documentation

- docs(e2b-example): Add e2b-code-eval example (promptfoo + e2b sandbox) (#5477)
- docs(examples): Add Google ADK integration example (#5520)
- docs(examples): Add YAML schema directives to example configs (#5476)
- docs(redteam): Add missing plugins to sidebar and improve bias docs (#5498)
- docs(site): Add Alan DeLong to the team section on the About page (#5507)
- docs(site): Add comprehensive multilingual evaluation support (#5505)
- docs(site): Add SKIP_OG_GENERATION environment variable for faster docs builds (#5521)
- docs(site): Clarify file extension requirements for custom providers (#5478)
- docs(site): Clarify JFrog ML vs JFrog Artifactory distinction (#5543)
- docs(site): Complete parameters page migration (#5494)
- docs(site): Redteam limits documentation (#5516)
- docs(site): Update Lily bio (#5515)
- docs(site): Updates to agent guide (#5499)
- docs(site): Latency assertion description (#5479)

### Tests

- test(webui): CoverBot: Added tests for frontend UI components and discovery utility (`src/app`) (#5514)

## [0.118.3] - 2025-09-04

### Added

- feat: migrate MUI Grid to Grid2 across all components (#5435)
- feat: Add open source red team limits (#5230)

### Changed

- Add AWS Bedrock support for OpenAI GPT OSS models (#5444)
- Add Amazon Bedrock API key authentication support (#5468)
- Ability to filter evals view by severity (#5443)
- Check cloud permissions for target before running red team (#5400)
- Make vars and context available for request transform (#5461)
- Add Vertex AI responseSchema file loading support (#5414)
- Close menus when mouse leaves (#5456)
- Default sharing to false (#5473)
- Handle empty function arguments in OpenAI Responses API tool callbacks (#5454)
- Improve Windows Python detection and add sys.executable support (#5467)
- Prioritize tool calls over content in openrouter provider (#5417)
- Support commandLineOptions.envPath in config files (#5415)
- Support setting HELICONE_API_KEY for Cloud Gateway (#5465)
- Token tracking (#5239)
- Add "results" menu, link to red team reports view (#5459)
- Bump version 0.118.3 (#5474)
- Include provider response metadata on test case transform (#5316)
- Refactor Crescendo maxTurns property (#4528)
- Remove accidental server directory (#5471)
- Replace direct process.env calls with environment helpers (#5472)
- Reorganize misplaced test files from src/ to test/ directory (#5470)
- Fix enterprise email (#5463)
- Bump openai from 5.18.1 to 5.19.1 (#5466)
- Add Tusk test runner workflow for src Jest unit tests (#5469)

## [0.118.2] - 2025-09-03

### Added

- feat(providers): Add support for Meta Llama API provider (#5432)
- feat(providers): Support TLS certs in http provider (#5452)
- feat(providers): add support for xAI Grok Code Fast models (#5425)

### Changed

- fix: Update util.ts to reflect correct Anthropic Haiku 3.5 pricing (#5436)
- chore: drop Node.js 18 support (#5428)
- chore(http): improve PFX debug logging + tests (#5445)
- chore(webui): Show footer on custom metrics dialog (#5424)
- chore: silence dotenv commercial logging messages (#5453)
- chore: remove example (#5420)
- test: CoverBot: Added tests for analytics tracking and red team reporting components (`src/app`) (#5441)
- test: optimize Python Unicode test suite for CI reliability (#5449)
- chore: bump the github-actions group with 3 updates (#5440)
- chore: update dependencies (non-breaking) (#5448)
- chore: update dependencies to latest minor/patch versions (#5433)
- chore: bump version 0.118.2 (#5457)

### Fixed

- fix(sharing): Share when it's enabled via the Config or the CLI command (#5404)
- fix(grader): reduce grader false positives (#5431)

### Documentation

- docs(site): add more guardrails assertion doc (#5434)
- docs(site): add multi-lingual RAG evaluation guidance (#5447)
- docs(site): optimize OG image generation performance (#5451)
- docs(site): update blog post (#5422)

## [0.118.1] - 2025-08-29

### Added

- feat(redteam): Add AI auto-fill for HTTP target configuration in redteam target setup ui (#5391)
- feat(redteam): Handle uploaded signatureAuth in target setup ui (#5405)

### Changed

- chore(site): integrate pylon chat into site (#5407)
- chore: bump version 0.118.1 (#5418)

### Fixed

- fix(providers): Handle Qwen tool call responses in openrouter provider (#5416)

### Documentation

- docs(site): avoid logging full image/base64; use boolean presence only (#5408)

## [0.118.0] - 2025-08-28

### Added

- feat(providers): add support for database-stored certificates in HTTP provider for promptfoo cloud (#5401)

### Changed

- fix: stop progress bar to show a clearer share error message (#5399)
- chore(internals)!: send provider-transformed output directly to test context transforms (#5376)
  **Breaking:** `contextTransform` now receives the provider transform directly.
- chore(providers): sanitize sensitive credentials in HTTP provider debug logs (#5387)
- chore: warn when tests and red-team configuration are both present during generation (#5398)
- chore(release): bump version to 0.118.0 (#5402)
- test: add tests for CoverBot store management and red-team reporting components (`src/app`) (#5372)

### Documentation

- docs(site): update model-graded metrics (#5285)
- docs(site): remove references to "parallel" introduced by #5376 (#5403)

## [0.117.11] - 2025-08-27

### Added

- feat(redteam): add -t/--target option to redteam generate command (#5338)

### Changed

- feat: MCP Agent example to red team with tool call results (#5379)
- feat: medical offlabel use (#5342)
- feat: modelaudit ability to remove recent paths (#5330)
- fix: Address design nits in redteam setup UI (#5264)
- fix: allow custom ApiProvider instances in defaultTest configuration (#5381)
- fix: mcp eval example (#5390)
- fix: Prioritize tool calls over thinking for openrouter reasoning models (#5395)
- fix: use `model` role for gemini ai studio models (#5386)
- chore: Adjust padding in plugins page (#5396)
- chore: bump version 0.117.11 (#5397)
- chore(CI): enable and refactor Docker build for caching (#5374)
- chore: remove promptfoo/package-lock.json (#5380)
- chore: visual formatting for modelaudit flat list (#5331)
- refactor(webui): Clicking "show more" on eval results metric pills renders dialog (#5337)
- docs: expose sidebar on pages that aren't in the sidebar (#5377)
- docs: model audit ci/cd (#5335)
- docs: remove orphaned star animation gif (#5383)
- docs: update site user count to 150,000+ across site constants and pages (#5394)
- chore: bump @aws-sdk/client-bedrock-runtime from 3.873.0 to 3.876.0 (#5392)
- chore: bump openai from 5.15.0 to 5.16.0 (#5388)

### Documentation

- docs(site): fix context transform examples to use context.vars.prompt (#5393)

## [0.117.10] - 2025-08-25

### Changed

- feat: improve HuggingFace dataset fetching performance and reliability (#5346)
- feat: add Google AI Studio default providers (#5361)
- feat: share model audit scans to cloud (#5336)
- feat: add google vertex credentials in config (#5179)
- fix: safe raw HTTP templating via Nunjucks raw-wrap + CRLF normalization (#5358)
- fix: improve JSON export error handling for large datasets (#5344)
- fix: replace raw-request editor with auto-growing textarea to prevent layout overflow (#5369)
- chore: better error messages for browser (#5226)
- chore: improve strategy presets (#5357)
- chore: set onboarding defaults to gpt 5 (#5360)
- chore: update dependencies to latest minor versions (#5363)
- chore: log posthog errors to debug (#5359)
- chore: sync dependencies (#5367)
- test: clean up skipped tests and add FunctionCallbackHandler coverage (#5366)
- chore: bump version 0.117.10 (#5373)
- docs: add critical git workflow guidelines to CLAUDE.md (#5362)
- docs: add SARIF output format documentation for ModelAudit (#5364)

### Fixed

- fix(CI): refactor docker build (#5353)
- fix(internals): defaultTest.provider doesn't override (#5348)

## [0.117.9] - 2025-08-22

### Added

- feat(ollama): support for `think` and passthrough parameters (#5341)
- feat: Persist model audit scans (#5308)
- feat: add support for Claude Opus 4.1 (#5183)
- feat: support file:// in http provider `body` (#5321)

### Fixed

- fix(ui): prevent header dropdown collapse on hover (#5355)
- fix(webui): Apply metric filters to eval results via url search params (#5332)
- fix: loaders on all pages (#5339)
- fix(internals): Pass `vars.output` and `vars.rubric` to LLM rubric grading call (#5315)
- fix: resolve TypeScript errors in test files (7992892)
- fix: validation for no target label set (#5318)

### Changed

- chore(webui): add navigation in redteam report from severity table to vulnerabilities table filtered by severity (#5320)
- chore: dropdown menu design consistency (#5328)
- chore: fix build (#5326)
- chore: recursively resolve file:// references in json and yaml prompts (#5215)
- chore(modelAudit): defer auth to modelaudit via environment variable (#5296)
- chore: more share debug info on error (#5266)
- chore: add stack trace to redteam error in web runner (#5319)
- chore: copy for Review page (e957b5c)
- chore: explain why things are disabled on the targets page (#5312)

### Dependencies

- chore: bump @aws-sdk/client-bedrock-runtime from 3.864.0 to 3.872.0 (#5323)
- chore: bump openai from 5.13.1 to 5.15.0 (#5345)
- chore(deps): run npm audit fix dependencies (#5343)
- chore: bump openai from 5.12.2 to 5.13.1 (#5314)

### Documentation

- docs(site): add truncation marker to top-5-open-source-ai-red-teaming-tools-2025 blog post (#5351)
- docs: add writing for promptfoo guidelines to sidebar (#5277)
- docs(site): describe llm-rubric default grading providers (#5350)
- docs: og image updates (#5324)
- docs: red team data flow (#5325)
- docs: modelaudit updates (#5322)
- docs(site): Add GitHub Actions caching optimization tip (#5301)

### Tests

- test: Unit tests for fix: loaders on all pages (#5347)

## [0.117.8] - 2025-08-20

### Tests

- test: Unit tests for fix: loaders on all pages (#5347)

### Fixed

- fix(ui): prevent header dropdown collapse on hover (#5355)
- fix: audit fix dependencies (#5343)
- fix: loaders on all pages (#5339)
- fix(webui): Apply metric filters to eval results via url search params (#5332)
- fix: validation for no target label set (#5318)
- fix(internals): Pass `vars.output` and `vars.rubric` to LLM rubric grading call (#5315)

### Documentation

- docs(site): describe llm-rubric default grading providers (#5350)
- docs: red team data flow (#5325)
- docs: og image updates (#5324)
- docs: modelaudit updates (#5322)
- docs(site): Add GitHub Actions caching optimization tip (#5301)
- docs(site): correct author attribution (#5297)
- docs: add writing for promptfoo guidelines to sidebar (#5277)
- docs(site): add truncation marker to top-5-open-source-ai-red-teaming-tools-2025 blog post (#5351)
- docs(site): update security quiz questions and answers for prompt injection blog (#5302)

### Added

- feat(redteam): make unblock call optional for multi-turn strategies (#5292)
- feat(ollama): support for `think` and passthrough parameters (#5341)
- feat: support file:// in http provider `body` (#5321)
- feat: Persist model audit scans (#5308)
- feat: add support for Claude Opus 4.1 (#5183)

### Changed

- fix: add lru-cache dependency (#5309)
- chore: many plugins and strategies selected warning (#5306)
- chore: add max max concurrency to generate (#5305)
- chore: bump version 0.117.8 (#5311)
- ci: add depcheck (#5310)
- chore: fix build (#5326)
- chore(webui): add navigation in redteam report from severity table to vulnerabilities table filtered by severity (#5320)
- chore: explain why things are disabled on the targets page (#5312)
- chore: bump version 0.117.9 (#5356)
- chore: bump openai from 5.13.1 to 5.15.0 (#5345)
- chore: dropdown menu design consistency (#5328)
- chore: bump @aws-sdk/client-bedrock-runtime from 3.864.0 to 3.872.0 (#5323)
- chore: add stack trace to redteam error in web runner (#5319)
- chore: bump openai from 5.12.2 to 5.13.1 (#5314)
- chore(modelAudit): defer auth to modelaudit via environment variable (#5296)
- chore: more share debug info on error (#5266)
- chore: recursively resolve file:// references in json and yaml prompts (#5215)

## [0.117.7] - 2025-08-19

### Added

- feat(site): add hero image for red teaming tools blog post (#5291)
- feat(webui): Demarcate redteam results (#5255)

### Changed

- feat: Add unverifiable claims red team plugin (#5190)
- fix: lower sharing chunk size (#5270)
- chore(webui): Rename "Redteam" to "Red Team" in evals datagrid (#5288)
- chore: bump version 0.117.7 (#5299)
- test: CoverBot: Added test coverage for History page component (`src/app`) (#5289)
- docs: add open source ai red teaming tools post (#5259)
- docs: add red team github action info (#5294)

### Fixed

- fix(webui/reports): Don't exclude failure cases from stats (#5298)
- fix(internals): Gracefully handle object responses during target purpose discovery (#5236)
- fix(site): fix YAML front matter parsing error in jailbreaking blog post (#5287)
- fix(webui): Improved handling of long loglines (#5227)

### Documentation

- docs(site): add AI Safety vs AI Security blog post with interactive quiz (#5268)
- docs(site): add blog post about prompt injection vs jailbreaking differences (#5282)
- docs(site): document transform and contextTransform for model-graded assertions (#5258)
- docs(site): improve context assertion documentation (#5249)

## [0.117.6] - 2025-08-18

### Changed

- feat: Add Agent provider types in red team setup (#5244)
- feat: add update check for modelaudit package (#5278)
- feat: add update notification banner to web UI (#5279)
- feat: edit and replay requests in details dialog (#5242)
- feat: Surface run options and probes on red team review page (#5272)
- fix: composite indices and query optimization (#5275)
- fix: exclude errors from report (#5271)
- fix: Fix json-output example (#5213)
- fix: handle json schema for openrouter provider (#5284)
- fix: handle thinking tokens for openrouter (#5263)
- fix: OpenAI Responses API function callbacks and Azure implementation (#5176)
- fix: throw error instead of failing when trace data is unavailable (#5192)
- perf(webui): Reduces eval results load-time when filters are applied via search param (#5234)
- chore: add bias to foundation plugins list (#5280)
- chore: Add .serena to .gitignore (#5225)
- chore: bump version 0.117.6 (#5273)
- chore: fix model id name (#5232)
- chore: improve generated constants handling to prevent accidental commits (#5148)
- chore: remove file (#5229)
- chore: show final prompt in table view for attacks that mutate prompts (#5269)
- chore: simplify eval progress bar (#5238)
- chore: update dark mode styles, formatting, etc (#5251)
- chore(webui): Don't show loading animations while streaming eval results (#5201)
- chore(webui/eval results): Sticky header sticks to the top of the viewport (#5208)
- test: CoverBot: Added tests for red team reporting components (`src/app`) (#5228)
- docs: Add AWS Bedrock Guardrails image testing documentation (#5253)
- docs: add july release notes (#5133)
- docs: hide events banner (#5217)
- docs: separate malicious code plugin documentation (#5222)
- chore: bump @anthropic-ai/sdk from 0.58.0 to 0.59.0 (#5218)
- chore: bump @anthropic-ai/sdk from 0.59.0 to 0.60.0 (#5257)
- chore: bump @aws-sdk/client-bedrock-runtime from 3.862.0 to 3.863.0 (#5211)
- chore: bump @aws-sdk/client-bedrock-runtime from 3.863.0 to 3.864.0 (#5221)
- chore: bump openai from 5.12.0 to 5.12.1 (#5210)
- chore: bump openai from 5.12.1 to 5.12.2 (#5219)
- chore: bump pypdf from 5.7.0 to 6.0.0 in /examples/rag-full in the pip group across 1 directory (#5252)
- chore: bump the npm_and_yarn group with 2 updates (#5276)

### Fixed

- fix(provider): Remove maxTokens for gpt-5 calls (#5224)
- fix(providers): Validate that OpenAI response reasoning outputs have summary items (#5235)
- fix(site): suppress noisy font loading warnings in OG image plugin (#5254)

### Documentation

- docs(site): add cross-links between multimodal strategy documentation (#5241)
- docs(site): add missing meta descriptions and optimize existing ones for SEO (#5247)
- docs(site): enhance OG image generation with full metadata support (#5246)
- docs(site): remove unused markdown-page.md (#5245)

## [0.117.5] - 2025-08-08

### Added

- feat(assertions): add conversational relevancy metric (#2130)
- feat(export): add metadata to exported evaluation files (#4886)
- feat(providers): add support for Docker Model Runner provider (#5081)
- feat(webui): add plugin and strategy filters for red team results (#5086)

### Changed

- feat: add GPT-5 support (#5205)
- feat: add collapsible header to ResultsView (#5159)
- feat: add contains-html and is-html assertions (#5161)
- feat: add Google Imagen image generation support (#5104)
- feat: add max-score assertion for objective output selection (#5067)
- feat: add selected state to provider type picker (#5152)
- feat: add unified page wrapper around each red team setup step (#5136)
- feat: apply plugin modifiers for crescendo (#5032)
- feat: help text to nudge towards better red teams (#5153)
- feat: improve red team plugin selection UI with test generation (#5125)
- feat: respect prompt config override in all providers (#5189)
- feat: update red team provider selection UI (#5078)
- fix: adjust padding on docs sidebar to prevent overlap (#5099)
- fix: fix XML crash (#5194)
- fix: list reasoning tokens on the left side of token breakdown tooltip (#5113)
- fix: map critical severity to error in ModelAudit scanner output (#5098)
- fix: prevent double stateful target question in strategies page (#4988)
- fix: prevent Unicode corruption in Python providers (#5108)
- fix: remove problematic caching from ModelAudit installation check (#5120)
- fix: replace broken Ashby iframe with link to careers page (#5088)
- fix: reset provider type correctly and handle Go providers (#5154)
- fix: share debugging (#5131)
- chore: add link to documentation in plugin sample modal (#5193)
- chore: add missing image back to home page (#5196)
- chore: fix width on application details page (#5139)
- chore: improve RAG metrics with detailed metadata and fix context relevance scoring (#5164)
- chore: memoize context value in PostHog provider (#5089)
- chore: remove accidentally committed PR description file (#5175)
- chore: rename scan templates to attack profiles (#5165)
- chore: support verbosity and reasoning parameters for GPT-5 (#5207)
- chore: update dependencies to latest minor and patch versions (#5109)
- chore: update dependencies to latest minor and patch versions (#5173)
- chore: update Replicate provider (#5085)
- chore(providers): improve Google API key error handling and test reliability (#5147)
- chore(webui): add intelligent scroll-timeline polyfill loading (#5130)
- chore: bump @anthropic-ai/sdk from 0.57.0 to 0.58.0 (#5186)
- chore: bump @aws-sdk/client-bedrock-runtime from 3.848.0 to 3.855.0 (#5096)
- chore: bump @aws-sdk/client-bedrock-runtime from 3.855.0 to 3.856.0 (#5107)
- chore: bump @aws-sdk/client-bedrock-runtime from 3.856.0 to 3.857.0 (#5126)
- chore: bump @aws-sdk/client-bedrock-runtime from 3.857.0 to 3.858.0 (#5145)
- chore: bump @aws-sdk/client-bedrock-runtime from 3.858.0 to 3.859.0 (#5167)
- chore: bump @aws-sdk/client-bedrock-runtime from 3.859.0 to 3.861.0 (#5188)
- chore: bump @aws-sdk/client-bedrock-runtime from 3.861.0 to 3.862.0 (#5198)
- chore: bump @azure/identity from 4.10.2 to 4.11.0 (#5180)
- chore: bump @azure/identity from 4.11.0 to 4.11.1 (#5185)
- chore: bump openai from 5.10.2 to 5.11.0 (#5127)
- chore: bump openai from 5.11.0 to 5.12.0 (#5187)
- chore: bump version to 0.117.5 (#5206)
- chore(webui/evals): filter by categorical plugins (#5118)
- docs: add bert-score example (#5091)
- docs: add dynamic OG image generation for social media previews (#5157)
- docs: add red teaming best practices (#5155)
- docs: clarify contains-any/contains-all CSV format (#5150)
- docs: fix company name (#5143)
- docs: fix images (#5197)
- docs: fix multi-turn strategy documentation (#5156)
- docs: guide for evaluating LangGraph agents with Promptfoo (#4926)
- docs: include font for meta image (#5158)
- docs: make MCP image taller (#5199)
- docs: update Ollama documentation with latest models and defaultTest guidance (#5084)
- perf: make database migrations non-blocking and fix error handling (#5105)
- style: extract helper function for deduplicating strategy IDs (#5138)
- test: add tests for fix width on application details page (#5140)
- test: add tests for red team compliance reporting utilities in src/app (#5170)
- test: fix flaky Python Unicode tests (#5128)
- test: fix modelGradedClosedQa test segmentation fault on macOS/Node 24 (#5163)
- test: increase test coverage for unified page wrapper around each red team setup step (#5142)

### Fixed

- fix(internals): force CommonJS mode for db:migrate in Node 24 (#5123)
- fix(openrouter): handle Gemini thinking tokens correctly (#5116)
- fix(providers): correct WebP image detection in Google provider (#5171)
- fix(webui): deduplicate strategy IDs (#5132)
- fix(webui): fix custom policy validation timing issue (#5141)
- fix(webui): refresh eval list when navigating back after editing eval name (#5090)
- fix(webui/evals): prevent applying the same plugin/strategy multiple times (#5114)
- fix(webui/evals): show highlights after search results (#5137)

### Documentation

- docs(site): add comprehensive command line options documentation (#5135)
- docs(site): add Lily Liu to team page (#5177)
- docs(site): add Series A post (#5097)
- docs(site): rename will.jpg to will.jpeg for consistency (#5178)

## [0.117.4] - 2025-07-29

### Changed

- fix: progress bars incrementing beyond their maximum values (#5049)
- docs: clarifiy derivedMetrics documentation (#5068)
- chore: refactor token tracking utilities, track all tokens (#4897)
- fix: resolve Jest test failures and open handles (#5052)
- fix: skip validation for defaultTest to allow partial test case properties (#4732)
- chore: add new fields to eval_ran telemetry (#4638)
- chore(redteam): improve redteam plugin error messaging (#4330)
- feat: add support for OpenAI deep research models (#4661)
- feat: add mcp server (#4595)
- feat: add support for connecting to existing Chrome browser sessions (#5069)
- docs: update defcon posting (#5070)
- docs: update defcon posting (#5071)
- fix: Nested config field for custom target json (#5076)
- docs: switch to likert preview image (#5083)
- test: CoverBot: Added tests for model audit and prompt management UI components (`src/app`) (#5087)
- fix: handle multi-line prompts in parseGeneratedPrompts for testGenerationInstructions (#5093)
- chore: bump version 0.117.4 (#5094)

### Fixed

- fix(providers): Preserve text formatting when no images present for Google provider (#5058)
- fix(simba): fix simba host (#5092)

### Documentation

- docs(site): add AI red teaming for first-timers blog post (#5017)
- docs(blog): defcon and blackhat info (#5050)

## [0.117.3] - 2025-07-25

### Added

- feat(eval-creator): add YAML file upload support for test cases (#5054)

### Changed

- fix: improve x.ai provider error handling for 502 errors (#5051)
- fix: Infinite re-render on redteam review page (#5061)
- fix: sessionid(s) in extension hooks (#5053)
- fix: Bias Plugins should send config in remote generation (#5064)
- chore(redteam): regenerate sessionId for each iteration in single-turn strategies (#4835)
- chore: Change mcp log from error to debug (#5060)
- chore: Improve telemetry (#5062)
- chore: Add simba command (#5063)
- chore(webui): improve redteam setup UI with progressive disclosure for advanced options (#5028)
- refactor: remove redundant dotenv from Vite app (#4983)
- chore: bump version 0.117.3 (#5066)
- test: CoverBot: Added tests for eval-creator components and feature flag hook (`src/app`) (#5013)
- docs: fix cli command and remove gratuitous hover (#5056)
- docs: update user count from 100,000 to 125,000 (#5046)
- docs: updates to political bias post (#5057)
- docs: improve crewai eval example (#5035)
- docs: update GitHub Actions to v4 across documentation and examples (#5008)
- docs: add style check guidance to CLAUDE.md (#5065)

### Fixed

- fix(webui): Eval results pass rate chart rendering incorrect percentages (#5048)
- fix(webui): Eval results histogram improvements (#5059)
- fix(google): handle multiple candidates in gemini response (#5020)

### Documentation

- docs(blog): grok-4 political bias post (#4953)

## [0.117.2] - 2025-07-24

### Added

- feat(webui): First-class support for zooming eval results table by @will-holley in #4966
- feat(webui): Apply metrics filter when clicking on a metric pill rendered in eval results cell by @will-holley in #4991

### Changed

- feat: Grading and test generation improvements for BFLA, BOLA and RBAC by @sklein12 in #4982
- feat: New Sample Target by @sklein12 in #4979
- feat: HTTP Target test button improvements by @faizanminhas in #5007
- feat: Add metadata filtering to eval results by @will-holley in #5014
- fix: add goal related rubric when grade crescendo turns to increase grading accuracy by @MrFlounder in #4980
- fix: update HTTP config generator endpoint to use v1 API by @mldangelo in #4989
- fix: View logs button on redteam report by @sklein12 in #5009
- fix: undo unintended changes to http config editor by @faizanminhas in #5012
- fix: Autofocus on Redteam configuration description field by @sklein12 in #5019
- fix: remove filter icon by @sklein12 in #5021
- fix: Ollama token usage by @SamPatt in #5022
- chore: revert eval view ui improvements by @mldangelo in #4969
- chore(webui): Improvements to pagination "go to" functionality by @will-holley in #4976
- chore(webui): Eval results sticky header improvements by @will-holley in #4978
- chore: update custom strategy prompt by @MrFlounder in #4994
- chore(cli): add support for 'help' argument to display command help by @mldangelo in #4823
- chore(examples): remove redteam-agent example by @mldangelo in #5001
- chore(providers): add GEMINI_API_KEY environment variable support by @mldangelo in #5004
- chore(webui): Migrate from JS to CSS for eval results scroll effects by @will-holley in #4995
- chore(webui): Eval result pagination UX improvements by @will-holley in #4993
- chore: Sort imports and turn on rule against unused imports by @faizanminhas in #5010
- chore: Make default target stateful by @faizanminhas in #4992
- chore: add medical plugins collection by @MrFlounder in #5006
- chore: Improve grading accuracy with Goal-Aware Grading for iterative/iterative tree by @MrFlounder in #4996
- chore: Add additionalRubric and storedGraderResult to GOAT and Custom providers by @MrFlounder in #5015
- chore: prevent testGenerationInstructions from being serialized if not present by @faizanminhas in #5029
- chore: Add lint rule to ensure key in jsx by @faizanminhas in #5034
- chore(webui): Eval Results UI Tweaks by @will-holley in #5023
- chore: skip goal extraction for datasets by @MrFlounder in #5036
- chore(providers): add GitHub Models provider by @mldangelo in #4998
- chore: bump version 0.117.2 by @MrFlounder in #5045
- ci: increase build job timeout from 4 to 5 minutes by @mldangelo in #5043
- test: refactor share.test.ts to prevent flaky timeouts by @mldangelo in #5037
- test: remove share.test.ts file by @mldangelo in #5044
- docs: remove label from featured blog post by @typpo in #5011
- chore: bump @aws-sdk/client-bedrock-runtime from 3.846.0 to 3.848.0 by @dependabot in #4985
- chore: bump the npm_and_yarn group with 2 updates by @dependabot in #4984
- chore: bump @anthropic-ai/sdk from 0.56.0 to 0.57.0 by @dependabot in #5016
- chore: bump openai from 5.10.1 to 5.10.2 by @dependabot in #5024
- chore: bump the npm_and_yarn group with 2 updates by @dependabot in #5026
- chore: bump axios from 1.10.0 to 1.11.0 in the npm_and_yarn group by @dependabot in #5031

### Fixed

- fix(redteam): find plugin assertion in strategy providers by @MrFlounder in #4981
- fix(site): dark mode style on redteam setup ui by @mldangelo in #5000
- fix(test): improve share test isolation to prevent CI timeouts by @mldangelo in #5038

### Documentation

- docs(providers): update OpenAI Assistants example by @aloisklink in #4987
- docs(redteam): improve custom strategy documentation by @mldangelo in #4990
- docs(blog): correct author attribution in DeepSeek censorship post by @mldangelo in #5002
- docs(openai): remove gpt-4.5-preview references after API deprecation by @mldangelo in #5005
- docs(site): vegas contact redirect by @typpo in #5033
- docs(browser): improve browser provider documentation and examples by @mldangelo in #5030
- docs(providers): remove deprecated claude-3-sonnet-20240229 model references by @mldangelo in #5018
- docs(site): add hipaa badge by @typpo in #5039
- docs(site): add documentation for using text and embedding providers with Azure by @mldangelo in #5027
- docs(blog): fix missing blog posts by removing even-number enforcement by @mldangelo in #5042

## [0.117.1] - 2025-07-17

### Changed

- fix: move inquirer dependencies to production dependencies (#4973)
- fix: grading in crescendo (#4960)
- fix: composite strategy test generation (#4971)
- chore: bump version 0.117.1 (#4974)
- docs: remove tags from blog card (#4970)

### Documentation

- docs(blog): add system cards security analysis with vulnerability testing (#4937)

## [0.117.0] - 2025-07-17

### Added

- feat(http): support JKS and PFX Certificates in HTTP providers (#4865)
- feat(langfuse): add Langfuse prompt label support with improved parsing (#4847)
- feat(prompts): preserve function names when using glob patterns (#4927)
- feat(providers): add grok-4 support (#4855)
- feat(providers): image understanding for Google providers (#4767)
- feat(azure): add system prompt support for azure provider (#4869)
- feat(cli): xml output (#4912)

### Changed

- chore(knip): integrate knip for unused code detection and clean up codebase (#4464)
- chore(linting): migrate from ESLint + Prettier to Biome (#4903)
- chore(assertions): additional checking on llm-rubric response (#4954)
- chore(assertions): include reason in model-graded-closedqa pass reason (#4931)
- chore(build): resolve build warnings and optimize bundle size (#4895)
- chore(csv): improve \_\_metadata warning message and test coverage (#4842)
- chore(providers): improve guardrails handling in Azure providers (#4788)
- chore(redteam): add domain-specific risks section and reduce verbose descriptions (#4879)
- chore(release): bump version 0.117.0 (#4963)
- chore(server): check if server is already running before starting (#4896)
- chore(server): log correct eval ID instead of description in WebSocket updates (#4910)
- chore(telemetry): add telemetry logging when tracing is enabled (#4925)
- chore(types): typings needed for enterprise (#4955)
- chore(vscode): use Biome as default formatter of TS files in vscode (#4920)
- chore(webui): conditionally render metrics selector (#4936)
- chore(webui): display context values in eval results (#4856)
- chore(webui): improves eval results table spacing (#4965)
- chore(webui): revert eval view ui improvements (#4967)
- chore(webui/eval): allow filtering results by >1 metrics simultaneously (disabled by default) (#4870)
- refactor(eval-config): modernize eval-creator state management (#4908)
- refactor(webui): improve metrics ui (#4938)
- refactor(webui/eval results): pagination improvements (#4914)

### Fixed

- fix(cli): --filter-failing not working with custom providers (#4911)
- fix(google-sheets): replace hardcoded range with dynamic approach (#4822)
- fix(internal): fixes filtering by metric keys which contain dots (#4964)
- fix(providers): add thinking token tracking for Google Gemini models (#4944)
- fix(providers): esm provider loading (#4915)
- fix(providers): implement callEmbeddingApi for LiteLLM embedding provider (#4952)
- fix(redteam): prevent redteam run from hanging when using an mcp client (#4924)
- fix(redteam): respect PROMPTFOO_DISABLE_REDTEAM_REMOTE_GENERATION for cloud users (#4839)
- fix(redteam): set pluginId on eval results (#4928)
- fix(redteam): test target in http provider setup with non-200 status codes (#4932)
- fix(webui): eval results table horizontal scrolling (#4826)
- fix(webui): fix hard-coded light mode colors in model audit interface (#4907)
- fix(webui): handle null table.body in DownloadMenu disabled prop (#4913)
- fix(webui): resolve pagination scrolling and layout issues in ResultsTable (#4943)
- fix(webui): scrolling when `tbody` is outside of viewport (#4948)

### Dependencies

- chore(deps): add overrides to fix build issues (#4957)
- chore(deps): bump @aws-sdk/client-bedrock-runtime from 3.842.0 to 3.844.0 (#4850)
- chore(deps): bump aiohttp from 3.11.11 to 3.12.14 in /examples/redteam-langchain in the pip group across 1 directory (#4922)
- chore(deps): bump openai from 5.8.3 to 5.9.0 (#4863)
- chore(deps): bump openai from 5.9.2 to 5.10.1 (#4961)
- chore(deps): move knip to dev dependencies (#4958)
- chore(deps): npm audit fix (#4962)
- chore(deps): test removing knip to resolve installation errors (#4956)
- chore(deps): update all example dependencies to latest versions (#4900)
- chore(deps): update dependencies to latest minor/patch versions (#4899)
- chore(deps): update non-breaking dependencies (#4935)
- chore(deps): update Jest to version 30 (#4939)

### Documentation

- docs(analytics): add google tag manager (#4904)
- docs(api): improves `contextTransform` documentation (#4854)
- docs(assertions): add missing deterministic assertions (#4891)
- docs(azure): improve Azure provider documentation (#4836)
- docs(blog): add blog image generation script (#4945)
- docs(blog): add truncation markers to articles without them (#4934)
- docs(blog): add truncation markers to blog posts (#4906)
- docs(blog): mcp proxy blog (#4860)
- docs(blog): revise article tags (#4949)
- docs(blog): soc2 type ii and iso 27001 blog (#4880)
- docs(comparison): pyrit comparison (#4679)
- docs(config): clarify PROMPTFOO_EVAL_TIMEOUT_MS and PROMPTFOO_MAX_EVAL_TIME_MS descriptions (#4947)
- docs(enterprise): adaptive guardrails enterprise (#4951)
- docs(events): blackhat landing page (#4862)
- docs(events): defcon landing page (#4864)
- docs(events): events banner (#4867)
- docs(examples): add mischievous-user strategy to redteam multi-turn examples (#4837)
- docs(gemini): update experimental Gemini model IDs to stable versions (#4894)
- docs(google): add examples for gemini URL context and code execution tools (#4923)
- docs(guide): guide for evaluating CrewAI agents with Promptfoo (#4861)
- docs(images): standardize CrewAI image filenames to kebab-case (#4941)
- docs(integration): add n8n integration (#4917)
- docs(litellm): fix example with modern model IDs and proper embedding config (#4885)
- docs(mcp): add mcp testing guide (#4846)
- docs(mcp): add mcp to sidebar (#4852)
- docs(metrics): add similar to model graded metrics table (#4830)
- docs(providers): update available databricks models (#4887)
- docs(providers): update provider index with missing providers and latest 2025 model IDs (#4888)
- docs(release): add monthly release notes (#4358)
- docs(resources): add arsenal link (#4878)
- docs(security): add soc2 badge (#4877)
- docs(site): add OWASP top 10 tldr blog post (#4853)
- docs(site): expand June 2025 release notes with detailed feature documentation (#4881)
- docs(site): improve Google AI and Vertex authentication documentation (#4892)
- docs(site): improve NLP metric explanations and add SEO metadata (#4890)
- docs(site): update python documentation for basePath config option (#4819)
- docs(ui): better mobile wrap on homepage tabs (#4884)
- docs(ui): colors (#4875)
- docs(ui): contrast fixes (#4901)
- docs(ui): fix button clickability issue on hero sections (#4905)
- docs(ui): remove bouncing down arrow in mobile (#4882)
- docs(ui): remove text shadow (#4898)

### Tests

- test(core): coverBot: added tests for core UI components and user context hooks (`src/app`) (#4929)
- test(EnterpriseBanner): add unit tests for EnterpriseBanner component (#4919)
- test(redteam): add unit test for src/redteam/remoteGeneration.ts (#4834)
- test(server): fix flaky server share tests (#4942)
- test(server): fix flaky server tests (#4968)
- test(server): mock database in server tests (#4959)
- test(tusk): update Tusk test runner workflow - coverage script (#4921)

## [0.116.7] - 2025-07-09

### Tests

- test: add unit test for src/commands/export.ts (#4889)
- test: add unit test for src/commands/upgrade.ts (#4874)
- test: add unit test for src/main.ts (#4873)
- test: add unit test for src/models/eval.ts (#4868)
- test: add unit test for src/assertions/contextRecall.ts (#4859)
- test: add unit test for src/assertions/contextFaithfulness.ts (#4858)
- test: add unit test for src/assertions/contextRelevance.ts (#4857)
- test: add unit test for src/util/xlsx.ts (#4843)
- test: add unit test for src/commands/eval.ts (#4824)

### Changed

- fix: Always do remote generation if logged into cloud (#4832)
- chore(providers/sagemaker): Improves error handling in SageMakerCompletionProvider (#4808)
- chore(providers/sagemaker): Improves validation of user-provided config (#4809)
- chore: update graderExamplesString (#4821)
- chore: bump version 0.116.7 (#4833)

## [0.116.6] - 2025-07-09

### Changed

- fix: Failing test (#4829)
- chore: bump version 0.116.6 (#4831)

## [0.116.5] - 2025-07-09

### Changed

- feat: add support for loading defaultTest from external files (#4720)
- feat: add embedding support to LiteLLM provider (#4804)
- feat: add mischievous user strategy (#4107)
- fix: add glob pattern support for loading scenario files (#4761)
- fix: improve model-audit installation check dark mode display (#4816)
- fix: pass env vars to MCP server (#4827)
- chore: better remote grading logs (#4820)
- chore: bump openai from 5.8.2 to 5.8.3 (#4817)
- chore: bump version 0.116.5 (#4828)
- chore: capitalize 'Red Team' in navigation menu for consistency (#4799)
- chore: remove redundant 'Done.' message from evaluation output (#4810)
- chore: remove python script result data type debug log (#4807)
- chore: update website with MCP Proxy (#4812)
- docs: add Azure OpenAI vision example (#4806)
- docs: add looper guide (#4814)
- docs: add SonarQube integration (#4815)
- test: add unit test for src/assertions/guardrails.ts (#4765)
- test: add unit test for src/redteam/commands/generate.ts (#4789)
- test: add unit test for src/redteam/constants/strategies.ts (#4800)
- test: add unit test for src/redteam/plugins/pii.ts (#4780)
- test: add unit test for src/types/providers.ts (#4766)
- test: add unit test for src/validators/redteam.ts (#4803)

## [0.116.4] - 2025-07-08

### Tests

- test: add unit test for src/redteam/types.ts (#4795)

### Added

- feat(redteam): add support for custom multi-turn strategy by @MrFlounder in #4783
- feat(redteam): expose generate function in redteam namespace by @mldangelo in #4793

### Changed

- chore: bump version 0.116.4 by @MrFlounder in #4805
- chore: rename strategy name from playbook to custom by @MrFlounder in #4798
- refactor: inline MEMORY_POISONING_PLUGIN_ID constant by @mldangelo in #4794
- docs: add doc for custom strategy by @MrFlounder in #4802
- docs: modular configuration management by @typpo in #4763
- refactor: move MULTI_MODAL_STRATEGIES constant (#4801)

## [0.116.3] - 2025-07-07

### Added

- feat(providers): add MCP provider (#4768)
- feat(providers): add new AIMLAPI provider (#4721)
- feat(assertions): add contextTransform support for RAG evaluation (#4467)
- feat(assertions): add finish reason as assertion option (#3879)
- feat(assertions): trace assertions (#4750)
- feat(tracing): add traces to JavaScript, Python asserts (#4745)

### Changed

- chore(schema): remove duplicate 'bias' entry in config-schema.json (#4773)
- chore(telemetry): add PostHog client to app (#4726)
- chore(redteam): add reason field to give clear/customized guardrails triggering reason (#4764)
- chore(providers): expose MCP plugin in UI (#4762)
- chore(providers): AWS SageMaker AI provider cleanup (#4667)
- chore(providers): update AIML integration (#4751)
- chore(redteam): improve organization of redteam strategies in setup UI (#4738)
- chore(telemetry): identify to PostHog whether user is also cloud user (#4782)
- chore: expose doRedteamRun in package exports (#4758)
- docs: add Gemini Live API audio (#4729)
- docs: ModelAudit vs ModelScan (#4769)
- docs: multiple MCP server connections (#4755)
- docs: update ModelAudit documentation with new features and fixes (#4699)
- test: add integrity check for generated-constants.ts (#4753)
- test: fix flaky Google Live test and improve test speed (#4774)
- test: fix mock pollution in testCaseReader (#4775)
- test: isolate mocks so tests can run in any order with --randomize (#4744)

### Fixed

- fix(telemetry): prevent PostHog initialization when telemetry is disabled (#4772)
- fix(redteam): fix modifiers application order in PII plugins (#4779)

### Dependencies

- chore(deps): bump @anthropic-ai/sdk from 0.55.1 to 0.56.0 (#4756)
- chore(deps): bump @aws-sdk/client-bedrock-runtime from 3.840.0 to 3.842.0 (#4747)
- chore(deps): bump @azure/identity from 4.10.1 to 4.10.2 (#4748)
- chore(deps): bump version 0.116.3 (#4792)
- chore(deps): update pbkdf2 to 3.1.3 (#4777)
- chore(deps): upgrade glob from v10 to v11 (#4776)

## [0.116.2] - 2025-07-02

### Changed

- fix: unblock postbuild for ci by @MrFlounder in #4742
- chore: bump version 0.116.2 by @MrFlounder in #4743

## [0.116.1] - 2025-07-02

### Added

- feat(cli): support pdb tracing in 3rd party Python scripts by @will-holley in #4723

### Changed

- fix: http body parsing when it comes from yaml string by @MrFlounder in #4728
- fix: remove accidentally committed redteam.yaml file by @mldangelo in #4733
- fix: fix the case when http body has not escaped charactors by @MrFlounder in #4739
- fix: update package-lock.json by @mldangelo in #4719
- test: fix SIGSEGV caused by better-sqlite3 in test environment by @mldangelo in #4737
- chore: Add unblocking detection to GOAT strategy by @MrFlounder in #4532
- chore: add preset for guardrails eval by @MrFlounder in #4640
- chore: Improve telemetry delivery by @sklein12 in #4655
- chore: reset generated constants after build by @mldangelo in #4731
- chore: update onboarding model defaults by @typpo in #4708
- chore(webui): improve styling of EvalsDataGrid by @mldangelo in #4736
- ci(workflows): gracefully handle missing PostHog secret in forks by @ggiiaa in #4725
- test: refactor assertion tests by @mldangelo in #4718
- chore: bump version 0.116.1 by @MrFlounder in #4741
- docs: add system prompt hardening blog post by @ladyofcode in #4630
- chore: bump @anthropic-ai/sdk from 0.55.0 to 0.55.1 by @dependabot in #4710
- chore: bump @aws-sdk/client-bedrock-runtime from 3.839.0 to 3.840.0 by @dependabot in #4709

### Fixed

- fix(webui): replace window.location.href with React Router navigation by @mldangelo in #4717

### Documentation

- docs(site): add guide on humanity's last exam by @mldangelo in #4694
- docs(site): clarify self-hosting workflow for eval sharing by @mldangelo in #4730
- docs(site): fix relative link in HLE benchmark guide by @mldangelo in #4711

## [0.116.0] - 2025-07-01

### Tests

- test: add unit test for src/redteam/providers/advNoise.ts (#4716)
- test: add unit test for src/redteam/strategies/advNoise.ts (#4715)
- test: add unit test for src/redteam/strategies/index.ts (#4714)
- test: add unit test for src/redteam/constants/strategies.ts (#4713)
- test: add unit test for src/providers/openai/image.ts (#4706)
- test: add unit test for src/providers/openai/util.ts (#4705)
- test: add unit test for src/providers/openai/completion.ts (#4703)

### Added

- feat(redteam): add financial plugins (#4416)
- feat(redteam): add bias plugins (#4382)
- feat(providers): add Helicone AI Gateway provider (#4662)

### Changed

- chore: enable WAL mode for SQLite (#4104)
- chore(providers): add thread ID function call for OpenAI and Azure assistants (#2263)
- chore(app): improve target test error handling (#4652)
- chore(cli): add missing CLI options to scan-model command for feature parity (#4670)
- chore(providers): convert Cloudflare AI to use OpenAI-compatible endpoints (#4683)
- chore(providers): log flagged output for Azure chat models (#4636)
- chore(redteam): add centralized REDTEAM_DEFAULTS and maxConcurrency support (#4656)
- chore(webui): add checkbox to clear all variables (#666)
- chore(webui): add defaultTest variables to red team setup UI (#4671)
- chore(webui): remove unused components (#4695)
- chore(webui): set page titles on every page (#4668)
- chore(telemetry): add pass/fail/errors to eval_run event (#4639)
- chore(telemetry): improve page view deduplication (#4651)
- test: add unit test for src/server/routes/providers.ts (#4658)
- test: verify that plugins are synced between code and documentation (#4681)

### Fixed

- fix(app): use client-generated session IDs when testing targets (#4653)
- fix(matchers): track token usage for successful API calls (#4677)
- fix(providers): handle content filter errors in Azure Assistant API (#4674)
- fix(providers): fix SageMaker Llama inference configuration serialization (#4637)
- fix(redteam): respect maxConcurrency from Web UI (#4605)
- fix(simulated-user): pass context variables to custom providers (#4654)
- fix(telemetry): add telemetry for red teams (#4641)
- fix(webui): handle undefined outputs in DownloadMenu (#4693)
- fix(webui): prevent pass/fail badge from disappearing when toggling highlight (#4700)
- fix(webui): support derived metrics in eval configuration uploaded via Web UI (#4647)
- fix(webui): use backendCounts first before counting metrics on page (#4659)
- fix(sharing): fix file outputs when sharing (#4698)

### Dependencies

- chore(deps): bump @anthropic-ai/sdk from 0.54.0 to 0.55.0 (#4628)
- chore(deps): bump openai from 5.7.0 to 5.8.1 (#4664)
- chore(deps): bump version to 0.116.0 (#4707)
- chore(deps): update minor and patch dependencies (#4686)

### Documentation

- docs(site): add async Python note (#4680)
- docs(site): add Garak comparison (#4660)
- docs(site): update Garak post (#4672)
- docs(site): add ModelAudit HuggingFace scanner (#4645)
- docs(redteam): add missing docs to sidebar (#4690)
- docs(redteam): remove duplicate ToxicChat plugin (#4689)
- docs(redteam): update Target Purpose documentation (#4523)
- docs(site): add FAQ section for offline environment usage (#4650)
- docs(site): add HuggingFace datasets integration documentation (#4691)
- docs(site): add truncation marker to Garak blog post (#4666)
- docs(site): clarify self-hosting replica limitations (#4669)
- docs(site): remove copy for LLM button (#4665)
- docs(site): remove unnecessary configuration review text from getting started guide (#4597)
- docs(site): reorganize configuration documentation structure (#4692)
- docs(site): use relative URLs for internal links and fix broken references (#4688)
- docs(site): correct typos in red team agent blog post (#4634)

## [0.115.4] - 2025-06-25

### Tests

- test: add unit test for src/providers/browser.ts (#4687)
- test: add unit test for src/migrate.ts (#4685)
- test: add unit test for src/commands/debug.ts (#4684)
- test: add unit test for src/esm.ts (#4682)
- test: add unit test for src/constants.ts (#4657)
- test: add comprehensive test coverage for SageMaker provider (#4646)
- test: add unit test for src/providers/shared.ts (#4643)
- test: add unit test for src/redteam/constants/plugins.ts (#4642)
- test: add unit test for src/assertions/counterfactual.ts (#4629)

### Changed

- feat: opentelemetry tracing support (#4600)
- chore: bump version 0.115.4 (#4635)
- chore: remove invariant (#4633)
- chore: update Tusk test runner workflow (#4627)\*
- docs: prevent copy button from overlapping screenshot overlay (#4632)

## [0.115.3] - 2025-06-24

### Tests

- test: add unit test for src/models/eval.ts (#4624)

### Changed

- fix: empty vars array on eval results [#4621](https://github.com/promptfoo/promptfoo/pull/4621) by @sklein12
- fix: save sessionId for multi-turn strategies [#4625](https://github.com/promptfoo/promptfoo/pull/4625) by @sklein12
- chore: PROMPTFOO_DISABLE_TEMPLATE_ENV_VARS controls process.env access, not `env:` access [#4620](https://github.com/promptfoo/promptfoo/pull/4620) by @mldangelo
- chore: bump version to 0.115.3 [#4626](https://github.com/promptfoo/promptfoo/pull/4626) by @sklein12

### Fixed

- fix(webui): handle null scores in ResultsCharts component [#4610](https://github.com/promptfoo/promptfoo/pull/4610) by @mldangelo
- fix(redteam): skip goal extraction when remote generation is disabled [#4623](https://github.com/promptfoo/promptfoo/pull/4623) by @mldangelo
- fix(test): hyperbolic provider tests failing due to env variable pollution [#4619](https://github.com/promptfoo/promptfoo/pull/4619) by @mldangelo
- fix(cli): remove context schema validation from extension hooks [#4622](https://github.com/promptfoo/promptfoo/pull/4622) by @will-holley

## [0.115.2] - 2025-06-24

### Added

- feat(cli): add assertion generation (#4559)
- feat(providers): add support for hyperbolic image and audio providers (#4260)

### Changed

- chore(redteam): add cross-session leak strategy exclusions (#4516)
- chore(cli): display key metrics (success, failures, pass rate) at the bottom of output (#4580)
- chore: remove unused import (#4530)
- chore(webui): show provider breakdown only for multiple providers (#4599)
- chore(redteam): update Target Purpose Discovery (#4480)
- chore(ci): update CodeRabbit config to be less aggressive (#4586)
- chore(providers): update Gemini models to include latest 2.5 Pro Preview and Flash models (#4499)
- chore(providers): update tau-simulated-user docs and example (#4468)
- chore(webui): use CSS to create PDF-optimized report and browser to save as PDF (#4535)
- chore(app): remove discovered purpose from report view (#4541)
- chore(cli): add cache busting for select provider API calls (#4508)
- chore(cli): improve concurrency log statements (#4606)
- chore(eval): add first-class support for `beforeAll` and `beforeEach` extension hooks mutation of context (#4197)
- chore(providers): document support for loading system instructions from files (#4582)
- chore(providers): enhance OpenAI provider with legacy models and new parameters (#4502)
- chore(redteam): add continueAfterSuccess option to multi-turn strategies (#4570)
- chore(webui): improve purpose form (#4603)
- chore(redteam): add JSON file support to intent plugin with enhanced UI (#4574)
- chore(redteam): add unblock multiturn (#4498)
- chore(ci): clean up CodeRabbit configuration and minimize automated comments (#4573)
- build: update Tusk vitest reporter (#4602)
- chore: bump version to 0.115.2 (#4617)
- docs: add audit logging documentation for enterprise features (#4482)
- docs: add feedback page and update CLI link (#4591)
- docs: add ISO badge (#4534)
- docs: improve contact form (#4531)
- docs: update ModelAudit documentation (#4585)
- docs: clarify no OpenAI key required for Claude redteam (#4524)
- docs: add red team Gemini documentation (#4542)
- docs: add trust center documentation (#4539)
- docs: update contact form (#4529)
- test: add unit test for src/commands/delete.ts (#4572)
- test: add unit test for src/commands/modelScan.ts (#4526)
- test: add unit test for src/commands/show.ts (#4571)
- test: add unit test for src/providers/azure/completion.ts (#4510)
- test: add unit test for src/providers/ollama.ts (#4509)
- test: add unit test for src/providers/ollama.ts (#4512)
- test: add unit test for src/providers/openai/completion.ts (#4511)
- test: add unit test for src/python/pythonUtils.ts (#4486)
- test: improve mock setup and teardown for --randomize (#4569)

### Fixed

- fix(openrouter): unpack passthrough at the root level (#4592)
- fix(webui): escape HTML special characters in output reports (#4555)
- fix(webui): sort EvalsDataGrid by creation date (#4594)
- fix(cli): include cached results in grand total (#4581)
- fix(webui): improve base64 matching (#4609)
- fix(modelaudit): use modelaudit binary (#4525)
- fix(webui): make Citations font consistent with other headers (#4598)
- fix(redteam): respect maxTurns from dev doc in crescendo (#4527)
- fix(webui): prevent Welcome component from rendering while loading eval data (#4604)
- fix(cli): prevent RangeError in progress bar variable display (#4475)
- fix(server): resolve Express.js NotFoundError when serving app (#4601)

### Dependencies

- chore(deps): bump @aws-sdk/client-bedrock-runtime from 3.830.0 to 3.835.0 (#4614)
- chore(deps): bump openai from 5.5.0 to 5.5.1 (#4537)
- chore(deps): bump openai from 5.5.1 to 5.6.0 (#4596)
- chore(deps): bump openai from 5.6.0 to 5.7.0 (#4615)
- chore(deps): bump urllib3 from 1.26.19 to 2.5.0 in /examples/docker-code-generation-sandbox (#4556)
- chore(deps): bump urllib3 from 2.3.0 to 2.5.0 in /examples/redteam-langchain (#4557)

### Documentation

- docs(blog): add authors to blog posts and update authors.yml (#4564)
- docs(blog): add descriptions and keywords to blog posts (#4565)
- docs(examples): add pydantic-ai example with structured output evaluation (#4575)
- docs(examples): consolidate Google Vertex Tools examples (#4587)
- docs(examples): consolidate Python assertion examples into unified folder (#4588)
- docs(examples): consolidate translation examples (#4590)
- docs(site): document new features in ModelAudit (#4593)
- docs(site): document new features in modelaudit (#4593)
- docs(site): fix author reference on 2025-summer-new-redteam-agent blog post (#4563)
- docs(site): Update ModelAudit scanners documentation with comprehensive scanner coverage (#4562)

## [0.115.1] - 2025-06-17

### Tests

- test: add unit test for src/redteam/sharedFrontend.ts (#4608)
- test: add unit test for src/redteam/types.ts (#4607)
- test: add unit test for src/redteam/providers/simulatedUser.ts (#4584)
- test: add unit test for src/redteam/strategies/index.ts (#4583)
- test: add unit test for src/providers/hyperbolic/chat.ts (#4578)
- test: add unit test for src/providers/hyperbolic/image.ts (#4577)
- test: add unit test for src/providers/hyperbolic/audio.ts (#4576)
- test: add unit test for src/redteam/strategies/counterfactual.ts (#4548)
- test: add unit test for src/redteam/strategies/index.ts (#4547)
- test: add unit test for src/redteam/constants/strategies.ts (#4545)
- test: add unit test for src/telemetry.ts (#4543)

### Changed

- fix: Windows Python path validation race condition (#4485)
- fix: View results as evaluation runs (#4459)
- chore: refactor modifiers and apply to all plugins (#4454)
- chore(cli): update plugin severity overrides API endpoint (#4460)
- chore(webui): fix text length reset value to use reasonable default (#4469)
- chore(webui): remove unused hook files (#4470)
- chore: remove unused token usage utilities (#4471)
- chore: convert console.logs to logger (#4479)
- chore: improve tusk workflow (#4461)
- chore: bump version to 0.115.1 (#4520)
- docs: add log file location section to troubleshooting guide (#4473)
- docs: capitalize Promptfoo (#4515)
- docs: update red-teaming agent blog post title (#4497)
- docs: improve installation and getting-started pages with tabbed interface and SEO metadata (#4395)
- docs: improve Python provider documentation (#4484)
- docs: add ModelAudit binary formats documentation (#4500)
- docs: update ModelAudit documentation (#4514)
- docs: add ModelAudit weighted distribution scanner documentation (#4501)
- docs: add ModelAudit ZIP feature documentation (#4491)
- docs: separate pages for prompts, test cases, and outputs (#4505)
- docs: update model reference in guide.md (#4513)
- docs: fix typo in blog post (#4496)
- docs: update title on blog post (#4495)
- test: add unit test for src/util/cloud.ts (#4462)
- test: add unit test for src/util/convertEvalResultsToTable.ts (#4457)

### Dependencies

- chore(deps): bump @aws-sdk/client-bedrock-runtime from 3.828.0 to 3.830.0 (#4519)
- chore(deps): bump @azure/identity from 4.10.0 to 4.10.1 (#4477)
- chore(deps): bump openai from 5.3.0 to 5.5.0 (#4518)
- chore(deps): update zod to 3.25.63 and zod-validation-error to 3.5.0 (#4463)

### Documentation

- docs(blog): add new redteam agent documentation (#4494)
- docs(examples): fix custom-grader-csv README inconsistencies (#4474)
- docs(site): add llms.txt mentions and documentation standards (#4481)
- docs(site): add robots.txt (#4488)

## [0.115.0] - 2025-06-12

### Added

- feat(providers): Google live audio output ([#4280](https://github.com/promptfoo/promptfoo/pull/4280)) by **@adelmuursepp**
- feat(webui): static model-scanning UI ([#4368](https://github.com/promptfoo/promptfoo/pull/4368)) by **@typpo**
- feat(tests): configuration support for test generators ([#4301](https://github.com/promptfoo/promptfoo/pull/4301)) by **@mldangelo**
- feat(cli): per-provider token-usage statistics ([#4044](https://github.com/promptfoo/promptfoo/pull/4044)) by **@mldangelo**
- feat(providers): optional token-estimation for HTTP provider ([#4439](https://github.com/promptfoo/promptfoo/pull/4439)) by **@mldangelo**
- feat(redteam): enable HTTP-token estimation by default in red-team mode ([#4449](https://github.com/promptfoo/promptfoo/pull/4449)) by **@mldangelo**
- feat(redteam): cloud-based plugin-severity overrides ([#4348](https://github.com/promptfoo/promptfoo/pull/4348)) by **@will-holley**
- feat(providers): custom-header support for Azure API ([#4409](https://github.com/promptfoo/promptfoo/pull/4409)) by **@yurchik11**
- feat(core): maximum evaluation-time limit via `PROMPTFOO_MAX_EVAL_TIME_MS` ([#4322](https://github.com/promptfoo/promptfoo/pull/4322)) by **@mldangelo**
- feat(redteam): Aegis red-team dataset ([#4119](https://github.com/promptfoo/promptfoo/pull/4119)) by **@mldangelo**
- feat(providers): Mistral Magistral reasoning models ([#4435](https://github.com/promptfoo/promptfoo/pull/4435)) by **@mldangelo**
- feat(core): WebSocket header support ([#4456](https://github.com/promptfoo/promptfoo/pull/4456)) by **@typpo**

### Changed

- refactor(redteam): consolidate constants ([#4372](https://github.com/promptfoo/promptfoo/pull/4372)) by **@mldangelo**
- chore(ci): set CodeRabbit review settings ([#4413](https://github.com/promptfoo/promptfoo/pull/4413)) by **@sklein12**
- chore(core): coding-rules for error messages ([#4401](https://github.com/promptfoo/promptfoo/pull/4401)) by **@sklein12**
- chore(core): improve `RangeError` diagnostics ([#4431](https://github.com/promptfoo/promptfoo/pull/4431)) by **@mldangelo**
- chore(core): prefer remote-purpose generation ([#4444](https://github.com/promptfoo/promptfoo/pull/4444)) by **@typpo**
- chore(core): remove unused types & deprecated functions ([#4450](https://github.com/promptfoo/promptfoo/pull/4450)) by **@mldangelo**
- chore(cursor): local-dev guidance for coding agents ([#4403](https://github.com/promptfoo/promptfoo/pull/4403)) by **@mldangelo**
- chore(docs): add README for missing examples ([#4404](https://github.com/promptfoo/promptfoo/pull/4404)) by **@mldangelo**
- chore(providers): initial o3-pro support ([#4397](https://github.com/promptfoo/promptfoo/pull/4397)) by **@mldangelo**
- chore(providers): o3-pro improvements ([#4396](https://github.com/promptfoo/promptfoo/pull/4396)) by **@mldangelo**
- chore(redteam): delimit user-inputs in purpose discovery ([#4405](https://github.com/promptfoo/promptfoo/pull/4405)) by **@typpo**
- chore(redteam): turn off discovery by default ([#4393](https://github.com/promptfoo/promptfoo/pull/4393)) by **@sklein12**
- chore(release): bump version → 0.115.0 ([#4451](https://github.com/promptfoo/promptfoo/pull/4451)) by **@mldangelo**
- chore(ui): improve `EvalOutputPromptDialog` styling ([#4364](https://github.com/promptfoo/promptfoo/pull/4364)) by **@typpo**
- chore(webui): remove extra OpenAI targets ([#4447](https://github.com/promptfoo/promptfoo/pull/4447)) by **@mldangelo**
- chore(webui): add token-estimation UI ([#4448](https://github.com/promptfoo/promptfoo/pull/4448)) by **@mldangelo**
- chore(docs): fix link to careers page (#4506)
- chore: bump @anthropic-ai/sdk from 0.53.0 to 0.54.0 (#4441)

### Fixed

- fix(eval): gracefully handle `RangeError` & truncate oversized output ([#4424](https://github.com/promptfoo/promptfoo/pull/4424)) by **@Sly1029**
- fix(providers): add timeout to `ProxyAgent` ([#4369](https://github.com/promptfoo/promptfoo/pull/4369)) by **@AegisAurora**
- fix(config): persist Goat configuration ([#4370](https://github.com/promptfoo/promptfoo/pull/4370)) by **@sklein12**
- fix(parser): lenient JSON parsing for MathPrompt ([#4361](https://github.com/promptfoo/promptfoo/pull/4361)) by **@typpo**
- fix(redteam): standardize plugin parameter to `prompt` ([#4425](https://github.com/promptfoo/promptfoo/pull/4425)) by **@mldangelo**
- fix(assertions): support `snake_case` fields in Python assertions ([#4398](https://github.com/promptfoo/promptfoo/pull/4398)) by **@mldangelo**
- fix(redteam): handle purpose without prompts ([#4445](https://github.com/promptfoo/promptfoo/pull/4445)) by **@typpo**
- fix(webui): stream test-cases to viewer ([#4440](https://github.com/promptfoo/promptfoo/pull/4440)) by **@mldangelo**
- fix(redteam): connect `MisinformationDisinformationGrader` ([#4452](https://github.com/promptfoo/promptfoo/pull/4452)) by **@mldangelo**

### Dependencies

- chore(deps): bump `@aws-sdk/client-bedrock-runtime` → 3.826.0 ([#4366](https://github.com/promptfoo/promptfoo/pull/4366)) by **@dependabot**
- chore(deps): bump `@aws-sdk/client-bedrock-runtime` → 3.828.0 ([#4442](https://github.com/promptfoo/promptfoo/pull/4442)) by **@dependabot**
- chore(deps): bump `brace-expansion` → 1.1.12 ([#4423](https://github.com/promptfoo/promptfoo/pull/4423)) by **@dependabot**
- chore(deps): bump `openai` → 5.3.0 ([#4407](https://github.com/promptfoo/promptfoo/pull/4407)) by **@dependabot**
- chore(deps): bump pip group dependencies ([#4379](https://github.com/promptfoo/promptfoo/pull/4379)) by **@dependabot**
- chore(deps): minor + patch bumps across workspaces ([#4377](https://github.com/promptfoo/promptfoo/pull/4377)) by **@mldangelo**
- chore(deps): upgrade Express → 5.1.0 ([#4378](https://github.com/promptfoo/promptfoo/pull/4378)) by **@mldangelo**

### Documentation

- docs(blog): GPT red-team post ([#4363](https://github.com/promptfoo/promptfoo/pull/4363)) by **@typpo**
- docs(blog): Claude red-team post ([#4365](https://github.com/promptfoo/promptfoo/pull/4365)) by **@typpo**
- docs(guides): clarify completion-variable for factuality ([#4385](https://github.com/promptfoo/promptfoo/pull/4385)) by **@mldangelo**
- docs(blog): fix broken image link in GPT post ([#4391](https://github.com/promptfoo/promptfoo/pull/4391)) by **@mldangelo**
- docs(blog): update Claude-4 post date ([#4392](https://github.com/promptfoo/promptfoo/pull/4392)) by **@mldangelo**
- docs(site): move discovery docs under _Tools_ ([#4408](https://github.com/promptfoo/promptfoo/pull/4408)) by **@typpo**
- docs(guides): GPT-4.1 vs GPT-4o MMLU comparison ([#4399](https://github.com/promptfoo/promptfoo/pull/4399)) by **@mldangelo**
- docs(blog): 100 k-users milestone post ([#4402](https://github.com/promptfoo/promptfoo/pull/4402)) by **@mldangelo**
- docs(redteam): configuration precedence section ([#4412](https://github.com/promptfoo/promptfoo/pull/4412)) by **@typpo**
- docs(policies): PromptBlock format for custom policies ([#4327](https://github.com/promptfoo/promptfoo/pull/4327)) by **@mldangelo**
- docs(site): improve copy-button positioning ([#4414](https://github.com/promptfoo/promptfoo/pull/4414)) by **@mldangelo**
- docs(workflow): GH-CLI rule improvements ([#4415](https://github.com/promptfoo/promptfoo/pull/4415)) by **@mldangelo**
- docs(blog): overflow in MCP blog post ([#4367](https://github.com/promptfoo/promptfoo/pull/4367)) by **@AISimplyExplained**
- docs(redteam): remove duplicate memory-poisoning entry ([#4388](https://github.com/promptfoo/promptfoo/pull/4388)) by **@mldangelo**

### Tests

- test(redteam): unique risk-category IDs ([#4390](https://github.com/promptfoo/promptfoo/pull/4390)) by **@mldangelo**
- test(pricing): add missing o3 pricing information ([#4400](https://github.com/promptfoo/promptfoo/pull/4400)) by **@mldangelo**
- test(providers): Azure embedding ([#4411](https://github.com/promptfoo/promptfoo/pull/4411)) & completion ([#4410](https://github.com/promptfoo/promptfoo/pull/4410)) by **@gru-agent**
- test(redteam): graders unit tests ([#4433](https://github.com/promptfoo/promptfoo/pull/4433), [#4455](https://github.com/promptfoo/promptfoo/pull/4455)) by **@gru-agent**
- test(redteam): Aegis plugin unit tests ([#4434](https://github.com/promptfoo/promptfoo/pull/4434)) by **@gru-agent**
- test(redteam): memory-poisoning plugin tests ([#4453](https://github.com/promptfoo/promptfoo/pull/4453)) by **@gru-agent**
- test: add unit test for src/util/tokenUsage.ts (#4472)
- test: add unit test for src/redteam/extraction/purpose.ts (#4446)
- test: add unit test for src/providers/defaults.ts (#4438)
- test: add unit test for src/providers/mistral.ts (#4437)
- test: add unit test for src/database/index.ts (#4436)
- test: add unit test for src/redteam/plugins/medical/medicalIncorrectKnowledge.ts (#4430)
- test: add unit test for src/redteam/plugins/medical/medicalSycophancy.ts (#4429)
- test: add unit test for src/redteam/plugins/medical/medicalAnchoringBias.ts (#4428)
- test: add unit test for src/redteam/plugins/medical/medicalPrioritizationError.ts (#4427)
- test: add unit test for src/redteam/plugins/medical/medicalHallucination.ts (#4426)
- test: add unit test for src/redteam/plugins/financial/financialComplianceViolation.ts (#4422)
- test: add unit test for src/redteam/plugins/financial/financialDataLeakage.ts (#4421)
- test: add unit test for src/redteam/plugins/financial/financialCalculationError.ts (#4420)
- test: add unit test for src/redteam/plugins/financial/financialSycophancy.ts (#4419)
- test: add unit test for src/redteam/plugins/financial/financialHallucination.ts (#4418)
- test: add unit test for src/redteam/graders.ts (#4417)

## [0.114.7] - 2025-06-06

### Tests

- test: add unit test for src/assertions/python.ts (#4406)
- test: add unit test for src/redteam/plugins/agentic/memoryPoisoning.ts (#4389)
- test: add unit test for src/redteam/plugins/harmful/graders.ts (#4384)
- test: add unit test for src/redteam/graders.ts (#4383)
- test: add unit test for src/server/server.ts (#4380)
- test: add unit test for src/redteam/constants/metadata.ts (#4376)
- test: add unit test for src/redteam/constants/plugins.ts (#4375)
- test: add unit test for src/redteam/constants/frameworks.ts (#4374)
- test: add unit test for src/redteam/constants/strategies.ts (#4373)
- test: add unit test for src/redteam/providers/goat.ts (#4371)

### Changed

- Revert "chore(redteam): add target option to generate command (#4215)" (#4359)
- chore: bump version 0.114.7 (#4360)

## [0.114.6] - 2025-06-06

### Added

- feat(redteam): add medical plugins for testing medical anchoring bias (#4196)

### Changed

- chore(redteam): add target option to generate command (#4215)
- chore(redteam): update OpenAI model options in redteam setup (#4344)
- chore(webui): update OpenAI model options with GPT-4.1 series and o4-mini models in eval-creator (#4350)
- docs: update getting-started example (#4346)
- test: clean up teardown and setup to remove side effects from tests (#4351)

### Fixed

- fix(redteam): include plugin and strategy IDs in report CSV output (#4347)
- fix(webui): reset defaultTest configuration on setup page (#4345)

### Dependencies

- chore(deps): bump @aws-sdk/client-bedrock-runtime from 3.823.0 to 3.825.0 (#4355)
- chore(deps): bump openai from 5.1.0 to 5.1.1 (#4354)
- chore(deps): bump version to 0.114.6 (#4357)

## [0.114.5] - 2025-06-05

### Changed

- chore(redteam): update custom policy template and generatedPrompts parser (#4324)
- chore(redteam): add severity levels to redteam plugin objects (#4310)
- chore(redteam): store original text for encoding strategies (#4248)
- chore(redteam): add emoji encoding strategy (#4263)
- chore(cli): terminal cleanup on Ctrl+C (#4313)
- chore(providers): improve logging when inheriting from OpenAiChatCompletionProvider (#4320)
- chore(tusk): fix tusk test runner workflow configuration (#4328)
- chore(tusk): add Tusk test runner workflow for even more unit tests (#4326)
- test: add unit test for src/redteam/providers/agentic/memoryPoisoning.ts (#4319)
- test: improve test setup and teardown for better isolation (#4331)

### Fixed

- fix(redteam): exclude memory poisoning plugin from strategies (#4317)
- fix(redteam): agent discovered info dark mode (#4312)
- fix(eval): handle undefined maxConcurrency with proper fallbacks (#4314)

### Dependencies

- chore(deps): bump @anthropic-ai/sdk from 0.52.0 to 0.53.0 (#4333)
- chore(deps): bump version 0.114.5 (#4332)

### Documentation

- docs(site): add Tabs Fakier as Founding Developer Advocate to team page (#4315)

### Tests

- test(webui): add telemetry hook tests (#4329)
- test: add unit test for src/redteam/plugins/eu-ai-act/deepfakeDisclosure.ts (#4342)
- test: add unit test for src/redteam/plugins/eu-ai-act/biometricEmotion.ts (#4341)
- test: add unit test for src/redteam/plugins/eu-ai-act/datasetShift.ts (#4340)
- test: add unit test for src/redteam/plugins/eu-ai-act/lawenforcementBiometricId.ts (#4339)
- test: add unit test for src/redteam/plugins/eu-ai-act/lawenforcementPredictivePolicing.ts (#4338)
- test: add unit test for src/redteam/plugins/eu-ai-act/biometricInference.ts (#4337)
- test: add unit test for src/redteam/plugins/eu-ai-act/explainability.ts (#4336)
- test: add unit test for src/redteam/plugins/eu-ai-act/identityAiDisclosure.ts (#4335)
- test: add unit test for src/redteam/plugins/policy.ts (#4325)
- test: add unit test for src/envars.ts (#4323)

## [0.114.4] - 2025-06-04

### Changed

- chore(templating): add PROMPTFOO_DISABLE_OBJECT_STRINGIFY environment variable for object template handling (#4297)
- chore(cli): improve token usage presentation (#4294)
- chore(providers): add base URL override for Google provider (#4255)
- chore(providers): add custom headers support for Google Gemini (#4308)
- chore(redteam): add tool-discovery:multi-turn alias to tool-discovery (#4302)
- chore(redteam): remove empty values from discovery result (#4295)
- chore(redteam): improve shell injection attack generation (#4304)
- chore(redteam): update goal extraction logic (#4285)
- chore(webui): add highlight count to eval view (#4249)
- docs: update GPT-4o to GPT-4.1 references (#4296)
- docs: refresh getting started models section (#4290)
- docs: standardize file references to use file:// scheme (#4291)
- docs: add descriptions to example configs (#4283)

### Fixed

- fix(webui): restore dark mode cell highlighting without breaking status pill visibility (#4300)
- fix(redteam): set plugin severity (#4303)
- fix(redteam): remove empty values from discovery result (#4295)
- fix: improve logging when inheriting from OpenAiChatCompletionProvider (#4110)

### Dependencies

- chore(deps): bump @aws-sdk/client-bedrock-runtime from 3.821.0 to 3.823.0 (#4306)
- chore(deps): bump openai from 5.0.1 to 5.0.2 (#4292)
- chore(deps): bump openai from 5.0.2 to 5.1.0 (#4307)
- chore(deps): bump tar-fs from 2.1.2 to 2.1.3 in npm_and_yarn group (#4293)
- chore(deps): bump version to 0.114.4 (#4309)

### Documentation

- docs(examples): update model references from gpt-4o-mini to gpt-4.1-mini (#4289)

### Tests

- test(redteam): add unit test for discover command (#4298)
- test: add unit test for src/redteam/strategies/mathPrompt.ts (#4316)
- test: add unit test for src/validators/redteam.ts (#4311)
- test: add unit test for src/redteam/plugins/shellInjection.ts (#4305)

## [0.114.3] - 2025-06-02

### Tests

- test: add unit test for src/envars.ts (#4299)

### Added

- **feat(redteam):** Update application definition flow to collect better info

### Changed

- **feat:** Display audio file variables in result table
  [#3864](https://github.com/promptfoo/promptfoo/pull/3864) by @faizanminhas
  [#4244](https://github.com/promptfoo/promptfoo/pull/4244) by @faizanminhas
- **fix:** Resolve model-graded assertion providers from providerMap
  [#4273](https://github.com/promptfoo/promptfoo/pull/4273) by @mldangelo
- **fix:** File content not being loaded when referenced with `file://` prefix in vars
  [#3793](https://github.com/promptfoo/promptfoo/pull/3793) by @adityabharadwaj198
- **fix:** Use array as type for vars
  [#4281](https://github.com/promptfoo/promptfoo/pull/4281) by @sklein12
- **test:** Add unit test for `src/globalConfig/accounts.ts`
  [#4259](https://github.com/promptfoo/promptfoo/pull/4259) by @gru-agent
- **test:** Add unit test for `src/util/config/manage.ts`
  [#4258](https://github.com/promptfoo/promptfoo/pull/4258) by @gru-agent
- **test:** Add vitest coverage for frontend pages
  [#4274](https://github.com/promptfoo/promptfoo/pull/4274) by @mldangelo
- **test:** Add unit test for `renderVarsInObject` formatting
  [#4254](https://github.com/promptfoo/promptfoo/pull/4254) by @mldangelo
- **test:** Add unit test for `src/redteam/plugins/base.ts`
  [#4233](https://github.com/promptfoo/promptfoo/pull/4233) by @gru-agent
- **test:** Add unit test for `src/redteam/providers/crescendo/index.ts`
  [#4211](https://github.com/promptfoo/promptfoo/pull/4211)
  [#4214](https://github.com/promptfoo/promptfoo/pull/4214) by @gru-agent
- **test:** Add unit test for `src/redteam/providers/crescendo/prompts.ts`
  [#4213](https://github.com/promptfoo/promptfoo/pull/4213) by @gru-agent
- **docs:** Add job board
  [#4264](https://github.com/promptfoo/promptfoo/pull/4264) by @typpo
- **docs:** Add custom policy to sidebar
  [#4272](https://github.com/promptfoo/promptfoo/pull/4272) by @typpo
- **docs:** Add native build guidance to troubleshooting section
  [#4253](https://github.com/promptfoo/promptfoo/pull/4253) by @mldangelo
- **docs:** Add anchor links to press page section headings
  [#4265](https://github.com/promptfoo/promptfoo/pull/4265) by @mldangelo
- **docs:** Add JSON schema to example
  [#4276](https://github.com/promptfoo/promptfoo/pull/4276) by @ladyofcode
- **docs:** Add schema header to example configs
  [#4277](https://github.com/promptfoo/promptfoo/pull/4277) by @mldangelo
- **docs:** Unify formatting across site
  [#4270](https://github.com/promptfoo/promptfoo/pull/4270) by @mldangelo
- **chore:** Fix open handles in readline tests preventing graceful Jest exit
  [#4242](https://github.com/promptfoo/promptfoo/pull/4242) by @mldangelo
- **chore:** Add external file loading support for `response_format` in OpenAI API
  [#4240](https://github.com/promptfoo/promptfoo/pull/4240) by @mldangelo
- **chore:** Always have unique redteam file when running live
  [#4237](https://github.com/promptfoo/promptfoo/pull/4237) by @sklein12
- **chore:** Add metadata to generated `redteam.yaml`
  [#4257](https://github.com/promptfoo/promptfoo/pull/4257) by @typpo
- **chore:** Bump `openai` from 4.103.0 to 5.0.1
  [#4250](https://github.com/promptfoo/promptfoo/pull/4250) by @dependabot
- **chore:** Redteam → red team
  [#4268](https://github.com/promptfoo/promptfoo/pull/4268) by @typpo
- **chore:** Improve dark mode highlight styling for eval cell views
  [#4269](https://github.com/promptfoo/promptfoo/pull/4269) by @mldangelo
- **chore:** Update dependencies to latest minor/patch versions
  [#4271](https://github.com/promptfoo/promptfoo/pull/4271) by @mldangelo
- **chore:** Clarify wording
  [#4278](https://github.com/promptfoo/promptfoo/pull/4278) by @typpo
- **chore:** Format estimated probes
  [#4279](https://github.com/promptfoo/promptfoo/pull/4279) by @typpo
- **chore:** Update grader for malicious code
  [#4286](https://github.com/promptfoo/promptfoo/pull/4286) by @MrFlounder
- **chore:** Add back example config to red team create flow
  [#4282](https://github.com/promptfoo/promptfoo/pull/4282) by @faizanminhas
- **chore:** Bump version 0.114.3
  [#4287](https://github.com/promptfoo/promptfoo/pull/4287) by @sklein12
- **chore(webui):** Hide diff filter option on /eval when single column
  [#4246](https://github.com/promptfoo/promptfoo/pull/4246) by @mldangelo
- **chore(webui):** Allow toggling highlight on eval outputs
  [#4252](https://github.com/promptfoo/promptfoo/pull/4252) by @mldangelo

## [0.114.2] - 2025-05-29

### Tests

- test: add unit test for src/redteam/strategies/index.ts (#4267)
- test: add unit test for src/redteam/constants.ts (#4266)
- test: add unit test for src/redteam/types.ts (#4245)
- test: add unit test for src/redteam/util.ts (#4234)
- test: add unit test for src/validators/redteam.ts (#4227)
- test: add unit test for src/redteam/plugins/bola.ts (#4226)
- test: add unit test for src/redteam/plugins/bfla.ts (#4225)
- test: add unit test for src/redteam/providers/goat.ts (#4223)
- test: add unit test for src/util/readline.ts (#4220)

### Added

- feat(redteam): Off-Topic Plugin (#4168)
- feat(redteam): Set a goal for attacks (#4217)

### Changed

- fix: fix border radius on purpose example (#4229)
- fix: resolve env variables in renderVarsInObject (issue #4143) (#4231)
- fix: Check if body is good json before sending warning (#4239)
- chore: bump version 0.114.2 (#4241)
- chore(redteam): handle null goal (#4232)

### Documentation

- docs(site): clarify deepseek model aliases and fix configuration examples (#4236)

## [0.114.1] - 2025-05-29

### Added

- feat(redteam): Target Discovery Agent (#4203)
- feat(providers): add OpenAI MCP (Model Context Protocol) support to Responses API (#4180)

### Changed

- fix: Relax private key validation (#4216)
- fix: Undefined values on red team application purpose page (#4202)
- chore: Add purpose to crescendo prompt (#4212)
- chore: Add purpose with goat generation (#4222)
- chore: Always include raw output from http provider, status code and status text (#4206)
- chore: centralize readline utilities to fix Jest open handle issues (#4219)
- chore: move http data to metadata (#4209)
- chore(redteam): tight up some graders (#4210)
- chore(redteam): tight up some graders (#4224)
- chore: bump version 0.114.1 (#4228)

## [0.114.0] - 2025-05-28

### Added

- feat(providers): Add xAI image provider (#4130)
- feat(cli): add validate command (#4134)
- feat(redteam): add camelCase strategy (#4146)

### Changed

- feat: add typed row interfaces for eval queries (#4186)
- feat: add goal/intent extraction (#4178)
- fix: isolate proxy vars in bedrock tests (#4181)
- fix: when there’s too many intents result won’t render error (#4175)
- fix: need to send auth request to api path (#4199)
- fix: Gemini MCP integration - can not parse $schema field (#4200)
- chore(redteam): add harmful plugin preset to redteam setup ui (#4132)
- chore(redteam): add label strategy-less plugins in redteam setup ui (#4131)
- chore(redteam): improve style of redteam purpose field in webui (#4124)
- chore(providers): add xai live search support (#4123)
- chore(providers): add Claude 4 support to anthropic, bedrock, and vertex providers (#4129)
- chore: bump @aws-sdk/client-bedrock-runtime from 3.816.0 to 3.817.0 (#4164)
- chore(providers): update fal provider (#4182)
- chore: remove redundant test comments (#4183)
- chore: add typed interface for MCP tool schemas (#4187)
- chore(redteam): add ToxicChat dataset as redteam plugin (#4121)
- chore(webui): add max concurrency as an option for run in browser (#4147)
- chore(app/evals): Adds Agent Discovered Information to Redteam Report (#4198)
- chore: bump version 0.114.0 (#4201)
- docs: fix DOM nesting warning and sort plugins array (#4174)
- docs: iterative jailbreak diagram (#4191)

### Fixed

- fix(prompts): splitting when PROMPTFOO_PROMPT_SEPARATOR is contained within a string with text files (#4142)
- fix(docs): Fix issue with docs links not scrolling to the top (#4195)

### Documentation

- docs(site): minimal copy page button + sanitize text (#4156)
- docs(site): scroll to top when using (#4162)
- docs(site): document missing redteam plugins (#4169)
- docs(site): restore scroll-to-top behavior on page navigation (#4176)

## [0.113.4] - 2025-05-26

### Tests

- test: add unit test for src/commands/canary.ts (#4193)
- test: add unit test for src/canary/index.ts (#4192)
- test: add unit test for src/assertions/sql.ts (#4185)
- test: re-enable sql assertion edge cases (#4184)
- test: add unit test for src/redteam/plugins/intent.ts (#4179)
- test: add unit test for src/redteam/graders.ts (#4173)
- test: add unit test for src/providers/xai/chat.ts (#4172)
- test: add unit test for src/redteam/plugins/offTopic.ts (#4171)
- test: add unit test for src/providers/xai/image.ts (#4170)
- test: add unit test for src/redteam/graders.ts (#4166)
- test: add unit test for src/providers/xai.ts (#4163)
- test: add unit test for src/redteam/constants.ts (#4161)

### Changed

- feat: Server-side pagination, filtering and search for eval results table (#4054)
- feat: add score to pass/fail in CSV and add json download (#4153)
- fix: Run red team from UI without email (#4158)
- chore: bump version 0.113.4 (#4160)
- refactor: unify React import style (#4177)
- refactor: organize xai providers into dedicated folder (#4167)
- refactor: organize bedrock providers into dedicated folder (#4165)

### Fixed

- fix(webui): defaultTest shown in webui YAML editor (#4152)

### Documentation

- docs(site): reduce sidebar padding (#4154)

## [0.113.3] - 2025-05-24

### Changed

- fix: zod error when state.answer has object (#4136)
- fix: use current working directory for redteam file if loading from cloud (#4145)
- fix: Throw error on un-supported command - redteam run with a cloud target but no config (#4144)
- fix: bias:gender plugin generation (#4126)
- chore: bump openai from 4.100.0 to 4.103.0 (#4140)
- chore: bump @aws-sdk/client-bedrock-runtime from 3.812.0 to 3.816.0 (#4137)
- chore: bump @anthropic-ai/sdk from 0.51.0 to 0.52.0 (#4138)
- chore(telemetry): add isRedteam property to telemetry events (#4149)
- build: increase build job timeout from 3 to 4 minutes (#4150)
- chore: bump version 0.113.3 (#4151)

## [0.113.2] - 2025-05-22

### Changed

- fix: intent grader crescendo (#4113)
- chore: revert telemtry changes (#4122)
- chore: bump version 0.113.2 (#4128)
- chore(cli/redteam/discover): Small improvements (#4117)

### Dependencies

- chore(deps): update peer dependencies to latest versions (#4125)

## [0.113.1] - 2025-05-21

### Tests

- test: add unit test for src/redteam/plugins/intent.ts (#4114)

### Changed

- chore(redteam): Target discovery agent by @sklein12 in [#4084](https://github.com/promptfoo/promptfoo/pull/4084)
- chore(redteam): Add log by @MrFlounder in [#4108](https://github.com/promptfoo/promptfoo/pull/4108)
- chore(redteam): Update purpose example by @MrFlounder in [#4109](https://github.com/promptfoo/promptfoo/pull/4109)
- chore(providers): Support templated URLs in HTTP by @mldangelo in [#4103](https://github.com/promptfoo/promptfoo/pull/4103)
- chore(redteam): Update default REDTEAM_MODEL from 'openai:chat:gpt-4o' to 'openai:chat:gpt-4.1-2025-04-14' by @mldangelo in [#4100](https://github.com/promptfoo/promptfoo/pull/4100)
- chore(telemetry): Add isRunningInCi flag to telemetry events by @mldangelo in [#4115](https://github.com/promptfoo/promptfoo/pull/4115)
- chore: Bump version 0.113.1 by @mldangelo in [#4116](https://github.com/promptfoo/promptfoo/pull/4116)
- docs: Add enterprise disclaimer to self-hosting by @mldangelo in [#4102](https://github.com/promptfoo/promptfoo/pull/4102)

### Fixed

- fix(redteam): Skip plugins when validation fails by @faizanminhas in [#4101](https://github.com/promptfoo/promptfoo/pull/4101)

### Dependencies

- chore(deps): Update Smithy dependencies to latest version by @mldangelo in [#4105](https://github.com/promptfoo/promptfoo/pull/4105)

## [0.113.0] - 2025-05-20

### Tests

- test: add unit test for src/assertions/llmRubric.ts (#4096)
- test: add unit test for src/telemetry.ts (#4094)

## [0.112.9] - 2025-05-20

### Fixed

- fix: target purpose not making it into redteam config (#4097)

### Changed

- chore: Remove deprecated sharing setups (#4082)
- chore: add vision grading example (#4090)

## [0.112.8] - 2025-05-20

### Changed

- feat: multilingual combinations (#4048)
- feat: add copy as markdown button to doc pages (#4039)
- fix: telemetry key (#4093)
- chore: bump @anthropic-ai/sdk from 0.50.4 to 0.51.0 (#4030)
- chore: add headers support for url remote mcp servers (#4018)
- chore(providers): Adds support for openai codex-mini-latest (#4041)
- chore(redteam): improve multilingual strategy performance and reliability (#4055)
- chore(providers): update default openai models for openai:chat alias (#4066)
- chore: Update prompt suffix help text (#4058)
- chore(docs): update model IDs in documentation to reflect latest naming convention (#4046)
- chore(redteam): introduce strategy collection for other-encodings (#4075)
- chore(webui): display currently selected eval in eval dialogue (#4079)
- chore: Improve memory usage when sharing results (#4050)
- chore(docs): Handle index.md files for copy page (#4081)
- chore: update Google Sheets fetch to use proxy helper (#4087)
- chore: simplify crypto usage in sagemaker provider (#4089)
- chore: bump version 0.112.8 (#4095)
- docs: add curl example for medical agent (#4049)
- docs: update CLI docs (#4063)
- docs: standardize code block titles (#4067)
- test: add unit test for src/redteam/commands/discover.ts (#4034)
- test: add unit test for src/redteam/commands/generate.ts (#4036)
- test: add unit test for src/providers/ai21.ts (#4056)
- test: add unit test for src/commands/eval.ts (#4062)
- test: add unit test for src/evaluatorHelpers.ts (#4037)

### Fixed

- fix(providers): AI21 response validation (#4052)
- fix(redteam): respect cliState.webUI in multilingual progressbar (#4047)
- fix(redteam): fix test count calculation for multiple strategies (#4065)
- fix(redteam): replace other-encodings with individual morse and piglatin strategies (#4064)
- fix(webui): evaluateOptions removal in YAML editor (#4059)
- fix(redteam): fix open handle in video test (#4069)
- fix(hooks): add missing results to afterAll hook context (#4071)

### Dependencies

- chore(deps): update dependencies (#4073)

### Documentation

- docs(examples): add uniform init commands to all example READMEs (#4068)

## [0.112.7] - 2025-05-15

### Tests

- test: add unit test for src/redteam/constants.ts (#4076)
- test: add unit test for src/redteam/strategies/multilingual.ts (#4060)
- test: add unit test for src/redteam/index.ts (#4057)
- test: add unit test for src/providers/openai/util.ts (#4042)
- test: add unit test for src/redteam/providers/offTopic.ts (#4028)
- test: add unit test for src/redteam/plugins/offTopic.ts (#4027)
- test: add unit test for src/redteam/constants.ts (#4026)
- test: add unit test for src/redteam/constants.ts (#4019)

### Added

- feat(redteam): add MCP plugin (#3989)
- feat(redteam): Target Purpose Discovery (#3907)

### Changed

- fix: stringify objects in matcher templates (#3896)
- fix: Azure auth headers get set to null in subclass (#4015)
- fix: move custom policies into the correct accordion (#4017)
- fix: update return type for task extract-goat-failure (#4021)
- chore: adjust framework compliance column width (#4005)
- chore: bump @aws-sdk/client-bedrock-runtime from 3.808.0 to 3.810.0 (#4012)
- chore: bump @azure/identity from 4.9.1 to 4.10.0 (#4013)
- chore: bump version 0.112.7 (#4023)
- chore: exclude response from crescendo if privacy setting is enabled (#4009)
- chore: remove accidentally committed example prompt (#4008)
- chore: update GOAT implementation (#4011)
- chore: update multilingual description (#4016)
- chore(cli): improve color of Red Team test generation table headers (#4004)
- chore(redteam): add link to view all logs at top of report (#4007)
- chore(redteam): add feature flag for purpose discovery agent (#4040)
- chore(cli/redteam/discover): Sets default turn count to 5 (#4035)

### Fixed

- fix(redteam): remove duplicate Datasets section in Plugins component (#4022)
- fix(cli): Discovery bugs (#4032)
- fix: dont bomb redteam if discovery fails (#4029)

### Documentation

- docs(blog): Agent2Agent Protocol (#3981)
- docs(examples): add OpenAI Agents SDK example (#4006)
- docs(usage): update sharing instructions with API key details (#4010)

## [0.112.6] - 2025-05-14

### Added

- feat(redteam): add EU AI Act mappings (#4000)
- feat(redteam): add gender bias plugin (#3886)
- feat(eval): add evaluation duration display (#3996)

### Changed

- fix: autowrap prompts with partial nunjucks tags (#3999)
- chore(providers): improve Perplexity API integration (#3990)
- build: add Node.js 24 support (#3941)
- chore(redteam): set plugin config type (#3982)
- chore(providers): add EU Claude 3.7 Sonnet model to Bedrock (#3998)
- chore(redteam): update iterative tree (#3987)
- chore: bump version to 0.112.6 (#4003)
- refactor: clean up providers for redteam generate (#3954)
- docs: add basic enterprise architecture diagram (#3988)
- test: add unit test for src/redteam/types.ts (#3983)

### Fixed

- fix(python): resolve paths relative to promptfooconfig when not cloud config (#4001)

### Dependencies

- chore(deps): update dependencies (#3985)

### Documentation

- docs(ci): add Azure pipelines (#3986)
- docs(ci): add Bitbucket and Travis CI (#3997)
- docs(examples): add medical agent example (#3993)
- docs(blog): add truncation marker to MCP blog post (#3984)

## [0.112.5] - 2025-05-12

### Tests

- test: add unit test for src/redteam/constants.ts (#3995)
- test: add unit test for src/redteam/plugins/mcp.ts (#3994)

### Added

- chore(cli): revert "feat(cli): adds global `--verbose` option" (#3945)

### Changed

- chore(cli): add global env-file option to all commands recursively (#3969)
- chore(cli): add global verbose option to all commands recursively (#3950)
- chore(cli): better error handling and logging for remote generation (#3965)
- chore(cli): better error handling for remote generation (#3956)
- revert: "chore: better error handling for remote generation" (#3964)
- chore(cli): better response parsing errors (#3955)
- chore(providers): add support for Amazon Nova Premier model (#3951)
- chore(redteam): improvement, include purpose in iterative attacker prompt (#3948)
- chore(redteam): minor changes to category descriptions and ordering (#3960)
- chore(redteam): order attack methods by decreasing ASR (#3959)
- chore(redteam): red teamer two words (#3976)
- chore(logger): replace console.error with logger.error in MCPClient (#3944)
- chore(providers): add google ai studio embedding provider and improve docs (#3686)
- chore: lint with type info (#3932)
- docs: how to create inline assertions for package users (#3974)
- docs: improve Docusaurus documentation instructions (#3977)
- docs: instructions on how to run the documentation (#3973)
- docs: update CLAUDE.md with additional commands and project conventions (#3972)
- docs: update user count from 75,000 to 80,000 (#3940)
- test: add unit test for src/redteam/plugins/pii.ts (#3947)

### Fixed

- fix(config): resolve relative paths in combineConfigs (#3942)
- fix(evaluator): correctly count named scores based on contributing assertions (#3968)
- fix(fetch): no proxy values should take priority in fetch (#3962)
- fix(providers): combine prompt config with provider config for bedrock (#3970)
- fix(providers): ensure correct addition for bedrock token counts (#3762)
- fix(redteam): crescendo formatting (#3952)
- fix(redteam): pii grader false positives (#3946)
- fix(redteam): shell injection false positives (#3957)
- fix(redteam): add strategy pills and output details to passed tests (#3961)

### Dependencies

- chore(deps): bump version 0.112.5 (#3980)
- chore(deps): sync dependencies (#3971)
- chore(deps): update dependencies (#3943)

### Documentation

- docs(google-vertex): fix duplicate readme (#3979)
- docs(openai): update structured output external schema file example (#3967)

## [0.112.4] - 2025-05-08

### Tests

- test: add unit test for src/redteam/constants.ts (#3963)
- test: add unit test for src/commands/view.ts (#3928)
- test: add unit test for src/redteam/commands/setup.ts (#3923)
- test: add unit test for src/constants.ts (#3922)
- test: add unit test for src/redteam/commands/report.ts (#3921)
- test: add unit test for src/redteam/types.ts (#3912)

### Added

- feat(assertions): add PI scorer (#3799)
- feat(redteam): add video strategy (#3820)
- feat(evals): optionally time out eval steps (#3765)

### Changed

- fix: foreign key error in better-sqlite3 and adapt new transaction API (#3937)
- chore(cli): add global `--verbose` option (#3931)
- chore(redteam): implement agentic plugin UI (#3880)
- chore(providers): improve error message in http provider transform (#3910)
- chore(cloud): improve error messages on cloud requests (#3934)
- chore: bump version 0.112.4 (#3939)
- chore(telemetry): implement minor telemetry changes (#3895)
- chore(telemetry): remove assertion-used event (#3894)
- chore(assertions): add throw error option for LLM Rubric if provider doesn't return a result or errors out (#3909)
- chore(cli): allow sharing urls with auth credentials (#3903)
- revert: "chore(cli): allow sharing urls with auth credentials" (#3918)
- refactor: improve self hosting environment variable handling (#3920)
- test: add unit test for src/models/eval.ts (#3904)
- test: add unit test for src/python/pythonUtils.ts (#3915)
- test: add unit test for src/redteam/constants.ts (#3881)
- test: fix huggingface dataset tests to mock environment variables (#3936)

### Fixed

- fix(redteam): filter null values in harmful completion provider output (#3908)
- fix(python): increase timeout for python path validation (#3914)
- fix(cli): read `.env` file prior to calling env var getters (#3892)

### Dependencies

- chore(deps): bump @anthropic-ai/sdk from 0.40.1 to 0.41.0 (#3930)
- chore(deps): bump @aws-sdk/client-bedrock-runtime from 3.799.0 to 3.803.0 (#3898)
- chore(deps): bump @aws-sdk/client-bedrock-runtime from 3.803.0 to 3.804.0 (#3913)
- chore(deps): bump openai from 4.96.2 to 4.97.0 (#3890)

### Documentation

- docs(http-provider): add documentation about returning object for custom parser (#3897)
- docs(http-provider): fix missing return statement in HTTP provider example (#3925)
- docs(blog): fix scroll to top when linking into blog post (#3889)
- docs(assertions): improve PI scorer documentation (#3924)
- docs(redteam): add memory poisoning plugin documentation (#3867)
- docs(usage): add information about HTTP Basic Authentication (#3919)
- docs(site): fix landing page content jumping on step switch (#3891)
- docs(blog): add mcp blog (#3893)

## [0.112.3] - 2025-05-02

### Tests

- test: add unit test for src/util/convertEvalResultsToTable.ts (#3876)
- test: add unit test for src/models/evalResult.ts (#3875)
- test: add unit test for src/types/index.ts (#3874)

### Changed

- Red team: Added memory poisoning plugin ([#3785](https://github.com/promptfoo/promptfoo/pull/3785)) @will-holley
- CLI: Improved progress bar visualization with thread grouping ([#3768](https://github.com/promptfoo/promptfoo/pull/3768)) @AISimplyExplained
- Improved red team strategy documentation ([#3870](https://github.com/promptfoo/promptfoo/pull/3870)) @mldangelo
- Bumped version to 0.112.2 ([#3872](https://github.com/promptfoo/promptfoo/pull/3872)) @sklein12
- Bumped version to 0.112.3 ([#3877](https://github.com/promptfoo/promptfoo/pull/3877)) @sklein12
- Implemented plumbing and prompt enabling customers to use cloud attacker and unified configurations ([#3852](https://github.com/promptfoo/promptfoo/pull/3852)) @MrFlounder
- Optimized Meteor tests for improved performance ([#3869](https://github.com/promptfoo/promptfoo/pull/3869)) @mldangelo
- Optimized Nova Sonic tests for improved performance ([#3868](https://github.com/promptfoo/promptfoo/pull/3868)) @mldangelo
- Retrieve unified config with provider from cloud ([#3865](https://github.com/promptfoo/promptfoo/pull/3865)) @sklein12
- Dataset plugins now clearly marked in setup UI ([#3859](https://github.com/promptfoo/promptfoo/pull/3859)) @mldangelo
- Moved maybeLoadFromExternalFile to file.ts ([#3851](https://github.com/promptfoo/promptfoo/pull/3851)) @benbuzz790

## [0.112.2] - 2025-05-01

### Tests

- test: add unit test for src/redteam/constants.ts (#3860)

### Added

- **feat(providers):** support Google Search grounding [#3800](https://github.com/promptfoo/promptfoo/pull/3800)
- **feat(providers):** mcp support for all models that support function calling [#3832](https://github.com/promptfoo/promptfoo/pull/3832)
- **feat(providers):** Add support for Amazon nova-sonic [#3713](https://github.com/promptfoo/promptfoo/pull/3713)

### Changed

- **fix:** allow escaping of `{{ }}` placeholders in prompts [#3858](https://github.com/promptfoo/promptfoo/pull/3858)
- **fix:** Trim CSV assertion values [#3863](https://github.com/promptfoo/promptfoo/pull/3863)
- **chore(providers):** add llama4 support for bedrock [#3850](https://github.com/promptfoo/promptfoo/pull/3850)
- **chore:** make custom metrics more obviously clickable [#3682](https://github.com/promptfoo/promptfoo/pull/3682)
- **refactor:** colocate fetching evalID [#3715](https://github.com/promptfoo/promptfoo/pull/3715)
- **chore:** Respect Max text length for variable cells in results table [#3862](https://github.com/promptfoo/promptfoo/pull/3862)
- **docs:** updates to grading documentation [#3848](https://github.com/promptfoo/promptfoo/pull/3848)
- **docs:** add false positives [#3857](https://github.com/promptfoo/promptfoo/pull/3857)
- **chore(workflows):** update permissions in GitHub workflows [#3849](https://github.com/promptfoo/promptfoo/pull/3849)
- **chore:** bump `openai` from 4.96.0 to 4.96.2 [#3853](https://github.com/promptfoo/promptfoo/pull/3853)
- **chore:** bump `vite` from 6.2.6 to 6.2.7 [#3856](https://github.com/promptfoo/promptfoo/pull/3856)
- **chore:** bump `@aws-sdk/client-bedrock-runtime` from 3.798.0 to 3.799.0 [#3854](https://github.com/promptfoo/promptfoo/pull/3854)
- **chore:** bump `@aws-sdk/client-bedrock-runtime` from 3.797.0 to 3.798.0 [#3843](https://github.com/promptfoo/promptfoo/pull/3843)
- **chore:** bump `@anthropic-ai/sdk` from 0.40.0 to 0.40.1 [#3842](https://github.com/promptfoo/promptfoo/pull/3842)
- **chore:** bump `formidable` from 3.5.2 to 3.5.4 [#3845](https://github.com/promptfoo/promptfoo/pull/3845)

### Fixed

- **fix(sharing):** sharing to self-hosted [#3839](https://github.com/promptfoo/promptfoo/pull/3839)
- **fix(webui):** align settings icon to top right in strategy cards [#2938](https://github.com/promptfoo/promptfoo/pull/2938)

### Documentation

- **docs(site):** improve pricing page [#3790](https://github.com/promptfoo/promptfoo/pull/3790)

## [0.112.1] - 2025-04-29

### Tests

- test: add unit test for src/share.ts (#3840)

### Changed

- chore: set telemetry key (#3838)
- chore: improve chunking (#3846)
- chore: bump version 0.112.1 (#3847)

## [0.112.0] - 2025-04-29

### Added

- feat(env): allow every env variable to be overridden within the env block in a promptfoo config (#3786)
- feat(redteam): homoglyph strategy (#3811)
- feat(redteam): add more encodings (#3815)
- feat(providers): add cerebras provider (#3814)

### Changed

- feat: persist search in url (#3717)
- feat: METEOR score (#3776)
- feat: enable custom response parser to optionally return provider response (#3824)
- fix: update dependencies to address npm audit issues (#3791)
- fix: accordion positioning in plugins view (#3807)
- fix: results api returns elements ordered by date (#3826)
- chore: write static plugin severity to metadata (#3783)
- chore: respect redteam commandLineOptions from config (#3782)
- chore: update telemetry endpoint (#3751)
- chore: add cloud log in link (#3787)
- chore: bump h11 from 0.14.0 to 0.16.0 in /examples/python-provider in the pip group across 1 directory (#3794)
- chore: bump openai from 4.95.1 to 4.96.0 (#3792)
- chore: bump h11 from 0.14.0 to 0.16.0 in /examples/redteam-langchain in the pip group across 1 directory (#3796)
- chore: add target option to cli redteam run (#3795)
- chore: bump @aws-sdk/client-bedrock-runtime from 3.787.0 to 3.796.0 (#3802)
- refactor: remove if string check (#3801) (Refactor categorized as chore)
- chore: add info banner for community red teams (#3809)
- chore(examples): remove moderation assertions from foundation model redteam (#3804)
- refactor: remove unused datasetGenerationProvider in favor of synthesizeProvider (#3818) (Refactor categorized as chore)
- chore: resolve relative provider paths from cloud configs (#3805)
- chore: bump @aws-sdk/client-bedrock-runtime from 3.796.0 to 3.797.0 (#3829)
- chore: bump @anthropic-ai/sdk from 0.39.0 to 0.40.0 (#3828)
- chore: bump version 0.112.0 (#3844)
- docs: donotanswer example (#3780)
- docs: "red team" two words (#3798)
- docs: add self-hosting caveats (#3808)
- docs: add CLAUDE.md (#3810)
- test: add unit test for src/redteam/plugins/xstest.ts (#3779)
- test: add unit test for src/models/eval.ts (#3827)

### Fixed

- fix(provider): OpenAI Realtime history issue (#3719)
- fix(matchers): score results correctly with trailing newlines. (#3823)
- fix(webui): overlapping text results pill on narrow screens (#3831)
- fix(build): add missing strategy entries for build (#3836)

### Dependencies

- chore(deps): update react-router-dom to v7.5.2 (#3803)
- chore(deps): move 'natural' to peer dependency (#3813)

### Documentation

- docs(plugins): `harmful:bias` => `bias` name correction (#3731)
- docs(vertex): put setup and config at the top (#3830)
- docs(site): add redirect from /docs to /docs/intro (#3837)

## [0.111.1] - 2025-04-22

### Tests

- test: add unit test for src/providers/mcp/client.ts (#3835)
- test: add unit test for src/providers/mcp/transform.ts (#3834)
- test: add unit test for src/redteam/strategies/simpleVideo.ts (#3822)
- test: add unit test for src/redteam/strategies/index.ts (#3821)
- test: add unit test for src/providers/cerebras.ts (#3819)
- test: add unit test for src/redteam/strategies/otherEncodings.ts (#3817)
- test: add unit test for src/redteam/strategies/index.ts (#3816)
- test: add unit test for src/redteam/strategies/homoglyph.ts (#3812)
- test: add unit test for src/util/file.ts (#3806)
- test: add unit test for src/envars.ts (#3788)

### Changed

- chore(release): bump version to 0.111.1 (#3778)
- chore(ui): capitalize "UI" in text (#3773)

### Fixed

- fix(redteam): correct the URL format in XSTest plugin (#3777)

### Dependencies

- chore(deps): bump @azure/identity from 4.9.0 to 4.9.1 (#3775)

### Documentation

- docs(about): add Ben Shipley to team section (#3758)

## [0.111.0] - 2025-04-21

### Tests

- test: add unit test for src/providers/defaults.ts (#3757)

### Added

- feat(grading): update OpenAI grading model to GPT-4.1 (#3741)
- feat(assertions): modify LLM Rubric rubricPrompt rendering to support arbitrary objects (#3746)
- feat(redteam): add donotanswer plugin (#3754)
- feat(redteam): add xstest plugin (#3771)
- feat(webui): add anchor link to specific row and show on top (#1582)

### Changed

- chore!(redteam): default to outputting generated Redteam config in same dir as input config (#3721)
- chore(providers): add support for gemini-2.5-flash (#3747)
- chore: use ajv with formats everywhere (#3716)
- chore(cli): improve readline handling and tests (#3763)
- chore(eval): add warning for redteam config without test cases (#3740)
- chore(providers): increase max output tokens for `google:gemini-2.5-pro-exp-03-25` to 2048 in Gemini example (#3753)
- chore(redteam): add canGenerateRemote property to redteam plugins (#3761)
- chore(webui): improve Eval Quick Selector (cmd+k) (#3742)
- chore: bump version to 0.111.0 (#3772)
- docs: update homepage (#3733)
- test: add unit test for src/redteam/plugins/donotanswer.ts (#3755)

### Dependencies

- chore(deps): bump @azure/identity from 4.8.0 to 4.9.0 (#3737)
- chore(deps): bump openai from 4.94.0 to 4.95.0 (#3736)
- chore(deps): bump openai from 4.95.0 to 4.95.1 (#3766)

### Documentation

- docs(redteam): add donotanswer to sidebar and plugins list (#3767)
- docs(redteam): add isRemote to all harmful plugins (#3769)
- docs(providers): update model IDs to latest versions (#3770)
- docs(about): add Asmi Gulati to team section (#3760)
- docs(about): add Matthew Bou to team section (#3759)

## [0.110.1] - 2025-04-17

### Added

- feat(openai): add support for GPT-4.1 model by [@mldangelo](https://github.com/promptfoo/promptfoo/pull/3698)
- feat(openai): add support for o4-mini reasoning model by [@mldangelo](https://github.com/promptfoo/promptfoo/pull/3727)
- feat(openai): add support for o4-mini reasoning model (#3727)

### Changed

- feat: Change pass rate to ASR and add export in report by [@sklein12](https://github.com/promptfoo/promptfoo/pull/3694)
- fix: Update prompt extraction to work in more scenarios without providing a prompt by [@sklein12](https://github.com/promptfoo/promptfoo/pull/3697)
- fix: google is valid function call allow property_ordering field in tool schema by [@abrayne](https://github.com/promptfoo/promptfoo/pull/3704)
- fix: settings positioning in strategies view by [@typpo](https://github.com/promptfoo/promptfoo/pull/3723)
- fix: stricter test for null or undefined in transform response by [@typpo](https://github.com/promptfoo/promptfoo/pull/3730)
- chore(dependencies): update dependencies to latest versions by [@mldangelo](https://github.com/promptfoo/promptfoo/pull/3693)
- chore: rename owasp plugin presets by [@typpo](https://github.com/promptfoo/promptfoo/pull/3695)
- chore: expand frameworks section by [@typpo](https://github.com/promptfoo/promptfoo/pull/3700)
- chore(self-hosting): update self-hosting instructions by [@mldangelo](https://github.com/promptfoo/promptfoo/pull/3701)
- chore: bump openai from 4.93.0 to 4.94.0 by [@dependabot](https://github.com/promptfoo/promptfoo/pull/3702)
- chore(cli): When sharing, show auth-gate prior to re-share confirmation by [@will-holley](https://github.com/promptfoo/promptfoo/pull/3706)
- chore: email verification analytics by [@sklein12](https://github.com/promptfoo/promptfoo/pull/3708)
- chore(cli): improves robustness of hasEvalBeenShared util by [@will-holley](https://github.com/promptfoo/promptfoo/pull/3709)
- chore: easily remove plugins/strats from review page by [@typpo](https://github.com/promptfoo/promptfoo/pull/3711)
- chore: bump the npm_and_yarn group with 2 updates by [@dependabot](https://github.com/promptfoo/promptfoo/pull/3714)
- chore(cli): Health check API before running Redteam by [@will-holley](https://github.com/promptfoo/promptfoo/pull/3718)
- chore: make strategies configurable where applicable by [@typpo](https://github.com/promptfoo/promptfoo/pull/3722)
- chore: remove moderation assertions from foundation model redteam example by [@mldangelo](https://github.com/promptfoo/promptfoo/pull/3725)
- chore(cli): Improve description of Redteam run command by [@will-holley](https://github.com/promptfoo/promptfoo/pull/3720)
- chore: better parsing by [@MrFlounder](https://github.com/promptfoo/promptfoo/pull/3732)
- docs: add owasp selection image by [@typpo](https://github.com/promptfoo/promptfoo/pull/3696)
- docs: best-of-n documentation fixes by [@typpo](https://github.com/promptfoo/promptfoo/pull/3712)
- perf(webui): Reduce memory usage of eval results by [@will-holley](https://github.com/promptfoo/promptfoo/pull/3678)
- refactor: update export syntax for functions by [@mldangelo](https://github.com/promptfoo/promptfoo/pull/3734)
- test: add unit test for src/providers/google/util.ts by [@gru-agent](https://github.com/promptfoo/promptfoo/pull/3705)
- test: add unit test for src/redteam/commands/poison.ts by [@gru-agent](https://github.com/promptfoo/promptfoo/pull/3728)
- chore: bump version 0.110.1 (#3739)
- refactor: update export syntax for functions (#3734)

### Fixed

- fix(providers): output json rather than string from google live provider by [@abrayne](https://github.com/promptfoo/promptfoo/pull/3703)
- fix(cli): Use correct url for sharing validation by [@will-holley](https://github.com/promptfoo/promptfoo/pull/3710)
- fix(cli/redteam/poison): Write docs to the output dir by [@will-holley](https://github.com/promptfoo/promptfoo/pull/3726)
- fix(evaluator): handle prompt rendering errors gracefully by [@mldangelo](https://github.com/promptfoo/promptfoo/pull/3729)
- fix: stricter test for null or undefined in transform response (#3730)
- fix(evaluator): handle prompt rendering errors gracefully (#3729)

### Documentation

- docs(sharing): add troubleshooting section for upload issues by [@mldangelo](https://github.com/promptfoo/promptfoo/pull/3699)

## [0.110.0] - 2025-04-14

### Tests

- test: add unit test for src/redteam/commands/poison.ts (#3728)
- test: add unit test for src/providers/google/util.ts (#3705)
- test: add unit test for src/app/src/pages/eval/components/TableSettings/hooks/useSettingsState.ts (#3679)

### Added

- feat(assertions): add GLEU metric (#3674)
- feat(providers): add Grok-3 support (#3663)
- feat(providers): add support for AWS Bedrock Knowledge Base (#3576)
- feat(openai): add support for GPT-4.1 model (#3698)
- feat: Change pass rate to ASR and add export (#3694)

### Changed

- fix: correct formatting issues (#3688)
- chore(webui): add X to report drawer (#3680)
- chore(share): improve error message on sharing (#3654)
- chore(redteam): implement reset button for strategies (#3684)
- chore(report): make eval output text expansion clearer (#3681)
- chore(report): make it clearer that plugins on the report can be clicked (#3683)
- chore(webui): change model to target in report view (#3646)
- chore(strategies): update Large preset strategies (#3675)
- chore(docker): update base images to Node.js 22 (#3666)
- chore(redteam): make audio strategy remote-only (#3618)
- chore(redteam): remove stale check for buildDate when fetching a config from cloud (#3658)
- docs: improve styles on nav buttons (#3637)
- docs: update user count to 75,000+ (#3662)
- refactor: change multimodal live to live (#3657)
- refactor(util): consolidate tool loading and rendering (#3642)
- test: add unit test for src/commands/auth.ts (#3652)
- chore: easily remove plugins/strats from review page (#3711)
- perf(webui): Reduce memory usage of eval results (#3678)
- chore: bump version 0.110.0 (#3692)
- chore: better parsing (#3732)
- chore: remove moderation assertions from foundation model redteam example (#3725)
- chore: make strategies configurable where applicable (#3722)
- chore(cli): Improve description of Redteam run command (#3720)
- chore(cli): Health check API before running Redteam (#3718)
- chore: bump the npm_and_yarn group with 2 updates (#3714)
- chore(cli): improves robustness of hasEvalBeenShared util (#3709)
- chore: email verification analytics (#3708)
- chore(cli): When sharing, show auth-gate prior to re-share confirmation (#3706)
- chore: bump openai from 4.93.0 to 4.94.0 (#3702)
- chore: expand frameworks section (#3700)
- chore: rename owasp plugin presets (#3695)
- chore(dependencies): update dependencies to latest versions (#3693)

### Fixed

- fix(auth): remove deprecated login flow (#3650)
- fix(evals): implement sharing idempotence (#3653)
- fix(huggingface): disable var expansion for huggingface datasets to prevent array field expansion (#3687)
- fix(logger): resolve `[Object object]` empty string error (#3638)
- fix(providers): address scenario where type refers to function field rather than schema type (#3647)
- fix(providers): handle transformRequest for Raw HTTP (#3665)
- fix(providers): resolve Google Vertex AI output format (#3660)
- fix(providers): support gemini system_instruction prompt format (#3672)
- fix(share): add backward compatibility for '-y' flag (#3640)
- fix(share): ensure promptfoo share respects sharing config from promptfooconfig.yaml (#3668)
- fix(testCaseReader): make JSON test file parsing preserve test case structure (#3651)
- fix(webui): fix eval comparison mode filter (#3671)
- fix(cli/redteam/poison): Write docs to the output dir (#3726)
- fix: settings positioning in strategies view (#3723)
- fix(cli): Use correct url for sharing validation (#3710)
- fix: google is valid function call allow property_ordering field in tool schema (#3704)
- fix(providers): output json rather than string from google live provider (#3703)
- fix: Update prompt extraction to work in more scenarios without providing a prompt (#3697)

### Dependencies

- chore(deps): bump @aws-sdk/client-bedrock-runtime from 3.784.0 to 3.785.0 (#3644)
- chore(deps): bump @aws-sdk/client-bedrock-runtime from 3.785.0 to 3.787.0 (#3670)
- chore(deps): bump openai from 4.92.1 to 4.93.0 (#3643)
- chore(deps): bump vite from 6.2.5 to 6.2.6 in the npm_and_yarn group (#3677)

### Documentation

- docs(nav): add lm security db to nav (#3690)
- docs(blog): add interactive blog on invisible Unicode threats (#3621)
- docs: best-of-n documentation fixes (#3712)
- docs(self-hosting): update self-hosting instructions (#3701)
- docs(sharing): add troubleshooting section for upload issues (#3699)
- docs: add owasp selection image (#3696)

## [0.109.1] - 2025-04-08

### Added

- feat: Eval sharing idempotence (#3608)

### Changed

- chore(schema): make extensions field nullable (#3611)
- chore(webui): add multi-turn tool discovery to UI (#3622)
- chore(scripts): ensure GitHub CLI is installed in preversion (#3614)
- refactor(share): improve formatting of cloud sharing instructions (#3628)
- refactor(tests): consolidate and reorganize test files (#3616)
- chore: bump version 0.109.1 (#3634)
- chore: bump version 0.109.0 (#3613)

### Fixed

- fix(assertions): handle both string and object outputs from llm-rubric providers (#3624)
- fix(assertions): fix google is-valid-function-call (#3625)
- fix(eval): handle providers array with file references to multiple providers (#3617)

### Dependencies

- chore(deps): bump @aws-sdk/client-bedrock-runtime from 3.782.0 to 3.784.0 (#3619)
- chore(deps): bump openai from 4.91.1 to 4.92.1 (#3620)
- chore(deps): update dependencies to resolve vulnerabilities (#3631)

### Documentation

- docs(contributing): add guidance on adding a new assertion (#3610)
- docs(enterprise): add enterprise documentation (#3596)
- docs(moderation): update moderation documentation for LlamaGuard 3 (#3630)
- docs(providers): clarify AWS Bedrock credential resolution order (#3633)
- docs(providers): improve Lambda Labs documentation (#3615)

### Tests

- test(providers): add unit test for src/providers/google/util.ts (#3626)
- test: add unit test for src/commands/share.ts (#3641)
- test: add unit test for src/app/src/pages/eval/components/store.ts (#3635)
- test: add unit test for src/types/index.ts (#3612)

## [0.109.0] - 2025-04-08

### Added

- feat(eval): track assertion tokens in token usage (#3551)
- feat(plugins): add CCA plugin with documentation and grader (#3590)
- feat(providers): add Google valid function call support (#3605)
- feat(providers): add Lambda Labs integration (#3601)
- feat(webui): add pass rate column (#3580)

### Changed

- chore(api): prefix API routes with /api/v1/ (#3587)
- chore(evals): remove print option from evals data grid (#3595)
- chore(webui): update provider selector in create eval page (#3597)

### Fixed

- fix(dataset): resolve issue when generating a dataset without a `providers` key in configuration (#3603)
- fix(server): prevent server crash when unknown model is selected (#3593)

### Dependencies

- chore(deps): bump vite from 6.2.4 to 6.2.5 in the npm_and_yarn group (#3594)
- chore(deps): bump @aws-sdk/client-bedrock-runtime from 3.779.0 to 3.782.0 (#3592)

### Documentation

- docs(plugins): add llms.txt plugin and convert config to TypeScript (#3600)
- docs(plugins): remove duplicate plugins in list (#3599)
- docs(providers): add Llama 4 model details (#3598)
- docs(self-hosting): clarify configuration and sharing options (#3591)

## [0.108.0] - 2025-04-03

### Tests

- test: add unit test for src/providers/lambdalabs.ts (#3602)

### Added

- feat(sharing): migrate sharing to promptfoo.app (#3572)
- feat(providers): add Google AI Studio tool use (#3564)
- feat(providers): add promptfoo model endpoint (#3534)
- feat(providers): implement Google Live mock stateful API (#3500)
- feat(redteam): add multi-turn tool discovery plugin (#3448)
- feat(dataset-generation): output generated datasets as CSV (#3573)

### Changed

- chore(redteam): add OWASP red team mappings (#3581)
- chore(webui): link URLs in metadata (#3569)
- chore(webui): use datagrids for Prompts, Datasets, and History (#3556)
- chore(build): split test and build jobs for faster CI workflow (#3586)
- chore: 0.108.0 (#3589)
- docs: add link to API reference (#3583)
- docs: add screenshot (#3582)
- docs: update docs around Google tools and rename multimodal live (#3578)
- refactor: rename vertexUtil to util and Google provider to AIS provider (#3567)
- test: add unit test for src/commands/generate/dataset.ts (#3575)

### Fixed

- fix(providers): make AIStudio & Live handle system prompts as thoroughly as vertex (#3588)
- fix(providers): enable Google to load tools from vars (#3579)
- fix(csv): update CSV docs and trim whitespace for keys in CSV test files (#3571)

### Dependencies

- chore(deps): bump @aws-sdk/client-bedrock-runtime from 3.778.0 to 3.779.0 (#3563)
- chore(deps): bump openai from 4.90.0 to 4.91.0 (#3562)
- chore(deps): bump openai from 4.91.0 to 4.91.1 (#3577)
- chore(deps): update jspdf and dompurify dependencies (#3585)
- chore(deps): update to vite 6 (#3584)

### Documentation

- docs(azure): add guidance on configuring DeepSeek models (#3559)

## [0.107.7] - 2025-04-01

### Added

- feat(evals): add evals index page (#3554)
- feat(guardrails): implement adaptive prompting guardrails (#3536)
- feat(prompts): add support for loading prompts from CSV files (#3542)
- feat(providers): load arbitrary files in nested configs in python provider (#3540)
- feat(redteam): add UnsafeBench plugin for testing unsafe image handling (#3422)

### Changed

- chore: fix type of Prompt to use omit (#3526)
- chore: hide navbar during report PDF generation (#3558)
- chore(dependencies): update package dependencies to latest versions (#3544)
- docs: add openapi reference page (#3550)
- docs: add foundation model guide (#3531)
- docs: rename guide (#3546)
- docs: update multi modal guide (#3547)
- refactor: improve google types (#3549)
- refactor: unify google apis (#3548)
- test: add unit test for src/python/pythonUtils.ts (#3508)
- chore: bump @aws-sdk/client-bedrock-runtime from 3.775.0 to 3.777.0 (#3521)
- chore: bump @aws-sdk/client-bedrock-runtime from 3.777.0 to 3.778.0 (#3541)
- chore: bump openai from 4.89.1 to 4.90.0 (#3520)
- chore: bump version 0.107.7 (#3560)
- chore: bump vite from 5.4.15 to 5.4.16 in the npm_and_yarn group (#3555)
- Revert "docs(azure): add guidance on configuring DeepSeek models" (#3561)

### Fixed

- fix(assertions): include reason in python score threshold message (#3528)
- fix(assertions): log all reasons in g-eval (#3522)
- fix(datasets): add support for jsonl test cases (#3533)
- fix(http): template strings directly in url (#3525)
- fix(providers): add logging and fix custom python provider caching (#3507)
- fix(redteam): correct tool count (#3557)
- fix(webui): handle : characters better in metadata search (#3530)

### Documentation

- docs(azure-example): update assistant prompts and test cases (#3529)
- docs(red-team): add metadata to foundation models guide (#3532)
- docs(sagemaker): improve documentation (#3539)
- docs(troubleshooting): add guidance for better-sqlite version mismatch (#3537)

## [0.107.6] - 2025-03-28

### Tests

- test: add unit test for src/models/eval.ts (#3553)
- test: add unit test for src/prompts/processors/csv.ts (#3543)
- test: add unit test for src/providers/promptfooModel.ts (#3535)

### Added

- feat(providers): add support for Amazon SageMaker (#3413)

### Changed

- feat: litellm provider (#3517)
- fix: handle circular provider references (#3511)
- chore: bump openai from 4.89.0 to 4.89.1 (#3509)
- chore(blog): improve pagination and post grid UI (#3504)
- chore: add support for `apiKeyRequired` in openai provider (#3513)
- chore: bump version 0.107.6 (#3519)
- docs: owasp red teaming guide (#3101)

### Fixed

- fix(providers): support token counting for every major type of bedrock model (#3506)
- fix(env): add override option to dotenv.config for --env-file support (#3502)

## [0.107.5] - 2025-03-26

### Tests

- test: add unit test for src/providers/openai/index.ts (#3514)
- test: add unit test for src/models/evalResult.ts (#3512)

### Added

- feat(csv): add CSV metadata column support with array values (#2709)

### Changed

- chore: add filepaths to debug output (#3464)
- chore: remove generate test cases button from UI (#3475)
- chore(content): update user statistics (#3460)
- chore(providers): add support and docs for gemini 2.5 pro to Google Chat Provider (#3485)
- chore(providers): support refusal and JSON schemas in openai responses api (#3456)
- chore(providers): update openai model costs and add missing models (#3454)
- chore(redteam): add a PlinyGrader to more accurately grade Pliny results (#3478)
- chore: bump @aws-sdk/client-bedrock-runtime from 3.758.0 to 3.772.0 (#3452)
- chore: bump @aws-sdk/client-bedrock-runtime from 3.772.0 to 3.774.0 (#3482)
- chore: bump @aws-sdk/client-bedrock-runtime from 3.774.0 to 3.775.0 (#3498)
- chore: bump openai from 4.88.0 to 4.89.0 (#3451)
- chore: bump version 0.107.5 (#3505)
- chore: bump vite from 5.4.14 to 5.4.15 in the npm_and_yarn group (#3483)
- docs: ensure consistent redteam flag usage in guides (#3477)
- docs: reduce size of profile pic (#3484)
- test: add unit test for src/app/src/pages/redteam/setup/components/strategies/utils.ts (#3495)
- test: add unit test for src/providers/openai/util.ts (#3455)

### Fixed

- fix(togetherai): ensure max_tokens is respected in configuration (#3468)
- fix(providers): handle malformed response in a21 (#3465)
- fix(csv): newlines in CSVs (#3459)
- fix(providers): simulated user bugs (#3463)
- fix(assertions): replace logical OR with nullish coalescing for thresholds (#3486)
- fix(redteam): filter out template variables in entity extraction (#3476)
- fix(redteam): type of ALL_STRATEGIES to be as const (#3494)

### Dependencies

- chore(deps): update dependencies to latest versions (#3453)

### Documentation

- docs(contributing): enhance contributing guide with additional details and formatting (#3457)
- docs(examples): improve instructions for running 4o vs. 4o mini example (#3474)
- docs(multilingual): improve multilingual strategy documentation (#3487)
- docs(readme): improve README formatting and add new sections (#3461)
- docs(security): add security policy (#3470)
- docs(site): add Faizan to team page (#3473)
- docs(site): add will to team page (#3472)

## [0.107.4] - 2025-03-20

### Tests

- test: add unit test for src/assertions/similar.ts (#3490)
- test: add unit test for src/assertions/rouge.ts (#3489)
- test: add unit test for src/assertions/levenshtein.ts (#3488)
- test: add unit test for src/redteam/graders.ts (#3479)
- test: add unit test for src/logger.ts (#3467)
- test: add unit test for src/redteam/providers/toolDiscoveryMulti.ts (#3450)
- test: add unit test for src/redteam/graders.ts (#3449)
- test: add unit test for src/providers/openai/util.ts (#3441)

### Added

- feat(providers): Added support for OpenAI Responses API (#3440)

### Changed

- chore(dependencies): Bumped OpenAI from 4.87.4 to 4.88.0 (#3436)
- chore(webui): Included error message in toast (#3437)
- chore(providers): Added o1-pro (#3438)
- chore(scripts): Specified repository for postversion PR creation (#3432)
- test: Added unit test for src/evaluatorHelpers.ts (#3430)
- chore: bump version 0.107.4 (#3447)

### Fixed

- fix(Dockerfile): Created .promptfoo directory in Dockerfile and removed initContainer (#3435)
- fix(providers): Fixed caching behavior for Azure assistants (#3443)
- fix(providers): Resolved Go provider CallApi redeclaration issue (#3414)
- fix(redteam): Added missing constants for RAG poisoning plugin (#3375)

### Documentation

- docs(blog): Added misinformation blog post (#3433)
- docs(examples): Added redteam-azure-assistant example (#3446)
- docs(redteam): Added guidance on purpose for image redteams (#3444)
- docs(redteam): Created guides section under red teaming (#3445)
- docs(site): Added responsible disclosure policy (#3434)

## [0.107.3] - 2025-03-19

### Tests

- test: add unit test for src/providers/azure/util.ts (#3427)
- test: add unit test for src/providers/azure/warnings.ts (#3426)

### Changed

- chore(providers): improve Azure Assistant integration (#3424)
- chore(providers): add Google multimodal live function callbacks (#3421)
- refactor(providers): split Azure provider into multiple files and update model pricing (#3425)
- docs: add multi-modal redteam example (#3416)
- chore: bump version 0.107.3 (#3431)

### Dependencies

- chore(deps): bump openai from 4.87.3 to 4.87.4 (#3428)

## [0.107.2] - 2025-03-17

### Tests

- test: add unit test for src/redteam/graders.ts (#3423)
- test: add unit test for src/providers/golangCompletion.ts (#3415)

### Added

- feat(assertions): update factuality grading prompt to improve compatibility across many different providers (#3408)
- feat(providers): add support for OpenAI Realtime API (#3383)
- feat(providers): update default Anthropic providers to latest version (#3388)

### Changed

- chore(cli): set PROMPTFOO_INSECURE_SSL to true by default (#3397)
- chore(webui): add success filter mode (#3387)
- chore(webui): add more copying options in EvalOutputPromptDialog (#3379)
- chore(onboarding): update presets (#3411)
- chore(auth): improve login text formatting (#3389)
- chore(init): add fallback to 'main' branch for example fetching (#3417)
- chore(prompts): remove unused prompts from grading.ts (#3407)
- chore(redteam): update entity extraction prompt (#3405)
- refactor(providers): split Anthropic provider into modular components (#3406)
- chore: bump version 0.107.2 (#3419)
- revert: "fix(workflow): temporarily disable redteam-custom-enterprise-server job" (#3418)

### Fixed

- fix(providers): update Bedrock output method signature (#3409)
- fix(redteam): correct strategyId for jailbreak (#3399)

### Dependencies

- chore(deps): update dependencies to latest stable versions (#3385)

### Documentation

- docs(blog): add data poisoning article (#2566)
- docs(examples): update Amazon Bedrock provider documentation (#3401)
- docs(guides): add documentation on testing guardrails (#3403)
- docs(guides): add more content on agent and RAG testing (#3412)
- docs(providers): update AWS Bedrock documentation with Nova details (#3395)
- docs(redteam): remove duplicate plugin entry (#3393)
- docs(redteam): update examples (#3394)
- docs(style): introduce a cursor rule for documentation and do some cleanup (#3404)

## [0.107.1] - 2025-03-14

### Tests

- test: add unit test for src/redteam/strategies/iterative.ts (#3400)

### Fixed

- fix(workflow): temporarily disable redteam-custom-enterprise-server job (#3410)

### Changed

- chore: more copying options in EvalOutputPromptDialog (#3379)
- chore: add filter mode (#3387)
- chore(providers): update default Anthropic providers to latest version (#3388)
- chore(auth): improve login text formatting (#3389)
- chore: PROMPTFOO_INSECURE_SSL true by default (#3397)
- chore: bump version 0.107.1 (#3398)
- docs: update redteam examples (#3394)

### Dependencies

- chore(deps): update dependencies to latest stable versions (#3385)

### Documentation

- docs(redteam): remove duplicate plugin entry (#3393)

## [0.107.0] - 2025-03-13

### Tests

- test: add unit test for src/globalConfig/cloud.ts (#3391)
- test: add unit test for src/providers/openai/util.ts (#3384)
- test: add unit test for src/redteam/graders.ts (#3382)

### Added

- feat(cli): Add model-scan command (#3323)
- feat(webui): Add metadata filtering in ResultsTable (#3368)
- feat(providers): Add multi-modal live sequential function calls (#3345)
- feat(server): Load dotenv file when starting server (#3321)
- feat(redteam): Add audio strategy (#3347)
- feat(redteam): Add convert to image strategy (#3342)
- feat(webui): Add download failed tests dialog (#3327)

### Changed

- chore(providers): Add Bedrock support for DeepSeek (#3363)
- chore(docs): Add Cursor AI rules for development workflow (#3326)
- chore(webui): Sync custom policies UI changes from promptfoo-cloud (#3257)
- chore(redteam): Make image jailbreak strategy runnable (#3361)
- chore(redteam): Add missing audio and image descriptions (#3372)
- chore(webui): Improve keyboard shortcut order in DownloadMenu (#3330)
- chore(error): Improve malformed target response error message (#3341)
- chore(prompts): Support j2 files (#3338)
- chore(providers): Add missing Bedrock models (#3362)
- chore(providers): Improve support for Azure reasoning models and update documentation (#3332)
- chore(providers): Integrate DeepSeek reasoning context into output (#3285)
- chore(providers): Support entire ProviderResponse output (#3343)
- chore(providers): Support multi-segment prompts in google:live provider (#3373)
- chore(redteam): Add fallback to harmful grader for specific ID patterns (#3366)
- chore(redteam): Add pluginId to plugin metadata (#3367)
- chore(redteam): Add strategyId metadata to test cases (#3365)
- chore(release): Bump version to 0.107.0 (#3378)
- chore(webui): Clean up YAML from download menu (#3328)
- chore(webui): Improve styling of table settings modal (#3329)
- chore(webui): Improve YAML editor component (#3325)
- chore(webui): Sort display metrics alphabetically in eval output cells (#3364)
- refactor(redteam): Remove harmCategory from harmful plugin vars (#3371)

### Fixed

- fix(evaluator): Merge test case metadata with provider response metadata (#3344)
- fix(redteam): Include assertion in remote grading result (#3349)
- fix(providers): Fix environment variable substitution in HTTP provider headers (#3335)
- fix(redteam): Update moderation flag default and adjust test case metadata (#3377)
- fix(share): Correct URL display when self-hosting (#3312)
- fix(webui): Fix missing plugins in report view (#3356)

### Dependencies

- chore(deps): Bump @azure/identity from 4.7.0 to 4.8.0 (#3352)
- chore(deps): Bump @babel/runtime from 7.26.7 to 7.26.10 in the npm_and_yarn group (#3348)
- chore(deps): Bump openai from 4.86.2 to 4.87.3 (#3353)
- chore(deps): Bump the npm_and_yarn group with 3 updates (#3336)
- chore(deps): Run `npm audit fix` (#3359)

### Documentation

- docs(blog): Add sensitive information disclosure post (#3350)
- docs(examples): Add foundation model redteam example (#3333)
- docs(scanner): Add model scanner documentation (#3322)

## [0.106.3] - 2025-03-07

### Added

- feat(redteam): Advanced redteam configurations from cloud provider (#3303)
- feat(redteam): Advanced redteam configurations from cloud provider (#3303)

### Changed

- chore: Bump version 0.106.3 (#3320)
- chore(providers): Add EU Nova models to Bedrock (#3318)
- chore: bump version 0.106.2 (#3317)

### Fixed

- fix(webui): Setting custom target ID (#3319)
- fix(providers): amazon nova outputs

### Documentation

- docs(self-hosting): Add a note about PROMPTFOO_CONFIG_DIR (#3315)

## [0.106.2] - 2025-03-07

### Changed

- chore(providers): add claude 3.7 thinking support in bedrock (#3313)
- chore(providers): add `showThinking` option to anthropic and bedrock (#3316)
- chore: Update cloud provider prefix (#3311)

## [0.106.1] - 2025-03-06

### Tests

- test: add unit test for src/providers/azure/moderation.ts (#3298)
- test: add unit test for src/providers/defaults.ts (#3297)
- test: add unit test for src/providers/defaults.ts (#3294)

### Added

- feat(providers): Google Multimodal Live provider by @abrayne in #3270
- feat(providers): add support for gpt-4o-audio-preview by @mldangelo in #3302
- feat(cloud): Fetch provider from cloud by @sklein12 in #3299
- feat(moderation): add Azure Content Safety API moderation by @MrFlounder in #3292

### Changed

- chore: bump version 0.106.1 by @MrFlounder in #3310
- chore(build): add pnpm support by @mldangelo in #3307
- chore(config): add fallback for eval without configuration by @mldangelo in #3279
- chore(config): enhance error message formatting by @mldangelo in #3306
- chore(dep): bump @anthropic-ai/sdk from 0.38.0 to 0.39.0 by @dependabot in #3269
- chore(dep): bump openai from 4.86.1 to 4.86.2 by @dependabot in #3305
- chore(providers): enable templating of Google API credentials by @mldangelo in #3283
- chore(providers): support for xai region by @typpo in #3281
- chore(scripts): remove unused and undocumented install script by @mldangelo in #3308
- chore(webui): set proper MIME types for JavaScript files by @mldangelo in #3271
- docs: more bedrock multimodal docs by @typpo in #3268
- docs: show remote status for plugins by @typpo in #3272
- docs: update azure moderation doc by @MrFlounder in #3309
- docs: improve JavaScript provider documentation by @mldangelo in #3301
- test: add unit test for src/globalConfig/accounts.ts by @gru-agent in #3254
- test: add unit test for src/providers/vertexUtil.ts by @gru-agent in #3278
- test: add unit test for src/util/cloud.ts by @gru-agent in #3300
- test: add unit test for src/providers/golangCompletion.ts by @gru-agent in #3276

### Fixed

- fix(providers): remove duplicate CallApi in golang completion by @MrFlounder in #3275
- fix(providers): support @smithy/node-http-handler ^4.0.0 by @aloisklink in #3288
- fix(config): env vars in promptfooconfig.yaml files are strings by @mldangelo in #3273
- fix(eval): honor evaluateOptions when config file is in a different directory by @mldangelo in #3287
- fix(providers): catch Vertex finish_reason errors correctly by @kieranmilan in #3277

## [0.106.0] - 2025-03-03

### Tests

- test: add unit test for src/providers/google.ts (#3284)
- test: add unit test for src/types/index.ts (#3274)

### Changed

- feat: base64 loader for images (#3262)
- feat: allow prompt functions to return config (#3239)
- fix: infinite rerender in provider editor (#3242)
- chore(providers): refactor OpenAI image provider to remove OpenAI Node SDK dependency (#3245)
- chore(providers): replace OpenAI moderation provider SDK with fetch (#3248)
- chore: Add Foundational Model Reports links to Resources menu and footer (#3250)
- chore: inference limit warning (#3253)
- chore: Fix an error in Google SpreadSheet(Authenticated) with a header without a value (#3255)
- chore: bump version 0.106.0 (#3267)
- test: add unit test for src/providers/openai/util.ts (#3241)

### Dependencies

- chore(deps): update dependencies to latest versions (#3247)

### Documentation

- docs(press): add new podcast to press page (#3252)

## [0.105.1] - 2025-02-28

### Added

- feat(providers): add support for execution of function/tool callbacks in Vertex provider (@abrayne) [#3215](https://github.com/promptfoo/promptfoo/pull/3215)

### Changed

- chore(cli): refactor share command (@mldangelo) [#3234](https://github.com/promptfoo/promptfoo/pull/3234)
- chore(providers): add support for GPT-4.5 OpenAI model (@mldangelo) [#3240](https://github.com/promptfoo/promptfoo/pull/3240)
- chore(providers): lazy load replicate provider (@typpo) [#3220](https://github.com/promptfoo/promptfoo/pull/3220)
- chore(providers): support inject vars in query params for raw requests for http provider (@sklein12) [#3233](https://github.com/promptfoo/promptfoo/pull/3233)
- chore(redteam): map RBAC-tagIds when pulling redteam configs from the cloud (@sklein12) [#3229](https://github.com/promptfoo/promptfoo/pull/3229)
- chore(webui): add reusable error boundary component (@mldangelo) [#3224](https://github.com/promptfoo/promptfoo/pull/3224)
- chore(webui): fix progress to history redirects (@mldangelo) [#3217](https://github.com/promptfoo/promptfoo/pull/3217)
- chore(webui): make datasets optional in history and prompts components (@mldangelo) [#3235](https://github.com/promptfoo/promptfoo/pull/3235)
- revert: "chore: Map RBAC-tagIds when pulling redteam configs from the cloud" (@sklein12) [#3231](https://github.com/promptfoo/promptfoo/pull/3231)
- docs: update Claude vs GPT comparison (@AISimplyExplained) [#3216](https://github.com/promptfoo/promptfoo/pull/3216)
- test: add unit test for src/app/src/pages/history/History.tsx (@gru-agent) [#3197](https://github.com/promptfoo/promptfoo/pull/3197)
- test: add unit test for src/providers/vertexUtil.ts (@gru-agent) [#3208](https://github.com/promptfoo/promptfoo/pull/3208)
- test: add unit test for src/server/server.ts (@gru-agent) [#3198](https://github.com/promptfoo/promptfoo/pull/3198)

### Dependencies

- chore(deps): bump @aws-sdk/client-bedrock-runtime from 3.751.0 to 3.755.0 (@dependabot) [#3213](https://github.com/promptfoo/promptfoo/pull/3213)
- chore(deps): bump version 0.105.1 (@mldangelo) [#3244](https://github.com/promptfoo/promptfoo/pull/3244)

### Documentation

- docs(command-line): update documentation with new commands and options (@mldangelo) [#3223](https://github.com/promptfoo/promptfoo/pull/3223)
- docs(vertex): enhance and update Vertex AI documentation (@mldangelo) [#3107](https://github.com/promptfoo/promptfoo/pull/3107)

### Tests

- test(history): remove obsolete History component tests (@mldangelo) [#3218](https://github.com/promptfoo/promptfoo/pull/3218)

## [0.105.0] - 2025-02-25

### Added

- feat(assertions): add custom assertion scoring functions (#3142)
- feat(providers): add Claude 3.7 (#3200)
- feat(providers): add Databricks provider (#3124)
- feat(providers): add support for multiple providers in single config file (#3156)
- feat(webui): add HTTPS option for raw request in redteam setup (#3149)

### Changed

- chore!(providers): remove direct provider exports in favor of loadApiProvider (#3183)
- chore(build): enable SWC for ts-node for faster dev server (#3126)
- chore(eval): add eval-id to --filter-failing and --filter-errors-only eval flags (#3174)
- chore(logging): replace console.error with logger.error (#3175)
- chore(providers): add support for Anthropic Claude 3.7 Sonnet model (#3202)
- chore(providers): add support for Claude on Vertex (#3209)
- chore(providers): update Claude 3.7 Sonnet configurations (#3199)
- chore(redteam): refactor HarmBench plugin (#3176)
- chore(release): bump version to 0.105.0 (#3210)
- chore(webui): add pagination to eval selector (#3189)
- chore(webui): add pagination to reports index frontend (#3190)
- chore(webui): add toggle for application vs model testing (#3194)
- chore(webui): enhance dataset dialog and table UI (#3154)
- chore(webui): improve external systems section styling (#3195)
- chore(webui): improve prompts page view (#3135)
- chore(webui): modernize UI components (#3150)
- chore(webui): refactor data loading in progress view for reusability (#3136)
- chore(webui): return detailed error messages from fetch (#3145)
- chore(webui): sync UI improvements from cloud (#3164)
- chore(webui): update outdated onboarding models (#3130)
- refactor(env): centralize environment variable schema (#3105)
- refactor(providers): extract provider registry to dedicated module (#3127)
- refactor(utils): separate database utilities from general utilities (#3184)
- refactor(webui): rename progress to history (#3196)

### Fixed

- fix(cli): fix list command for datasets (#3163)
- fix(cli): resolve issue where script.py:myFunc fails fs stat check with PROMPTFOO_STRICT_FILES=true (#3133)
- fix(env): ensure environment variables are properly merged and rendered in Nunjucks (#3134)
- fix(providers): update Go toolchain version to valid syntax (#3170)
- fix(providers): add JSON stringify for debug output in `http` provider (#3131)
- fix(providers): correct Gemini/OpenAI format conversion (#3206)
- fix(providers): handle OpenRouter empty content (#3205)
- fix(providers): properly classify API errors with ResultFailureReason.ERROR (#3141)
- fix(providers): remove content length header in HTTP provider (#3147)
- fix(site): resolve mobile responsiveness issues (#3201)
- fix(webui): improve dark mode colors (#3187)
- fix(webui): resolve share modal infinite loop (#3171)

### Dependencies

- chore(deps): bump @aws-sdk/client-bedrock-runtime from 3.744.0 to 3.749.0 (#3121)
- chore(deps): bump @aws-sdk/client-bedrock-runtime from 3.749.0 to 3.750.0 (#3128)
- chore(deps): bump @aws-sdk/client-bedrock-runtime from 3.750.0 to 3.751.0 (#3159)
- chore(deps): bump @azure/identity from 4.6.0 to 4.7.0 (#3160)
- chore(deps): bump openai from 4.85.0 to 4.85.1 (#3120)
- chore(deps): bump openai from 4.85.1 to 4.85.2 (#3161)
- chore(deps): bump openai from 4.85.2 to 4.85.3 (#3173)
- chore(deps): bump openai from 4.85.3 to 4.85.4 (#3192)
- chore(deps): update dependencies to latest versions (#3193)

### Documentation

- docs(vertex): add gemini-2.0-flash-001 fixes #3167 (#3168)
- docs(metrics): improve derived metrics documentation (#3157)
- docs(configuration): enhance CSV documentation with custom assertion example (#3158)
- docs(press): update press page with new content and resources (#3103)

### Tests

- test(routes): add unit test for src/server/routes/redteam.ts (#3181)

## [0.104.4] - 2025-02-17

### Added

- feat(redteam): add reasoning denial of service plugin (#3109)
- feat(providers): add support for tools in Vertex provider (#3077)

### Changed

- chore(providers): update replicate default moderation provider (#3097)
- chore(redteam): update grader prompt (#3092)
- chore(testCases): improve error message clarity in testCaseReader, clean up tests (#3108)
- chore(testCases): improve JSON field support in CSV test cases (#3102)
- chore(webui): add extension hooks support to red team configuration (#3067)
- chore(webui): display suggestion note (#3116)
- chore(webui): refine suggestion behavior (#3112)

### Fixed

- fix(providers): support nested directory structures in Go provider (#3118)

### Dependencies

- chore(deps): bump openai from 4.84.0 to 4.85.0 (#3095)
- chore(deps): bump version to 0.104.4 (#3119)

### Documentation

- docs(blog): add agent security blog post (#3072)
- docs(google-sheets): improve documentation clarity (#3104)
- docs: adds deprecation notice for PaLM models (#3172)

### Tests

- test(providers): add unit test for src/providers/openai/image.ts (#3086)
- test(redteam): add unit test for src/redteam/plugins/overreliance.ts (#3093)
- test(core): add unit test for src/table.ts (#3084)
- test: add unit test for src/types/index.ts (#3177)
- test: add unit test for src/types/index.ts (#3144)
- test: add unit test for src/assertions/assertionsResult.ts (#3143)

## [0.104.3] - 2025-02-14

### Tests

- test: add unit test for src/providers/replicate.ts (#3098)

### Changed

- chore(release): bump version to 0.104.3 (#3091)
- refactor(prompts): consolidate prompt processing logic (#3081)
- refactor(utils): move utils to util (#3083)

### Fixed

- fix(testCaseReader): correctly process file:// URLs for YAML files (#3082)

## [0.104.2] - 2025-02-13

### Tests

- test: add unit test for src/validators/redteam.ts (#3074)

### Changed

- chore(providers): add extra_body support for Anthropic API (#3079)
- chore(webui): add pagination and show more/less controls to intent sections (#2955)
- chore(auth): sync email between config and login commands (#3062)
- chore: remove debug log (#3071)
- chore(testCases): add HuggingFace Hub token support for datasets (#3063)
- docs: document `NO_PROXY` environment variable (#3070)

### Fixed

- fix(providers): Anthropic API error handling for 413s (#3078)
- fix(redteam): correct foundation plugin collection expansion (#3073)

### Dependencies

- chore(deps): bump openai from 4.83.0 to 4.84.0 (#3075)
- chore(deps): bump version to 0.104.2 (#3080)

## [0.104.1] - 2025-02-11

### Documentation

- docs: improve getting started guide (#3065)

### Added

- feat(test-cases): add support for loading dynamic test cases from Python and JavaScript/TypeScript files (#2993)
- feat(assertions): add `threshold` support for `llm-rubric` (#2999)
- feat(package): add guardrails in node package (#3034)

### Changed

- chore(assertions): improve parsing of llm-rubric outputs (#3021)
- chore(assertions): make JSON parsing less strict for matchers (#3002)
- chore(assertions): parse string scores in llm rubric outputs (#3037)
- chore(build): resolve CodeQL invalid Go toolchain version warning (#3022)
- chore(ci): remove unused nexe build workflow (#3014)
- chore(config): enhance email validation with zod schema (#3011)
- chore(config): handle empty config files gracefully (#3027)
- chore(download): include comment in download data (#3052)
- chore(eval): add redteamFinalPrompt to download menu (#3035)
- chore(harmful): refine grader logic for specific categories (#3054)
- chore(hooks): improve handling of absolute paths in hook/code import (#3060)
- chore(providers): add bedrock llama3.3 support (#3031)
- chore(providers): add fireworks provider (#3001)
- chore(providers): allow Alibaba API base URL override (#3040)
- chore(providers): correct golang behavior for prompts with quotes (#3026)
- chore(providers): expose `deleteFromCache` to evict cache keys after fetch by providers (#3009)
- chore(providers): handle edge case in openai chat completion provider (#3033)
- chore(providers): validate dynamic method call (#3023)
- chore(redteam): add --no-progress-bar support for redteam generate and run (#3043)
- chore(redteam): add support for job progress in RunEvalOptions (#3042)
- chore(redteam): enhance refusal detection (#3015)
- chore(redteam): improve progress plumbing changes (#3053)
- chore(redteam): purge signature auth from redteam config if disabled (#2995)
- chore(redteam): support progress callback in redteam run (#3049)
- chore(release): bump version 0.104.1 (#3061)
- chore(webui): add clear search buttons to search fields (#3048)
- chore(webui): color pass rates on a gradient (#2997)
- chore(webui): ensure extensions are serialized from config in getUnifiedConfig (#3050)
- chore(webui): ensure thumbs remain active after selection (#3059)
- chore(webui): improve column selector tooltip placement (#3005)
- chore(webui): move dropdown chevron to correct position (#3007)
- chore(webui): reorganize provider configurations (#3028)
- refactor(test): split test case loading from synthesis (#3004)
- docs: fix PromptFoo vs. Promptfoo capitalization (#3013)
- docs: update assert function context docs and examples (#3008)

### Fixed

- fix(providers): escape single quotes in golang provider (#3025)

### Dependencies

- chore(deps): bump @aws-sdk/client-bedrock-runtime from 3.741.0 to 3.743.0 (#3020)
- chore(deps): bump @aws-sdk/client-bedrock-runtime from 3.743.0 to 3.744.0 (#3038)
- chore(deps): bump esbuild from 0.24.2 to 0.25.0 (#3056)
- chore(deps): bump openai from 4.82.0 to 4.83.0 (#3019)
- chore(deps): bump vitest from 2.1.8 to 2.1.9 (#3018)
- chore(deps): update dependencies (#3032)
- chore(deps): update dependencies to latest versions (#3024)
- chore(deps): update vitest to resolve CVE issues (#3016)

### Tests

- test(unit): add test for src/redteam/sharedFrontend.ts (#3051)
- test: add unit test for src/integrations/huggingfaceDatasets.ts (#3064)

## [0.104.0] - 2025-02-06

### Tests

- test: add unit test for src/redteam/util.ts (#3017)

### Added

- feat(openai): Updated default grading provider to gpt-4o-2024-11-20 (#2987)
- feat(assertions): Added `.js` file support for `rubricPrompt` in `llm-rubric` assertion (#2972)
- feat(redteam): Added pandamonium strategy (#2920)
- feat(redteam): Added retry strategy for regression testing (#2924)
- feat(redteam): Added support for base64-encoded key strings in webui in addition to file paths and file upload (#2983)

### Changed

- chore(redteam): Improved RBAC grader (#2976)
- chore(redteam): Improved BOLA grader (#2982)
- chore(site): Added HTTP endpoint config generator link (#2957)
- chore(webui): Synced test target configuration key file UI with cloud (#2959)
- chore(docs): Changed Docusaurus default port (#2964)
- chore(redteam): Added foundation model plugin collection (#2967)
- chore(redteam): Cleaned up key validation code (#2992)
- chore(redteam): Sorted constants (#2988)
- chore(redteam): Sorted strategy list (#2989)
- chore(redteam): UI - Added new strategy presents and client-side session IDs (#2968)
- chore(share): Added confirmation step before generating public share link (#2921)
- chore(providers): Restructured OpenAI provider into modular files (#2953)
- chore: Fixed build due to duplicate import and cyclic dependency (#2969)
- chore(docusaurus): Added ability to override port via environment variable (#2986)
- test: Added unit test for src/assertions/utils.ts (#2974)
- test: Added unit test for src/redteam/plugins/rbac.ts (#2977)

### Fixed

- fix(redteam): Improved Crescendo strategy on refusals (#2979)
- fix(redteam): Added support for target delay in redteam setup UI (#2991)
- fix(redteam): Stringified guardrail headers (#2981)
- fix(redteam): Fixed harmbench plugin dataset pull location (#2963)

### Dependencies

- chore(deps): Bumped @aws-sdk/client-bedrock-runtime from 3.738.0 to 3.741.0 (#2973)
- chore(deps): Bumped version to 0.104.0 (#2994)
- chore(deps): Bumped vitest from 1.6.0 to 1.6.1 in /examples/jest-integration (#2978)

### Documentation

- docs(blog): DeepSeek tweaks (#2970)
- docs(blog): DeepSeek redteam (#2966)
- docs(cloud): Added service accounts (#2984)
- docs(guide): Added guide for doing evals with harmbench (#2943)
- docs(press): Added dedicated press page (#2990)
- docs(python): Updated Python provider docs to add guardrails usage example (#2962)

## [0.103.19] - 2025-02-02

### Tests

- test: add unit test for src/redteam/strategies/hex.ts (#2951)

### Added

- feat(redteam): Add a plugin to run redteams against the HarmBench dataset (#2896)
- feat(redteam): add hex strategy (#2950)

### Changed

- chore(providers): add o3 mini as an option to OpenAI provider (#2940)
- chore(providers): migrate Groq to use OpenAI provider - add groq reasoning example (#2952)
- chore(providers): update openai api version to support o3 models (#2942)
- chore(redteam): reduce false positives in politics plugin (#2935)
- chore(docs): re-add plugin documentation to the example (#2939)
- chore(examples): Example of a very simple barebones eval with Harmbench (#2873)
- chore: Reduced watched files for nodemon (#2949)
- chore(redteam): use shared penalized phrase function in `iterativeTree (#2946)
- chore: bump version 0.103.19 (#2954)

### Dependencies

- chore(deps): bump various dependencies (#2941)

## [0.103.18] - 2025-01-31

### Tests

- test: add unit test for src/redteam/constants.ts (#2928)
- test: add unit test for src/redteam/strategies/retry.ts (#2927)

### Added

- feat(providers): add Alibaba Model Studio provider (#2908)

### Changed

- fix: added tsx back to dependencies (#2923)
- fix: full rubricPrompt support for json/yaml filetypes (#2931)
- chore(grader): improve false positive detection for religion grader (#2909)
- chore(redteam): upgrade replicate moderation api to Llama Guard 3 (#2904)
- chore(webui): add preset collections for redteam plugins (#2853)
- chore: Move callEval outside of the function so we can re-use it (#2897)
- chore: Save test case from EvalResult (#2902)
- chore: bump @aws-sdk/client-bedrock-runtime from 3.734.0 to 3.738.0 (#2906)
- chore: bump openai from 4.80.1 to 4.81.0 (#2905)
- chore: bump version 0.103.18 (#2932)
- chore: improvements to refusal detection (#2903)
- test: configure default globalConfig mock and logger mock (#2915)

### Fixed

- fix(generation): handle cases where vars is not an array (#2916)
- fix(providers): handle function expressions in transform response (#2917)
- fix(webui): improve dark mode syntax highlighting in HTTP request editor (#2911)
- fix(webui): improve spacing between Back and Next buttons (#2912)
- fix(webui): update Next button styling to support dark mode (#2898)
- fix: broken docs build (#2937)

### Documentation

- docs(examples): update and clean up DeepSeek R1 example README (#2918)

## [0.103.17] - 2025-01-30

### Added

- feat(launcher): Add launcher page and Cloudflare deploy action (#2599)
- feat(providers): Add JFrog ML provider (#2872)

### Changed

- chore(build): Move dependencies to devDependencies (#2876)
- chore(redteam): Update grader SpecializedAdviceGrader (#2895)
- chore(redteam): Update graders: imitation, overreliance (#2882)
- chore(redteam): Update graders: politics and RBAC (#2878)
- chore(redteam): Update SQL injection and shell injection graders (#2870)
- chore(redteam): Remove RedTeamProvider response (#2899)
- chore(build): Bump version to 0.103.17 (#2900)
- docs: Fix broken transformVars example (#2887)
- test: Add unit test for src/providers/bedrockUtil.ts (#2879)
- test: Add unit test for src/redteam/plugins/shellInjection.ts (#2871)

### Fixed

- fix(assertions): Add valueFromScript support to contains, equals, and startsWith assertions (#2890)
- fix(golang-provider): Support internal package imports by preserving module structure (#2888)

### Dependencies

- chore(deps): Move tsx to dev dependencies (#2884)
- chore(deps): Update Drizzle dependencies (#2877)

### Documentation

- docs(providers): Fix syntax and formatting in examples (#2875)

## [0.103.16] - 2025-01-28

### Added

- feat(eval): Support reasoning effort and usage tokens (#2817)
- feat(providers): Add support for anthropic citations (#2854)
- feat(redteam): Add RAG Full Document Exfiltration plugin (#2820)
- feat(tests): Add support for loading tests from JSONL files (#2842)

### Changed

- chore(eval): Support reasoning field (#2867)
- chore(providers): Add common provider types for redteam providers (#2856)
- chore(providers): Update google provider with better support for latest gemini models (#2838)
- chore(redteam): Add redteam run analytics (#2852)
- chore(package): Bump version 0.103.16 (#2869)
- chore(package): Ensure correct branch name when incrementing package version (#2851)
- chore(package): Exclude test files from npm package (#2862)
- chore(package): Simplify files field in package.json (#2868)
- chore(dev): Upgrade development versions of Node.js to v22 and Python to 3.13 (#2340)

### Fixed

- fix(openrouter): Pass through `passthrough` (#2863)
- fix(redteam): Run strategies on intents (#2866)
- fix(sharing): Combine sharing configuration from multiple promptfooconfigs (#2855)

### Dependencies

- chore(deps): Remove unused dependencies (#2861)
- chore(deps): Update patch and minor dependency versions (#2860)

### Documentation

- docs(deepseek): Deepseek censorship article (#2864)
- docs(simulated-user): Improve simulated user example (#2865)

### Tests

- test(redteam): Add unit test for src/redteam/plugins/beavertails.ts (#2844)
- test(redteam): Add unit test for src/redteam/plugins/contracts.ts (#2845)
- test: add unit test for src/providers.ts (#2874)
- test: add unit test for src/redteam/providers/iterative.ts (#2858)
- test: add unit test for src/types/index.ts (#2857)

## [0.103.15] - 2025-01-28

### Changed

- chore(providers): Add Hyperbolic alias (#2826)
- chore(providers): Add Perplexity alias (#2836)
- chore(providers): Add Cloudera alias (#2823)
- chore(providers): Make Adaline a peer dependency (#2833)
- chore(providers): Support chatgpt-4o-latest alias in OpenAI provider (#2841)
- chore(providers): Handle empty content due to Azure content filter (#2822)
- chore(assertions): Add not-is-refusal assertion (#2840)
- chore(redteam): Add stack trace to generate/run errors (#2831)
- chore(redteam): Reduce science fiction jailbreaks (#2830)
- chore(redteam): Switch from stateless to stateful (#2839)
- docs: Update contributing guide and fix docs build break (#2849)
- docs: Add terms of service (#2821)
- docs: Clean up LocalAI title (#2824)
- docs: Minor updates to provider documentation sidebar order (#2827)
- docs: Update contributing guide with helpful links and update new release documentation (#2843)
- docs: Update documentation with new models and features (#2837)
- test: Add unit test for src/providers/portkey.ts (#2825)
- test: Add unit test for src/redteam/plugins/asciiSmuggling.ts (#2846)

### Dependencies

- chore(deps): Bump OpenAI from 4.80.0 to 4.80.1 (#2835)
- chore(deps): Bump version to 0.103.15 (#2850)

## [0.103.14] - 2025-01-24

### Added

- feat(redteam): add InsultsGrader for insult detection (#2814)

### Changed

- feat: ability to export to burp (#2807)
- feat: pull and set sessionIds in the request and response body (#2784)
- fix: use controlled accordion for signature auth (#2789)
- chore: bump @anthropic-ai/sdk from 0.33.1 to 0.35.0 (#2790)
- chore: bump openai from 4.79.1 to 4.79.4 (#2791)
- chore: improve specialized advice grader (#2793)
- chore: unsafe practices grader (#2796)
- chore: more harmful graders (#2797)
- chore: sort by priority strategies in report view (#2809)
- chore: add graders for drugs, illegal activities, cybercrime, radicalization (#2810)
- chore: burp docs, improvements, and ui (#2818)
- chore: bump @aws-sdk/client-bedrock-runtime from 3.731.1 to 3.734.0 (#2815)
- chore: add keyfile upload (#2787)
- test: add unit test for src/assertions/contextRelevance.ts (#2804)
- test: add unit test for src/assertions/geval.ts (#2803)
- test: add unit test for src/fetch.ts (#2781)
- test: add unit test for src/assertions/contextFaithfulness.ts (#2798)
- test: add unit test for src/assertions/answerRelevance.ts (#2799)
- test: add unit test for src/assertions/contextRecall.ts (#2800)
- test: add unit test for src/assertions/modelGradedClosedQa.ts (#2801)
- refactor(fetch): remove unnecessary debug log (#2806)

### Fixed

- fix(azure): handle 400 response for content filter errors (#2812)
- fix(ui): ensure that a default value of the signature data field is populated into the redteam config (#2788)
- fix(docs): random grammar fix for model-graded metrics (#2794)

### Dependencies

- chore(deps): update LLM provider dependencies (#2795)

### Documentation

- docs(config): add status page link to footer (#2811)

### Tests

- test(openai): move OpenAI provider tests to dedicated file (#2802)
- test: add unit test for src/providers/adaline.gateway.ts (#2834)

## [0.103.13] - 2025-01-21

### Tests

- test: add unit test for src/types/providers.ts (#2766)
- test: add unit test for src/redteam/plugins/competitors.ts (#2764)

### Added

- feat(redteam): Add guardrail option to redteam ui & update transform response (#2688)
- feat: Share chunked results (#2632)

### Changed

- feat: http provider auth signature support (#2755)
- chore: improve http signature setup (#2779)
- chore(fetch): sanitize sensitive data in debug logs (#2778)
- chore(redteam): enhance logging and test count formatting (#2775)

### Fixed

- fix(fetch): correct TLS options for proxy settings (#2783)

### Dependencies

- chore(deps): bump vite from 5.4.11 to 5.4.12 in the npm_and_yarn group (#2777)
- chore(deps): bump vite from 5.4.9 to 5.4.14 in /examples/jest-integration in the npm_and_yarn group across 1 directory (#2776)

## [0.103.12] - 2025-01-21

### Changed

- chore(providers): Add DeepSeek provider alias (#2768)
- chore(types): Remove unused 'getSessionId' field from ApiProvider (#2765)
- chore(redteam): Add copyright violations grader (#2770)
- chore(redteam): Show plugin in strategy stats prompt/response examples (#2758)
- chore(redteam): Improve competitors grader (#2761)
- chore(lint): Resolve trailing whitespace issues in YAML file (#2767)
- test: Add unit test for src/providers/bam.ts (#2748)
- test: Add unit test for src/redteam/graders.ts (#2762)
- test: Add unit test for src/redteam/plugins/harmful/graders.ts (#2763)
- test: Add unit test for src/redteam/plugins/harmful/graders.ts (#2771)
- test: Add unit test for src/redteam/providers/crescendo/index.ts (#2749)
- test: Add mocks to reduce CI flakes and logs (#2774)

### Fixed

- fix(providers): Add support for tool_resources in OpenAI assistants (#2772)
- fix(providers): Do not set top_p, presence_penalty, or frequency_penalty by default in OpenAI providers (#2753)
- fix(providers): Handle serialization bug in defaultTest for provider overrides with self references (Groq) (#2760)
- fix(webui): Add error boundary to React Markdown component (#2756)
- fix(redteam): Add missing strategy tags (#2769)
- fix(redteam): Empty response is not a failure for red team (#2754)
- fix(redteam): Self-harm, graphic, sexual content, competitors false positives (#2759)

### Dependencies

- chore(deps): Bump @aws-sdk/client-bedrock-runtime from 3.730.0 to 3.731.1 (#2750)
- chore(deps): Bump openai from 4.78.1 to 4.79.1 (#2751)

## [0.103.11] - 2025-01-20

### Changed

- chore: update vars type definition in Test Case to support nested objects (#2738)
- chore(providers): add config.o1 flag for Azure o1 model support (#2710)
- chore(assertions): handle OpenAI tool call with content (#2741)
- chore(fetch): use undici to set global proxy dispatcher (#2737)
- chore(providers): update Groq documentation with latest models (#2733)
- chore(logger): expose additional logger methods (#2731)
- refactor: remove dynamic import for OpenAiChatCompletionProvider (#2739)
- refactor: remove async imports for third-party integrations (#2746)
- refactor: remove dynamic import for fetchWithProxy (#2742)
- build: create `dist/` using TypeScript's `"module": "Node16"` setting (#2686)
- revert: "build: create `dist/` using TypeScript's `"module": "Node16"` setting (#2686)" (#2747)
- docs: LangChain example (#2735)
- docs: resolve duplicate route warning on docs/providers (#2676)
- docs: update app details (#2734)
- test: add unit test for src/logger.ts (#2732)
- test: Add unit test for src/providers/openai.ts (#2700)
- test: Add unit test for src/providers/websocket.ts (#2658)
- test: Add unit test for src/redteam/strategies/crescendo.ts (#2679)
- test: Add unit test for src/redteam/strategies/gcg.ts (#2680)
- test: Add unit test for src/redteam/strategies/index.ts (#2682)
- test: Add unit test for src/util/exportToFile/index.ts (#2666)

### Fixed

- fix(webui): ensure nested variables are rendered correctly (#2736)
- fix(assertions): support JavaScript files in CSV assertions file:// protocol (#2723)
- fix(redteam): don't blow up when translation fails (#2740)

### Dependencies

- chore(deps): bump @aws-sdk/client-bedrock-runtime from 3.726.1 to 3.730.0 (#2727)
- chore(deps): bump @azure/identity from 4.5.0 to 4.6.0 (#2728)
- chore(deps): update Docusaurus version (#2730)

### Documentation

- docs(faq): enhance documentation on proxies and SSL certificates (#2725)

## [0.103.10] - 2025-01-16

### Tests

- test: Add unit test for src/redteam/sharedFrontend.ts (#2690)

### Added

- feat(moderation): Add guardrail checks and logging for moderation (#2624)
- feat(redteam): Add support for built-in guardrails (#2654)

### Changed

- fix: Don't throw in HTTP provider on non-2xx (#2689)
- fix: Eval description in `promptfoo list evals` (#2668)
- fix: Handle HTTP errors better (#2687)
- fix: Make back/next icons consistent (#2707)
- fix: Resolve defaultTest and test providers when called via Node (#2664)
- fix: WebUI should automatically refresh with new evals (#2672)
- chore: Add email to remote inference requests (#2647)
- chore: Add envar for max harmful tests per request (#2714)
- chore: Bump @aws-sdk/client-bedrock-runtime from 3.726.0 to 3.726.1 (#2641)
- chore: Bump groq-sdk from 0.11.0 to 0.12.0 (#2642)
- chore: Bump openai from 4.78.0 to 4.78.1 (#2643)
- chore: Check email status (#2651)
- chore: Organize advanced configurations UI (#2713)
- chore: Standardize ellipsize function across codebase (#2698)
- chore: Update unaligned timeout (#2696)
- chore(assertion): Update doc (#2705)
- chore(ci): Add shell format check to CI workflow (#2669)
- chore(cli): Update show command to default to most recent eval (#2718)
- chore(config): Clean up and comment unused configurations (#2646)
- chore(providers): Add error handling for request transforms in HTTP provider (#2697)
- chore(providers): Add validateStatus option to HTTP provider (#2691)
- chore(providers): Change default validateStatus to accept all HTTP status codes (#2712)
- chore(redteam): Add more abort checkpoints for redteam runs (#2717)
- chore(redteam): Enhance debug logging in iterative provider (#2695)
- chore(redteam): Improve HTTP transform configuration placeholders (#2702)
- chore(webui): Add configurable validateStatus to redteam HTTP target setup (#2706)
- docs: Add redirect for troubleshooting link (#2653)
- docs: Updated plugin table and harmful page (#2560)
- test: Add unit test for src/assertions/guardrail.ts (#2656)
- test: Add unit test for src/providers/promptfoo.ts (#2662)
- test: Add unit test for src/providers/simulatedUser.ts (#2670)
- test: Add unit test for src/providers/webhook.ts (#2661)
- test: Add unit test for src/redteam/plugins/indirectPromptInjection.ts (#2663)
- test: Add unit test for src/redteam/strategies/bestOfN.ts (#2677)
- test: Add unit test for src/redteam/strategies/likert.ts (#2681)
- test: Add unit test for src/utils/text.ts (#2701)
- test: Fix flaky test (#2715)
- test: Make share test more robust (#2716)
- test: Support randomizing test execution order (#2556)
- chore(providers): automate watsonx provider to fetch model costs dynamically (#2703)
- Revert "test: Add unit test for src/redteam/sharedFrontend.ts" (#2721)

### Fixed

- fix(ci): Resolve redteam integration test failure by setting author (#2667)
- fix(logging): Enforce single-argument type for logger methods (#2719)
- fix(providers): Lazy load @azure/identity (#2708)
- fix(redteam): Adjust divergent repetition plugin prompt formatting (#2639)
- fix(ui): Don't select a stateful/stateless setting if discrepancy exists between configured providers (#2650)
- fix(ui): Fix stateful/stateless setting for providers (#2649)
- fix(webui): Ensure user's selection of system statefulness is correctly persisted in config and UI (#2645)

### Documentation

- docs(links): Update Discord links to new invite (#2675)
- docs(strategy-table): Enhance grouping and ordering logic (#2640)

## [0.103.9] - 2025-01-13

### Tests

- test: Add unit test for src/providers.ts (#2671)
- test: Add unit test for src/globalConfig/accounts.ts (#2652)

### Added

- feat(tests): Import tests from JS/TS (#2635)
- feat(redteam): Add GCG strategy (#2637)
- feat(redteam): Add Likert-based jailbreak strategy (#2614)

### Changed

- chore(redteam): Catch errors during iterative attacks and continue (#2631)
- chore(redteam): GCG number config (#2638)
- chore(redteam): Wrap iterative providers in try/catch (#2630)
- chore(webui): Don't actually truncate vars because they are scrollable (#2636)

### Fixed

- fix(webui): Revert 49bdcba - restore TruncatedText for var display (#2634)

## [0.103.8] - 2025-01-11

### Changed

- fix: Running redteam from cloud (#2627)
- fix: redteam strategies (#2629)
- chore: show # plugins and strats selected (#2628)o/pull/2626

## [0.103.7] - 2025-01-10

### Changed

- chore(redteam): record iterative history in metadata (#2625)
- chore(redteam): integrate grader into goat for ASR improvement (#2612)
- chore(cli): make db migrations quieter (#2621)
- chore(providers): update Azure API version for Azure provider (#2611)
- chore: Revert "chore(redteam): expose redteam run command and auto-share remote results" (#2613)
- docs: owasp illustrations (#2615)
- docs: plugin and strategy graphics (#2610)
- chore(site): add bio and photo of new team member (#2626)

### Fixed

- fix(webui): add default background for image lightbox (#2616)
- fix(openrouter): pass through openrouter-specific options (#2620)

### Dependencies

- chore(deps): bump @aws-sdk/client-bedrock-runtime from 3.723.0 to 3.726.0 (#2618)
- chore(deps): bump groq-sdk from 0.10.0 to 0.11.0 (#2619)
- chore(deps): bump openai from 4.77.4 to 4.78.0 (#2617)

### Documentation

- docs(site): add vedant to the about page (#2622)
- docs(site): update grid breakpoints for better spacing of team members on about page (#2623)

## [0.103.6] - 2025-01-09

### Changed

- chore(examples): add image saving hook for DALL-E outputs in redteam-dalle (#2607)
- chore(redteam): expose redteam run command and auto-share remote results (#2609)
- chore(redteam): store attack prompt instead of rendered prompt in metadata (#2602)
- chore(workflows): add actionlint GitHub Action for workflow validation (#2604)
- chore(ci): updated yanked dependency and ruff format (#2608)

### Fixed

- fix(docker): correct string concatenation for BUILD_DATE in GitHub Actions (#2603)
- fix(providers): convert anthropic bedrock lone system messages to user messages for compatibility with model graded metrics (#2606)

### Documentation

- docs(caching): expand documentation on caching mechanisms (#2605)

## [0.103.5] - 2025-01-09

### Added

- feat(fetch): Add support for custom SSL certificates (#2591)

### Changed

- chore(assertions): Improve Python assertion configuration passing (#2583)
- chore(debug): Enhance logging for null/undefined template variables (#2588)
- chore(providers): Allow ability to set custom default embedding provider (#2587)
- chore(providers): Improve error handling in HTTP provider (#2593)
- chore(redteam): Add grader to crescendo to increase ASR (#2594)
- chore(webui): Add plugin category on the recently used cards (#2600)
- chore(webui): Highlight selected strats just like plugins (#2601)
- chore(webui): Replace initial prompt with last redteam prompt when it exists (#2598)
- chore(webui): Response parser -> response transform (#2584)

### Fixed

- fix(cli): filterMode `failures` should omit `errors` (#2590)
- fix(providers): Handle bad HTTP status code (#2589)
- fix(redteam): ascii-smuggling is a plugin, not a strategy (#2585)
- fix(redteam): Use OS-agnostic temp file (#2586)

### Dependencies

- chore(deps): Update dependencies to latest versions (#2597)

### Documentation

- docs(license): Update year and clarify licensing terms (#2596)
- docs(providers): Update overview table with new entries (#2592)

## [0.103.4] - 2025-01-08

### Added

- feat(cli): add --filter-errors-only parameter to `eval` (#2539)
- feat(providers): f5 provider placeholder (#2563)
- feat(assertions): add support for specifying function names in external assertions (#2548)

### Changed

- chore(providers): add support for the WATSONX_AI_AUTH_TYPE env (#2547)
- chore(providers): add debug logs to llama provider (#2569)
- chore(redteam): add debug to cyberseceval (#2549)
- chore(redteam): add english language cyberseceval (#2561)
- chore(redteam): adjust parameters for iterativeTree strategy (#2535)
- chore(redteam): improve dialog content for load example configuration (#2574)
- chore(redteam): improve grader in jailbreak:tree strategy (#2565)
- chore(redteam): improve iterative provider with test case grader (#2552)
- chore(redteam): improve tree node selection. Add metadata (#2538)
- chore(redteam): reduce iterative image provider refusals (#2578)
- chore(tests): improve misc test setup and teardown (#2579)
- chore(webui): enhance metadata expand/collapse handling (#2550)
- chore(webui): Add type for provider test response (#2567)
- chore(assertions): minor change to python assert example and revert provider to gpt4 mini (#2564)
- chore(webui): ensure provider overrides are displayed correctly (#2546)
- docs: improve dark mode styles on security page (#2562)
- docs: jailbreak blog post (#2575)
- docs: missing plugins (#2558)
- docs: updates to llm vulnerability types page (#2527)
- docs: updating typo for g-eval pages (#2568)
- docs: only show frameworks in compliance section (#2559)
- chore(docs): improve dark mode on redteam configuration (#2553)
- chore(docs): sort plugins by pluginId (#2536)

### Fixed

- fix(assertions): ensure that Python assertions can reference the config as per the example given (#2551)

### Dependencies

- chore(deps): update dependencies to latest minor and patch versions (#2533)
- chore(deps): bump @aws-sdk/client-bedrock-runtime from 3.716.0 to 3.721.0 (#2532)
- chore(deps): bump @aws-sdk/client-bedrock-runtime from 3.721.0 to 3.723.0 (#2554)
- chore(deps): bump openai from 4.77.0 to 4.77.3 (#2544)
- chore(deps): update lock file to resolve dependency issues (#2545)
- chore(deps): update lock file to resolve yanked dependency (#2581)

### Documentation

- docs(blog): improve the usage instructions for jailbreak dalle post (#2576)
- docs(llm-vulnerability-scanner): improve dark mode styles (#2577)
- docs(styles): improve dark mode styles for index page (#2580)
- docs(troubleshooting): adjust sidebar order and update example version (#2557)

## [0.103.3] - 2025-01-03

### Added

- feat(redteam): add system prompt override plugin (#2524)

### Changed

- feat: cyberseceval plugin (#2523)
- chore(vertex): ability to override api version (#2529)
- chore: add more debug info to API health check (#2531)
- chore: switch cloud `run` to use --config param (#2520)
- docs: update owasp top 10 page (#2515)
- docs: misc improvements (#2525)

### Fixed

- fix(gemini): support gemini thinking model (#2526)
- fix(docs): correct broken link in blog post (#2522)
- fix(docs): conditionally enable gtag only in production (#2530)

### Documentation

- docs(blog): unbounded consumption (#2521)
- docs(redteam): update configuration.md (#2543)

## [0.103.2] - 2024-12-31

### Changed

- feat: run redteam from cloud config (#2503)
- feat: divergent repetition plugin (#2517)
- docs: guardrails ui (#2518)
- feat: granular envars for memory control (#2509)
- fix: use `default` when importing cjs module (#2506)
- docs: readme overhaul (#2502)
- chore(redteam): make numIterations configurable for iterative strategy (#2511)
- chore(webui): enhance styling and responsiveness for StrategyStats component (#2485)
- chore(providers): make number of retry attempts configurable for HTTP provider (#2512)
- chore(providers): add configurable retry attempts for AWS Bedrock. Improve error handling (#2514)
- chore(redteam): handle empty and refusal responses (#2516)
- docs: divergent repetition to plugins table (#2519)

### Fixed

- fix(moderation): handle empty output to avoid false positives (#2508)
- fix(fetch): correct retries logic to ensure at least one attempt (#2513)

## [0.103.1] - 2024-12-24

### Changed

- fix: send config purpose when running in web ui (#2504)
- fix: include `sharing` in generated redteam config (#2505)
- docs: g-eval docs (#2501)

## [0.103.0] - 2024-12-23

### Added

- feat(eval): Add sheet identifier to Google Sheets URL for saving eval results (#2348)
- feat(eval): Add support for Hugging Face datasets (#2497)
- feat(redteam): Ability to set the number of test cases per plugin (#2480)
- feat(redteam): Beavertails plugin (#2500)
- feat(redteam): Best-of-n jailbreak (#2495)
- feat(redteam): Dedicated custom input section (#2493)
- feat(redteam): Harmful:cybercrime:malicious-code (#2481)
- feat(redteam): Recently used plugins (#2488)
- feat(redteam): Support `intent` sequences (#2487)

### Changed

- chore(redteam): Add "View Probes" button (#2492)
- chore(redteam): Enhance metadata tracking for iterative provider (#2482)
- chore(redteam): Improve scoring in iterative providers (#2486)
- chore(redteam): Record stateless telemetry (#2477)
- chore(examples): Revert redteam-ollama example to previous version (#2499)
- docs: Cyberseceval (#2494)
- docs: Plugins overview (#2448)
- docs: Strategy overview (#2449)

### Fixed

- fix(redteam): Ability to set custom target (#2483)
- fix(redteam): Apply delay to redteam providers (#2498)
- fix(redteam): Scroll to top when changing tabs (#2484)
- fix(redteam): State management for raw HTTP requests (#2491)

### Dependencies

- chore(deps): Bump @aws-sdk/client-bedrock-runtime from 3.714.0 to 3.716.0 (#2479)

### Documentation

- docs(providers): Add new providers to documentation (#2496)

## [0.102.4] - 2024-12-20

### Changed

- feat: add G-Eval assertion (#2436)
- feat: ability to set delay from webui (#2474)
- fix: resolve circular reference issue in groq provider (#2475)
- chore: placeholder for ied (#2478)

### Fixed

- fix(provider): ensure system prompt is formatted correctly for amazon nova models (#2476)

### Documentation

- docs(red-team): update default strategy documentation (#2473)

## [0.102.3] - 2024-12-19

### Changed

- feat: pliny plugin (#2469)
- feat: meth plugin (#2470)

### Fixed

- fix(redteam): resolve prompt rendering issue in goat provider (#2472)

### Dependencies

- chore(deps): update dependencies to latest versions (#2442)

## [0.102.2] - 2024-12-19

### Added

- feat(eval): Add metadata filtering to `promptfoo eval` (#2460)
- feat(redteam): Implement `basic` strategy to skip strategy-less tests (#2461)
- feat(redteam): Show messages for multi-turn providers (#2454)
- feat(webui): Add search bar for reports (#2458)

### Changed

- chore(providers): Add new OpenAI O1 model versions (#2450)
- chore(ci): Handle fork PRs without secrets correctly (#2443)
- chore(ci): Update Node.js 22.x matrix configuration (#2444)
- chore(ci): Move workflow assets to .github/assets (#2445)
- chore(redteam): Update target handling for model-based strategies (#2466)
- docs: Update RAG red team details (#2459)

### Fixed

- fix(providers): Fix O1 model detection (#2455)
- fix(redteam): Handle invalid message from GOAT (#2462)
- fix(redteam): Handle null target model responses in GOAT and improve safeJsonStringify (#2465)
- fix(redteam): Improve logging and message handling in Crescendo and GOAT providers (#2467)
- fix(redteam): Properly write target response to iterative (#2447)
- fix(redteam): Skip iterative turn on refusal (#2464)

### Dependencies

- chore(deps): Bump @anthropic-ai/sdk from 0.32.1 to 0.33.1 (#2451)
- chore(deps): Bump @aws-sdk/client-bedrock-runtime from 3.712.0 to 3.714.0 (#2446)
- chore(deps): Bump openai from 4.76.3 to 4.77.0 (#2452)

## [0.102.1] - 2024-12-17

### Added

- feat(redteam): ability to upload intents from csv (#2424)
- feat(redteam): switch to rag example (#2432)

### Changed

- chore(cli): address punycode deprecation warning for Node.js 22 (#2440)
- chore(redteam): format extraction prompts as chat messages (#2429)
- chore(redteam): integration tests (#2413)
- chore(redteam): move plugin collections out of plugin type (#2435)
- chore(redteam): raise timeout on unaligned provider to 60s (#2434)
- chore(redteam): update owasp mappings (#2316)
- chore(redteam): update plugin and strategy display names and descriptions (#2387)
- chore(redteam): minor styling improvements to TestTargetConfiguration (#2430)
- chore(redteam): remove horizontal scroll from redteam setup tabs (#2420)

### Fixed

- fix(redteam): add support for entity merging in config (#2433)
- fix(redteam): combine strategy configs for chained strategies (#2415)
- fix(redteam): don't fall back if entity and purpose extraction fails (#2428)
- fix(redteam): integration test (#2431)
- fix(redteam): make cross-session-leak not default (#2427)
- fix(redteam): remove duplicate `intent` plugin (#2426)
- fix(redteam): dark mode in test targets ui (#2425)
- fix(redteam): resolve invalid DOM nesting of ul elements in Strategies component (#2421)
- fix(evaluator): handle circular references during error logging (#2441)

### Dependencies

- chore(deps): bump @aws-sdk/client-bedrock-runtime from 3.709.0 to 3.712.0 (#2418)
- chore(deps): bump groq-sdk from 0.9.0 to 0.9.1 (#2416)
- chore(deps): bump openai from 4.76.2 to 4.76.3 (#2417)

## [0.102.0] - 2024-12-16

### Added

- feat(redteam): add api healthcheck to redteam generate (#2398)

### Changed

- feat: add raw HTTP request support to Targets UI (#2407)
- feat: add HTTP provider configuration generator (#2409)
- feat: generate http config button (#2411)
- feat: run redteam in web ui (#2025)
- fix: exit codes and tests (#2414)
- docs: add docs for model-graded metrics (#2406)

## [0.101.2] - 2024-12-14

### Added

- feat(webui): implement cloud API health check functionality (#2397)
- feat(webui): redteam attack flow chart (#2389)
- feat(webui): strategy stats drawer (#2388)
- feat(webui): Filter Results view by errors (#2394)

### Changed

- revert: refactor(evaluator): enhance variable resolution and prompt rendering (#2386)
- chore(docker): add version info to docker build (#2401)
- chore(docs): Update README.md (#2391)

### Fixed

- fix(redteam): improve error message for plugin validation (#2395)
- fix(redteam): improve redteam strategy validation with detailed error messages (#2396)
- fix(webui): hide "show failures" checkbox on 1-column evals (#2393)

### Dependencies

- chore(deps): bump openai from 4.76.1 to 4.76.2 (#2390)

## [0.101.1] - 2024-12-13

### Added

- feat(eval): Separate errors from assert failures (#2214)
- feat(eval): Support more than one multi-turn conversation in the same eval with conversationId metadata field (#2360)
- feat: chunk results during share to handle large evals (#2381)

### Changed

- fix: use safeJsonStringify (#2385)
- chore(evaluator): Enhance variable resolution and prompt rendering (#2380)
- chore(ci): Remove outdated package-lock.json after enabling workspaces in package.json (#2377)
- chore(examples): Add Ollama red team example from blog post (#2374)
- Revert "feat: chunk results during share to handle large evals" (#2399)

### Fixed

- fix(cli): Fix punycode deprecation warning (#2384)
- fix(cli): Re-enable validation warning for invalid dereferenced configs (#2373)
- fix(prompts): Restore behavior that delays YAML parsing until after variable substitution (#2383)
- fix(redteam): Support file:// protocol for custom plugins (#2376)
- fix(webui): Use injectVar in redteam report view (#2366)

### Documentation

- docs(configuration): Add documentation for shared variables in tests (#2379)

## [0.101.0] - 2024-12-12

### Added

- feat(eval): Separate errors from assert failures (#2214)
- feat(eval): Support more than one multi-turn conversation in the same eval with conversationId metadata field (#2360)

### Changed

- chore(evaluator): Enhance variable resolution and prompt rendering (#2380)
- chore(ci): Remove outdated package-lock.json after enabling workspaces in package.json (#2377)
- chore(examples): Add Ollama red team example from blog post (#2374)

### Fixed

- fix(cli): Fix punycode deprecation warning (#2384)
- fix(cli): Re-enable validation warning for invalid dereferenced configs (#2373)
- fix(prompts): Restore behavior that delays YAML parsing until after variable substitution (#2383)
- fix(redteam): Support file:// protocol for custom plugins (#2376)
- fix(webui): Use injectVar in redteam report view (#2366)

### Documentation

- docs(configuration): Add documentation for shared variables in tests (#2379)

## [0.100.6] - 2024-12-11

### Changed

- chore: clean up invariant references (#2367)
- chore: invariant (#2363)
- chore(examples): add YAML schema and descriptions to config files (#2358)
- chore(providers): add debugs and make provider invariants more detailed (#2365)
- chore(redteam): add better error logging for multilingual (#2347)
- chore(redteam): add getRemoteGenerationUrl mocks to redteam tests (#2349)
- chore(redteam): Better error messaging for composite jailbreaks (#2372)
- chore(redteam): fix composite jailbreak docs (#2370)
- chore(redteam): respect --delay with redteam providers (#2369)
- chore(webui): add "save YAML" option to Save Config dialog (#2356)
- chore(webui): enhance redteam preset cards layout and styling (#2353)

### Fixed

- fix(providers): add regional model support to Bedrock (#2354)
- fix(webui): redteam setup UI should support request body objects (#2355)
- fix(providers): use Replicate moderation provider when OpenAI key not present (#2346)

### Dependencies

- chore(deps): bump @aws-sdk/client-bedrock-runtime from 3.706.0 to 3.709.0 (#2362)
- chore(deps): bump openai from 4.76.0 to 4.76.1 (#2361)
- chore(deps): update dependencies (#2350)

### Documentation

- docs(blog): new post on the EU AI Act (#2357)
- docs(redteam): Update documentation to suggest a detailed purpose (#2345)
- docs(troubleshooting): replace auto-generated index with custom overview (#2352)

## [0.100.5] - 2024-12-09

### Changed

- feat: Show current redteam and save state by @sklein12 in [#2336](https://github.com/promptfoo/promptfoo/pull/2336)
- fix: Our task API responds with a JSON object by @sklein12 in [#2337](https://github.com/promptfoo/promptfoo/pull/2337)
- fix: Attempt to fix metrics after share to self-hosted by @GICodeWarrior in [#2338](https://github.com/promptfoo/promptfoo/pull/2338)
- fix: Merge `defaultTest.vars` before applying `transformVars` by @mldangelo in [#2339](https://github.com/promptfoo/promptfoo/pull/2339)
- fix: Catch errors on purpose extraction and continue by @sklein12 in [#2344](https://github.com/promptfoo/promptfoo/pull/2344)
- chore: Allow overriding default and redteam providers globally by @sklein12 in [#2333](https://github.com/promptfoo/promptfoo/pull/2333)
- chore(providers): Align `transformRequest` with `transformResponse` behavior by @mldangelo in [#2334](https://github.com/promptfoo/promptfoo/pull/2334)
- chore: Update Node.js to v20.18.1 by @mldangelo in [#2342](https://github.com/promptfoo/promptfoo/pull/2342)
- chore: Add support for multiple Google Sheets in `promptfooconfig` by @mldangelo in [#2343](https://github.com/promptfoo/promptfoo/pull/2343)

## [0.100.4] - 2024-12-08

### Changed

- feat: "try example" in target configuration (#2335)
- chore(webui): add a reset config button (#2328)
- chore(redteam): add comments and schema to generated yaml (#2329)
- chore(webui): add select all/none for all plugins (#2326)
- chore: automate CITATION.cff version bump. Sort npm scripts (#2320)
- docs: Fix docs to reflect non-root docker user (#2324)

### Fixed

- fix(cli): recommend npx if necessary (#2325)
- fix(providers): use prompt config for structured outputs in azure (#2331)
- fix(redteam): Use cloud api for remote harmful generation (#2323)
- fix(webui): redteam bug where purpose was using old state (#2330)
- fix(webui): redteam config persist between refreshes (#2327)

### Dependencies

- chore(deps): bump openai from 4.75.0 to 4.76.0 (#2321)

## [0.100.3] - 2024-12-06

### Changed

- chore(providers): improve JSON schema support for openai azure (#2318)

### Dependencies

- chore(deps): bump the npm_and_yarn group with 2 updates (#2317)

### Documentation

- docs(aws-bedrock): add Nova model documentation and update examples (#2319)
- docs(multilingual): add language code references (#2311)

## [0.100.2] - 2024-12-06

### Added

- feat: multiline editor for http request body (#2314) by @typpo

### Fixed

- fix(redteam): Do not fail crescendo if the provider sends the wrong response (#2315) by @sklein12
- fix: remove log line (c539341)

## [0.100.1] - 2024-12-05

### Added

- feat(redteam): Multilingual generates test cases across all strats (#2313) by @sklein12

### Fixed

- fix(redteam): preserve assertion types in multilingual strategy (#2312) by @mldangelo

### Changed

- chore(redteam): Improve purpose output (779a8d4)
- chore: re-reorder target setup page (7dd11ae)
- chore: copy (158d841)
- ci: increase Docker workflow timeout to 60 minutes (414db79)

### Dependencies

- chore(deps): update multiple package dependencies (#2308) by @mldangelo

### Documentation

- docs: fix multilingual (e78e77d)

## [0.100.0] - 2024-12-05

### Added

- feat(providers): Add Amazon Nova models to Bedrock provider (#2300)
- feat(providers): Support TypeScript custom providers (#2285)
- feat(providers): Add transformRequest to HTTP provider. Rename responseParser to transformResponse (#2228)
- feat(cli): Add configurable CSV delimiter support (#2294)
- feat(redteam): Load `intents` plugin from file (#2283)
- feat(webui): Ability to configure strategies in redteam setup (#2304)
- feat(webui): Ability to upload YAML file to setup view (#2297)
- feat(webui): Column selector (#2288)

### Changed

- chore(webui): Add YAML preview and strategies to redteamReview page (#2305)
- chore(prompts): TypeScript for prompt functions (#2287)
- chore(webui): Display # selected plugins in accordion text (#2298)
- chore(redteam): Remote generation if logged into cloud (#2286)
- chore(cli): Write `promptfoo-errors.log` on error (#2303)
- chore(cli): Improve error message when attempting to share incomplete eval (#2301)
- chore(redteam): Fix stateless warning (#2282)
- chore(redteam): Plugin page UX (#2299)
- chore(webui): Display average cost alongside total (#2274)
- chore(webui): Remove prompt from redteam setup purpose page (#2295)
- docs: Guide on LangChain PromptTemplates (#2235)

### Fixed

- fix(redteam): Do not store config hash if redteam generation failed (#2296)
- fix(webui): Minor bugs in redteam config UI (#2278)
- fix(cli): Replace process.exitCode with process.exit calls in share command (#2307)

### Dependencies

- chore(deps): Bump @aws-sdk/client-bedrock-runtime from 3.699.0 to 3.704.0 (#2279)
- chore(deps): Bump @aws-sdk/client-bedrock-runtime from 3.704.0 to 3.705.0 (#2290)
- chore(deps): Bump groq-sdk from 0.8.0 to 0.9.0 (#2291)
- chore(deps): Bump openai from 4.73.1 to 4.74.0 (#2280)
- chore(deps): Bump openai from 4.74.0 to 4.75.0 (#2289)

### Documentation

- docs(examples): Add redteam chatbot example (#2306)

## [0.99.1] - 2024-12-02

### Changed

- chore(docs): update --config YAML file references to match actual behavior (#2170)
- chore(providers): add \*-latest models for Anthropic (#2262)
- chore(providers): remove optional chaining in goat provider (#2253)
- chore(redteam): ability to override severity (#2260)
- chore(redteam): improve hijacking grader (#2251)
- chore(redteam): improve overreliance grader (#2246)
- chore(redteam): improve politics grader (#2258)
- chore(redteam): move harmful specialized advice plugin to unaligned provider (#2239)
- chore(redteam): move misinformation plugin from aligned to unaligned provider (#2232)
- chore(redteam): shell injection grader improvement (25%) (#2277)
- chore(redteam): update policy grader (#2244)
- chore(site): improve architecture diagram dark mode (#2254)
- chore(site): move careers link (#2242)
- chore(tests): remove console.error debug statement (#2275)
- chore(types): add Zod schema for assertion types (#2276)
- chore(webui): ability to set image min/max height (#2268)
- chore(webui): add metric column in assertions table (#2238)
- chore(webui): add pointer cursor to report view (#2272)
- chore(webui): add support for custom targets to redteam setup (#2215)
- chore(webui): combine assertion context to eval output comment dialog (#2240)
- chore(webui): improve back and next buttons for purpose/targets pages (#2269)
- chore(webui): minor improvements to redteam setup strategy and plugin selection (#2247)
- chore(webui): only show action buttons for the currently hovered cell, rather than both cells for that row (#2270)
- chore(webui): preserve whitespace in TableCommentDialog (#2237)
- chore(webui): prevent dialog from popping up repeatedly when component rerenders (#2273)
- chore(webui): remove local dashboard (#2261)
- chore(webui): select all/none in redteam setup plugins view (#2241)
- docs: GitLab integration (#2234)

### Fixed

- fix(cli): improve debugging for fetchWithRetries (#2233)
- fix(cli): refuse to share incomplete evals (#2259)
- fix(webui): support sorting on pass/fail count & raw score (#2271)
- fix(redteam): stringify non-string target provider responses in goat (#2252)

### Dependencies

- chore(deps): bump openai from 4.73.0 to 4.73.1 (#2243)
- chore(deps): sync dependency versions with promptfoo cloud (#2256)
- chore(deps): update dependencies (#2257)
- chore(deps): update lock file for yanked dependency (#2250)

## [0.99.0] - 2024-11-25

### Added

- feat(cli): `promptfoo debug` command (#2220)
- feat(eval): Read variables from PDF (#2218)
- feat(providers): Add `sequence` provider (#2217)
- feat(redteam): Citation strategy (#2223)
- feat(redteam): Composite jailbreak strategy (#2227)
- feat(redteam): Ability to limit strategies to specific plugins (#2222)

### Changed

- chore(redteam): Attempt to reuse existing server for redteam init (#2210)
- chore(redteam): Naive GOAT error handling (#2213)
- chore(redteam): Improve competitors plugin and grading (#2208)

### Fixed

- fix(eval): CSV BOM parsing (#2230)
- fix(redteam): Add missing entities field to redteam schema (#2226)
- fix(redteam): Ensure numTests is properly inherited in config for all plugin types (#2229)
- fix(redteam): Strip prompt asterisks (#2212)
- fix(redteam): Validate plugins before starting (#2219)

### Dependencies

- chore(deps): Bump @aws-sdk/client-bedrock-runtime from 3.696.0 to 3.699.0 (#2231)

### Documentation

- docs(redteam): Ollama redteam blog (#2221)
- docs(redteam): Add troubleshooting documentation (#2211)

## [0.98.0] - 2024-11-22

### Added

- feat(providers): Maintain session-id in HTTP provider (#2101)
- feat(redteam): Add custom strategy (#2166)
- feat(webui): Add CSV download to report view (#2168)
- feat(webui): Add image preview lightbox for base64 image strings (#2194)

### Changed

- chore(providers): Add GPT-4-0-2024-11-20 to supported models (#2203)
- chore(providers): Add support for UUID in transformVars (#2204)
- chore(cli): Display help for invalid args (#2196)
- chore(redteam): Add `promptfoo redteam setup` (#2172)
- chore(redteam): Init now opens web setup UI (#2191)
- chore(redteam): Update purpose UI to capture better information (#2180)
- chore(redteam): Instrument redteam setup (#2193)
- chore(redteam): Remove OpenAI key requirement in onboarding (#2187)
- chore(redteam): Remove overreliance from default (#2201)
- chore(redteam): Remove redundant harmful plugin when all subcategories are selected (#2206)
- chore(redteam): Reorganize plugins in setup (#2173)
- chore(redteam): Session parsing in UI (#2192)
- chore(redteam): Update docs for multi-turn strategies (#2182)
- chore(redteam): Update redteam init instructions (#2190)
- chore(redteam): Wrap more system purpose tags (#2202)
- chore(redteam): Wrap purposes in <Purpose> tags (#2175)

### Fixed

- fix(prompts): Parse YAML files into JSON before Nunjucks template render (#2205)
- fix(providers): Handle more response parser failures in HTTP provider (#2200)
- fix(redteam): Attempt to fix undefined redteam testcase bug (#2186)
- fix(redteam): Debug access plugin grader improvement (#2178)
- fix(redteam): Handle missing prompts in indirect prompt injection setup (#2199)
- fix(redteam): Pass isRedteam from eval database model (#2171)
- fix(webui): Handle division by zero cases in CustomMetrics component (#2195)

### Dependencies

- chore(deps): Bump @aws-sdk/client-bedrock-runtime from 3.693.0 to 3.696.0 (#2176)
- chore(deps): Update dependencies - resolve lock file issue (#2179)
- chore(deps): Update dependencies (#2169)

### Documentation

- docs(examples): Add F-score example (#2198)
- docs(examples): Modernize image classification example (#2197)
- docs(site): Add red team Hugging Face model guide (#2181)
- docs(site): Use `https` id with `url` config (#2189)

## [0.97.0] - 2024-11-18

### Added

- feat(azure): adding AzureCliCredential as a fallback authentication option (#2149)

### Changed

- feat: report shows % framework compliance as progress bar (#2160)
- feat: support for grader fewshot examples (#2162)
- feat: add support for bedrock guardrails (#2163)
- fix: crescendo feedback (#2145)
- fix: handle null test cases in strategy generation (#2146)
- refactor(redteam): extract parseGeneratedPrompts from redteam base class (#2155)
- refactor(redteam): modularize and simplify harmful plugin (#2154)
- chore: bump @aws-sdk/client-bedrock-runtime from 3.691.0 to 3.693.0 (#2147)
- chore: bump @eslint/plugin-kit from 0.2.0 to 0.2.3 in the npm_and_yarn group (#2151)
- chore: track token usage for redteam providers (#2150)
- chore(providers): misc harmful completion provider enhancements (#2153)
- chore: display strategy used in report view (#2156)
- chore: open result details in report view (#2159)
- chore: add # requests to token usage (#2158)
- chore: set redteamFinalPrompt in goat provider (#2161)
- chore(redteam): refactor harmful plugin into aligned and unaligned modules (#2164)
- chore(redteam): refactor unaligned inference API response handling (#2167)

### Fixed

- fix(share): update eval author to logged-in user when sharing (#2165)

## [0.96.2] - 2024-11-14

### Added

- feat(redteam): redteam fewshot overrides (#2138)
- feat(cli): make README.md file during onboarding init flow optional (#2054)

### Changed

- feat: helm chart for self hosted (#2003)

### Fixed

- fix(cli): remove validation warning on yaml files (#2137)
- fix(providers): handle system messages correctly for bedrock Claude models (#2141)
- fix(redteam): Config for all strategies (#2126)
- fix(webui): potential divide by 0s (#2135)
- fix(webui): restore token usage display (#2143)

### Dependencies

- chore(deps): clean up plugin action params (#2139)
- chore(deps): bump @aws-sdk/client-bedrock-runtime from 3.687.0 to 3.691.0 (#2140)
- chore(deps): update dependencies (#2133)

## [0.96.1] - 2024-11-12

### Added

- feat(ui): Respect max text length in Markdown cells (#2109)

### Changed

- chore(assertions): split assertions into separate modules (#2116)\* chore(blog): update API endpoint to canonical domain by @mldangelo in https://github.com/promptfoo/promptfoo/pull/2119
- chore(cli): add promptfoo version header to all requests (#2121)
- chore(redteam): allow goat to be used stateless or not (#2102)
- chore(redteam): Break out Prompt Metrics Types (#2120)
- chore(redteam): re-organize report categories (#2127)
- chore(docs): Fix AWS default region to match documentation (#2117)

### Fixed

- fix(cli): validate config after dereferencing (#2129)
- fix(providers): handle system messages correctly in anthropic parseMessages (#2128)

### Dependencies

- chore(deps): bump groq-sdk from 0.7.0 to 0.8.0 (#2131)
- chore(deps): update multiple dependencies (#2118)

## [0.96.0] - 2024-11-10

### Added

- feat(redteam): intent plugin (#2072)
- feat(redteam): rag poisoning plugin (#2078)
- feat(cli): --filter-sample on eval to randomly sample (#2115)
- feat(providers): azure default provider (#2107)
- feat(assertions): BLEU score (#2081)

### Changed

- chore(assertions): refactor JSON assertions (#2098)
- chore(assertions): split assertions into separate files (#2089)
- chore(cli): add --ids-only to list commands (#2076)
- chore(cli): lazily init csv assertion regex (#2111)
- chore(cli): validate json, yaml, js configs on load (#2114)
- chore(lint): format lint (#2082)
- chore(providers): add envar support for azure auth (#2106)
- chore(providers): add support for Claude 3.5 Haiku model (#2066)
- chore(providers): add support for external response_format in azure openai (#2092)
- chore(providers): azureopenai -> azure (#2113)
- chore(providers): Support AWS sessionToken and profile for authentication (#2085)
- chore(redteam): improve rbac grader (#2067)
- chore(redteam): pass context and options to target in iterativeTree provider (#2093)
- chore(redteam): Use purpose in graders (#2077)
- chore(webui): prevent unnecessary state resets in plugin configuration in redteam ui (#2071)
- chore: add yaml config validation tests (#2070)
- chore(docs): goat-blog demo component usability improvements (#2095)
- docs: use "provider" key in python prompt function (#2103)
- docs: add GOAT blog post (#2068)
- chore(blog): update API endpoint to canonical domain (#2119)

### Fixed

- fix(cli): keep eval id on `import` (#2112)
- fix(providers): portkey provider and headers (#2088)
- fix(redteam): provide target context (#2090)
- fix(providers): ensure consistent message parsing for Anthropic Claude Vision (#2069)
- fix(redteam): make remote generation URL dynamic to support dotenv loading (#2086)

### Dependencies

- chore(deps): bump @anthropic-ai/sdk from 0.31.0 to 0.32.0 (#2074)
- chore(deps): bump @anthropic-ai/sdk from 0.32.0 to 0.32.1 (#2083)
- chore(deps): bump @aws-sdk/client-bedrock-runtime from 3.686.0 to 3.687.0 (#2104)
- chore(deps): bump openai from 4.70.2 to 4.71.0 (#2073)
- chore(deps): bump openai from 4.71.0 to 4.71.1 (#2087)

## [0.95.0] - 2024-11-04

### Added

- **feat(redteam):** goat (#2006)
- **feat(webui):** add support for file providers in eval creation view via file upload by @mldangelo in https://github.com/promptfoo/promptfoo/pull/2055
- feat(webui): add support for file providers in eval creation view via file upload (#2055)

### Changed

- **feat:** save and load configs (#2044)
- **feat:** index page for report view (#2048)
- **fix:** competitors grader (#2042)
- **fix:** llm rubric markup (#2043)
- **fix:** OOM on large evals (#2049)
- **chore:** migrate rag-full example to langchain 0.3.0 (#2041)
- **chore:** add some loaders to webui pages (#2050)
- **chore(providers):** add bedrock regional inference profile IDs (#2058)
- **chore(webui):** optimize custom policy handling (#2061)
- **chore:** bump @anthropic-ai/sdk from 0.30.1 to 0.31.0 (#2062)
- **chore:** bump openai from 4.69.0 to 4.70.2 (#2063)

### Fixed

- **fix(webui):** preserve target label when switching target types (#2060)

### Dependencies

- **chore(deps):** bump langchain from 0.2.10 to 0.3.0 in /examples/rag-full (#2040)
- **chore(deps):** bump openai from 4.68.4 to 4.69.0 (#2045)
- **chore(deps):** update patch and minor dependencies (#2064)

## [0.94.6] - 2024-10-30

### Added

- feat(webui): make table header sticky (#2001)

### Changed

- feat: `promptfoo auth whoami` (#2034)
- fix: minor redteam run fixes (#2033)
- fix: report issue counts (#2037)
- fix: Integration backlink to portkey docs (#2039)
- chore: add provider to assertion function context (#2036)
- chore: add `--verbose` to redteam run (#2032)
- chore(deps-dev): bump @aws-sdk/client-bedrock-runtime from 3.679.0 to 3.682.0 (#2038)

### Dependencies

- chore(deps): bump elliptic from 6.5.7 to 6.6.0 in /src/app (#2031)
- chore(deps): bump langchain from 0.1.14 to 0.3.0 in /examples/langchain-python (#2035)

## [0.94.5] - 2024-10-28

### Changed

- fix: bump version on fetch cache key (#2029)
- fix: support browser back/forward in redteam setup (#2022)
- chore: improve ui for plugin configs (#2024)
- chore(webui): improve redteam plugin configuration UI (#2028)
- chore: Add Missing Statuses to Risk Categories (#2030)

### Fixed

- fix(ci): add disk space cleanup steps to prevent runner failures (#2018)
- fix(redteam): auto-extract injectVar from prompt template in redteam image provider (#2021)
- fix(providers): adjust bedrock anthropic default temperature (#2027)
- fix(webui): hide redteam setup dialog after seen (#2023)

### Documentation

- docs(provider): fix dalle-3 provider name (#2020)

## [0.94.4] - 2024-10-27

### Added

- **Feature:** Add simulated user provider ([#2014](https://github.com/promptfoo/promptfoo/pull/2014) by [@typpo](https://github.com/typpo))

### Changed

- **Fix:** Handle basic auth credentials in fetch requests ([#2013](https://github.com/promptfoo/promptfoo/pull/2013) by [@mldangelo](https://github.com/mldangelo))
- **Chore:** Add configuration option to disable template environment variables ([#2017](https://github.com/promptfoo/promptfoo/pull/2017) by [@mldangelo](https://github.com/mldangelo))
- **Chore (Redteam):** Improve onboarding CLI plugin configuration handling ([#2015](https://github.com/promptfoo/promptfoo/pull/2015) by [@mldangelo](https://github.com/mldangelo))

## [0.94.3] - 2024-10-26

### Changed

- feat: package import support improvements (#1995)
- feat: add adaline gateway provider (#1980)
- fix: template creation for `promptfoo init` and `promptfoo redteam init`
- chore(providers): merge prompt and provider config in azure (#2011)

## [0.94.2] - 2024-10-25

### Added

- feat(browser): `optional` arg on `click` commands (#1997)

### Changed

- feat: add browser support in redteam setup (#1998)
- fix: test case descriptions (#2000)
- fix: Http Provider parser (#1994)
- chore: save user consent when logged in via webui (#1999)
- chore: Constants are lower case (#2007)
- style(eslint): add sort-keys rule and sort type constituents (#2008)
- chore(redteam): alphabetize and normalize ordering of constants (#2002)
- revert: style(eslint): add sort-keys rule and sort type constituents (#2009)

## [0.94.1] - 2024-10-24

### Added

- **feat(schema):** Add YAML schema validation to config files by [@mldangelo](https://github.com/mldangelo) in [#1990](https://github.com/promptfoo/promptfoo/pull/1990)

### Changed

- **chore:** Don't run Docker as root by [@typpo](https://github.com/typpo) in [#1884](https://github.com/promptfoo/promptfoo/pull/1884)
- **chore(webui):** Move Snackbar out of component for reuse by [@sklein12](https://github.com/sklein12) in [#1989](https://github.com/promptfoo/promptfoo/pull/1989)
- **chore(redteam):** Send version to remote endpoint by [@typpo](https://github.com/typpo) in [#1982](https://github.com/promptfoo/promptfoo/pull/1982)
- **refactor(tests):** Reorganize test files into subdirectories by [@mldangelo](https://github.com/mldangelo) in [#1984](https://github.com/promptfoo/promptfoo/pull/1984)
- site: additional landing page (#1996)

### Fixed

- **fix(providers):** Better OpenAI rate limit handling by [@typpo](https://github.com/typpo) in [#1981](https://github.com/promptfoo/promptfoo/pull/1981)
- **fix(providers):** Refusals are not failures by [@typpo](https://github.com/typpo) in [#1991](https://github.com/promptfoo/promptfoo/pull/1991)
- **fix(redteam):** Better error handling in strategies by [@typpo](https://github.com/typpo) in [#1983](https://github.com/promptfoo/promptfoo/pull/1983)
- **fix(redteam):** Better error on remote plugins when remote is disabled by [@typpo](https://github.com/typpo) in [#1979](https://github.com/promptfoo/promptfoo/pull/1979)
- fix: prompt validation (#1993)

### Dependencies

- **chore(deps):** Bump @aws-sdk/client-bedrock-runtime from 3.677.0 to 3.678.0 by [@dependabot](https://github.com/dependabot) in [#1987](https://github.com/promptfoo/promptfoo/pull/1987)
- **chore(deps):** Bump @anthropic-ai/sdk from 0.30.0 to 0.30.1 by [@dependabot](https://github.com/dependabot) in [#1986](https://github.com/promptfoo/promptfoo/pull/1986)
- **chore(deps):** Bump OpenAI from 4.68.2 to 4.68.4 by [@dependabot](https://github.com/dependabot) in [#1985](https://github.com/promptfoo/promptfoo/pull/1985)

## [0.94.0] - 2024-10-23

### Added

- feat(providers): add support for `github` provider (#1927)
- feat(providers): add support for xAI (Grok) provider (#1967)
- feat(providers): Update HTTP Provider to support any type of request (#1920)
- feat(prompts): add context to python and javascript prompts (#1974)
- feat(webui): add ability to update eval author (#1951)
- feat(webui): add login page (#1964)
- feat(webui): add support for displaying base64-encoded images (#1937)
- feat(cli): allow referencing specific gsheet (#1942)
- feat(redteam): show passes and fails in report drawer (#1972)

### Changed

- chore(cli): disable database logging by default (#1953)
- chore(cli): move db migrations up (#1975)
- chore(cli): replace node-fetch with native fetch API (#1968)
- chore(cli): warn on unsupported test format (#1945)
- chore(providers): support AWS credentials in config file for bedrock provider (#1936)
- chore(providers): support response_format in prompt config in openai provider (#1966)
- chore(providers): update Claude 3.5 model version (#1973)
- chore(providers): update implementation of togetherAI provider (#1934)
- chore(redteam): Add redteam descriptions and display names (#1962)
- chore(redteam): Better typing for the new constants (#1965)
- chore(redteam): fix typing issue, don't return in route (#1933)
- chore(redteam): move all redteam constants to one spot (#1952)
- chore(redteam): remove providers from db (#1955)
- chore(redteam): update providers to id by id or label (#1924)
- chore(redteam): Use Provider Label as Unique ID for redteam targets (#1938)
- chore(webui): add user email management endpoints (#1949)
- chore(webui): create dedicated eval router (#1948)
- chore(webui): expose redteam init ui in navigation dropdown menu (#1926)
- chore(webui): improve max text length slider (#1939)
- chore(webui): optimize Material-UI imports for better tree-shaking (#1928)
- chore(webui): optionally record anonymous telemetry (#1940)
- chore(webui): resolve fast refresh warning by separating useToast hook (#1941)
- refactor(assertions): move utility functions to separate file (#1944)
- chore: add citation generation script and update CITATION.cff (#1914)

### Fixed

- fix(cli): add metadata to EvaluateResult model (#1978)
- fix(cli): check for python3 alias (#1971)
- fix(cli): cli properly watches all types of configs (#1929)
- fix(cli): resolve deep copy issue when using grader cli arg (#1943)
- fix(eval): set author from getUserEmail when creating Eval (#1950)
- fix(providers): improve Gemini format coercion and add tests (#1925)
- fix(providers): maybeCoerceToGeminiFormat in palm provider - parse system_instruction (#1947)

### Dependencies

- chore(deps): bump aiohttp from 3.9.5 to 3.10.2 in /examples/rag-full (#1959)
- chore(deps): bump certifi from 2023.11.17 to 2024.7.4 in /examples/python-provider (#1958)
- chore(deps): bump idna from 3.6 to 3.7 in /examples/python-provider (#1957)
- chore(deps): bump rollup from 4.21.3 to 4.24.0 in /src/app (#1961)
- chore(deps): bump starlette from 0.37.2 to 0.40.0 in /examples/rag-full (#1956)
- chore(deps): bump vite from 5.3.3 to 5.4.9 in /examples/jest-integration (#1960)
- chore(deps): migrate drizzle (#1922)
- chore(deps): update dependencies (#1913)

### Documentation

- docs(blog): adding fuzzing post (#1921)

## [0.93.3] - 2024-10-17

### Added

- **feat(assertions):** Support array of files in assertion values by [@danpe](https://github.com/promptfoo/promptfoo/pull/1897)
- **feat(redteam):** Math-prompt strategy by [@AISimplyExplained](https://github.com/promptfoo/promptfoo/pull/1907)
- feat(redteam): math-prompt strategy (#1907)
- feat: add watsonx bearer token auth and display model cost (#1904)
- feat: support array of files in assertion values (#1897)

### Changed

- **chore(providers):** Add WatsonX bearer token auth and display model cost by [@gprem09](https://github.com/promptfoo/promptfoo/pull/1904)
- **chore(redteam):** Rename math-prompt strategy and update docs by [@mldangelo](https://github.com/promptfoo/promptfoo/pull/1912)
- **chore(webui):** Redesign navigation and dark mode components by [@mldangelo](https://github.com/promptfoo/promptfoo/pull/1903)
- **chore(ci):** Correct GitHub Actions syntax for secret access by [@mldangelo](https://github.com/promptfoo/promptfoo/pull/1911)
- **chore(ci):** Fix Docker build by [@sklein12](https://github.com/promptfoo/promptfoo/pull/1910)
- **chore(ci):** Test eval share for hosted container by [@sklein12](https://github.com/promptfoo/promptfoo/pull/1908)
- **chore(ci):** Test sharing to cloud by [@sklein12](https://github.com/promptfoo/promptfoo/pull/1909)
- chore: fix docker build (#1910)
- chore(redteam): rename math-prompt strategy and update docs (#1912)
- chore: Test sharing to cloud (#1909)
- chore: Test eval share for hosted container (#1908)

### Fixed

- **fix(webui):** Navigating directly to an eval by [@sklein12](https://github.com/promptfoo/promptfoo/pull/1905)
- fix(providers): lazy load watsonx dependencies (#1977)
- fix(ci): correct GitHub Actions syntax for secret access (#1911)
- fix: Navigating directly to an eval (#1905)

### Documentation

- **docs(redteam):** Add documentation for Custom and PII plugins by [@mldangelo](https://github.com/promptfoo/promptfoo/pull/1892)

## [0.93.2] - 2024-10-16

### Fixed

- fix: sharing to hosted (#1902)
- fix: update cloud share URL path from 'results' to 'eval' (#1901)
- fix: gemini chat formatting (#1900)

### Documentation

- docs(redteam): add documentation for Custom and PII plugins (#1892)

### Changed

- **fix:** update cloud share URL path from 'results' to 'eval' by [@mldangelo](https://github.com/promptfoo/promptfoo/pull/1901)
- **fix:** gemini chat formatting by [@typpo](https://github.com/promptfoo/promptfoo/pull/1900)
- **fix:** sharing to hosted by [@sklein12](https://github.com/promptfoo/promptfoo/pull/1902)
- **chore:** add `--filter-targets` to `redteam run` by [@typpo](https://github.com/promptfoo/promptfoo/pull/1893)
- **chore:** warn users about unknown arguments after 'eval' command by [@mldangelo](https://github.com/promptfoo/promptfoo/pull/1898)
- chore(webui): redesign navigation and dark mode components (#1903)
- chore(cli): warn users about unknown arguments after 'eval' command (#1898)
- chore: add `--filter-targets` to `redteam run` (#1893)

### Dependencies

- **chore(deps):** bump `@anthropic-ai/sdk` from 0.29.0 to 0.29.1 by [@dependabot](https://github.com/promptfoo/promptfoo/pull/1894)
- chore(deps): bump @anthropic-ai/sdk from 0.29.0 to 0.29.1 (#1894)

## [0.93.1] - 2024-10-15

### Fixed

- fix: Delete all evals broken (#1891)

### Added

- feat: Redteam http target tester (#1883)

### Changed

- **feat:** Crisp chat on certain pages by [@typpo](https://github.com/promptfoo/promptfoo/pull/1880)
- **feat:** Redteam HTTP target tester by [@sklein12](https://github.com/promptfoo/promptfoo/pull/1883)
- **fix:** Do not use default config when config is explicitly set by [@typpo](https://github.com/promptfoo/promptfoo/pull/1878)
- **fix:** Delete all evals broken by [@sklein12](https://github.com/promptfoo/promptfoo/pull/1891)
- **docs:** Add RAG architecture blog post by [@vsauter](https://github.com/promptfoo/promptfoo/pull/1886)
- **refactor(webui):** Move dashboard to redteam directory by [@mldangelo](https://github.com/promptfoo/promptfoo/pull/1890)
- refactor(webui): move dashboard to redteam directory (#1890)

## [0.93.0] - 2024-10-14

### Documentation

- docs: add rag architecture blog post (#1886)

### Added

- feat(cli): add example download functionality to init command (#1875)
- feat(redteam): introduce experimental redteam setup ui (#1872)
- feat(providers): watsonx provider (#1869)
- feat(providers): node package provider (#1855)
- feat: crisp chat on certain pages (#1880)

### Changed

- chore(webui): show tools in report view (#1871)

### Fixed

- fix(cli): only set redteam on combined configs when necessary (#1879)
- fix(cli): disable remote grading with rubric prompt override (#1877)
- fix(webui): rendering evals (#1881)
- fix: do not use default config when config is explicitly set (#1878)

## [0.92.3] - 2024-10-12

### Changed

- fix: request correct structure in prompt (#1851)
- fix: Only persist custom API url in local storage if it's set through the UI (#1854)
- fix: equality failure message (#1868)
- fix: don't always persist providers (#1870)
- feat: env variable to host pf at a different url path then base (#1853)
- chore(redteam): improve custom plugin definition and validation (#1860)
- chore: move skip logic to generate (#1834)
- chore: add `--filter-targets` alias (#1863)
- chore: Cloud sharing with new format (#1840)

### Fixed

- fix(webui): resolve undefined version display in InfoModal (#1856)

### Dependencies

- chore(deps-dev): bump @aws-sdk/client-bedrock-runtime from 3.667.0 to 3.668.0 (#1857)
- chore(deps-dev): bump @aws-sdk/client-bedrock-runtime from 3.668.0 to 3.669.0 (#1865)

## [0.92.2] - 2024-10-09

### Changed

- **ci(tests)**: Separate unit and integration tests in CI pipeline by [@mldangelo](https://github.com/mldangelo) in [#1849](https://github.com/promptfoo/promptfoo/pull/1849)
  - Bump `@aws-sdk/client-bedrock-runtime` from 3.666.0 to 3.667.0 by [@dependabot](https://github.com/dependabot) in [#1845](https://github.com/promptfoo/promptfoo/pull/1845)
  - Bump `@anthropic-ai/sdk` from 0.28.0 to 0.29.0 by [@dependabot](https://github.com/dependabot) in [#1846](https://github.com/promptfoo/promptfoo/pull/1846)
  - Bump `openai` from 4.67.2 to 4.67.3 by [@dependabot](https://github.com/dependabot) in [#1844](https://github.com/promptfoo/promptfoo/pull/1844)

### Fixed

- **fix(providers)**: Dynamically import FAL-AI serverless client by [@mldangelo](https://github.com/mldangelo) in [#1850](https://github.com/promptfoo/promptfoo/pull/1850)

### Dependencies

- **chore(deps)**:

## [0.92.1] - 2024-10-08

### Added

- **feat(providers):** Add support for an optional `responseSchema` file to Google Gemini by [@aud](https://github.com/promptfoo/promptfoo/pull/1839)
- feat(providers): Add support for an optional `responseSchema` file to google gemini (#1839)

### Changed

- **fix:** count could be off if there was a test that wasn't recorded by [@sklein12](https://github.com/promptfoo/promptfoo/pull/1841)
- **fix:** support relative paths by [@sklein12](https://github.com/promptfoo/promptfoo/pull/1842)
- **fix:** Prompt ordering on tables by [@sklein12](https://github.com/promptfoo/promptfoo/pull/1843)
- **chore:** delete empty file by [@sklein12](https://github.com/promptfoo/promptfoo/pull/1829)
- **chore:** rename tables by [@sklein12](https://github.com/promptfoo/promptfoo/pull/1831)
- chore(deps-dev): bump @aws-sdk/client-bedrock-runtime from 3.665.0 to 3.666.0 (#1836)

### Fixed

- **fix(provider):** fal prompt config overrides by [@drochetti](https://github.com/promptfoo/promptfoo/pull/1835)
- fix: Prompt ordering on tables (#1843)
- fix: support relative paths (#1842)
- fix: count could be off if there was a test that wasn't recorded (#1841)

### Dependencies

- **chore(deps):** bump openai from 4.67.1 to 4.67.2 by [@dependabot](https://github.com/promptfoo/promptfoo/pull/1837)
- **chore(deps-dev):** bump @aws-sdk/client-bedrock-runtime from 3.665.0 to 3.666.0 by [@dependabot](https://github.com/promptfoo/promptfoo/pull/1836)
- chore(deps): bump openai from 4.67.1 to 4.67.2 (#1837)

### Documentation

- **docs(contributing):** expand guide for adding new providers by [@mldangelo](https://github.com/promptfoo/promptfoo/pull/1833)

## [0.92.0] - 2024-10-07

### Fixed

- fix(provider): fal prompt config overrides (#1835)

### Documentation

- docs(contributing): expand guide for adding new providers (#1833)

### Changed

- Normalize eval results in db (#1776)
- foundation model blog post (#1823)
- site: custom blog index page (#1824)
- chore(build): allow-composite-ts (#1825)
- chore(cli): improve validation for extension hooks (#1827)
- chore: rename tables (#1831)
- chore: delete empty file (#1829)

## [0.91.3] - 2024-10-04

### Added

- feat(redteam): add religion plugin (#1822)
- feat(provider-fal): allow prompt config overrides (#1815)
- feat: remove in memory table (#1820)

## [0.91.2] - 2024-10-04

### Added

- feat(cli): Add input validation to eval command (@mldangelo #1810)
- feat(cli): Add real-time logging for Python script execution (@mldangelo #1818)
- feat(providers): Add support for setting cookies in `browser` provider (@typpo #1809)

### Changed

- chore(ci): Move integration tests to separate job in GitHub Actions workflow (@mldangelo #1821)
- chore(providers): Add support for file-based response parser for HTTP provider (@mldangelo #1808)
- chore(providers): Improve error message for browser provider missing imports (67c5fed2 @typpo)
- chore(redteam): Update to specific GPT-4 model (0be9c87f @mldangelo)
- chore(site): Update intro cal.com link (ff36972e @typpo)
- chore(webui): Remove 'use client' directives from React components (bc6f4214 @mldangelo)
- docs: Add Streamlit application in browser documentation (855e80f4 @typpo)
- docs: Escape tag in documentation (9c3ae83b @typpo)
- docs: Remove responseparser from quickstart (fe17b837 @typpo)
- docs: Remove responseParser from redteam template (feda3c60 @typpo)
- docs: Update test case reference documentation (d7c7a507 @mldangelo)
- docs: Update to use `redteam run` and `redteam report` (@typpo #1814)

### Fixed

- fix(redteam): Resolve cross-session templating issues (@typpo #1811)
- fix(webui): Ensure weight is not 0 (@sklein12 #1817)

### Dependencies

- chore(deps-dev): Bump @aws-sdk/client-bedrock-runtime from 3.658.1 to 3.662.0 (@dependabot #1805)
- chore(deps-dev): Bump @aws-sdk/client-bedrock-runtime from 3.663.0 to 3.664.0 (@dependabot #1819)
- chore(deps): Bump openai from 4.66.1 to 4.67.0 (@dependabot #1804)
- chore(deps): Bump replicate from 0.34.0 to 0.34.1 (@dependabot #1806)
- chore(deps): Update dependencies (ec37ca4e @mldangelo)

## [0.91.1] - 2024-10-01

### Changed

- feat: prompts as python classmethods (#1799)

### Fixed

- fix(redteam): read redteam config during redteam eval command (#1803)

### Documentation

- docs(custom-api): update documentation and improve typing (#1802)

## [0.91.0] - 2024-10-01

### Added

- feat(cli): ask for email on public share by @typpo in #1798
- feat(cli): support input transforms by @MrFlounder in #1704
- feat(redteam): add `redteam run` command by @typpo in #1791
- feat(webui): new Chart type on the eval page of web UI by @YingjiaLiu99 in #1147

### Changed

- fix: calc the same prompt id everywhere by @sklein12 in #1795
- docs: add troubleshooting section for timeouts by @mldangelo
- docs: fix indentation by @typpo
- docs: provider index by @mldangelo in #1792
- docs: update ts-config example README with tsx loader options by @mldangelo
- site: misc redteam guide clarifications by @typpo
- chore(cli): reorganize command structure and add program name by @mldangelo
- chore(cli): simplify node version check by @mldangelo in #1794
- chore(openai): use omni moderation by default by @typpo in #1797
- chore(providers): add support for special chars in browser provider by @typpo in #1790
- chore(providers): render provider label using Nunjucks by @mldangelo in #1789
- chore(providers): warn on unknown provider types by @mldangelo in #1787
- chore(redteam): include package version in redteam run hash by @typpo in 6d2d0c65
- chore(redteam): rename and export base classes by @mldangelo in #1801
- chore(redteam): serverside generation for indirect-prompt-injection by @mldangelo
- chore(redteam): update adversarial generation to specific gpt-4o model by @typpo in 1f397f62
- chore(cli): reorganize command structure and add program name by @mldangelo in 66781927

### Fixed

- fix(build): remove ts-config path aliases until compilation works correctly by @sklein12 in #1796
- fix(cli): don't ask for email when sharing in ci or without tty by @typpo
- fix(package): use provider prompt map when running via Node package by @vsauter in #1788
- fix(redteam): don't include entities if list is empty by @typpo
- fix(redteam): OWASP aliases by @typpo in #1765

### Dependencies

- chore(deps): bump openai from 4.65.0 to 4.66.1 by @dependabot in #1800
- chore(deps): update dependencies by @mldangelo

## [0.90.3] - 2024-09-27

### Changed

- fix: browser provider ignores cert errors by @ianw_github in 9fcc9f5974d919291456292e187fba1b1bacb3e2

## [0.90.2] - 2024-09-27

### Changed

- **feat:** Add fal.ai provider by [@drochetti](https://github.com/drochetti) in [#1778](https://github.com/promptfoo/promptfoo/pull/1778)
- **feat:** Add install script for pre-built binary installation by [@mldangelo](https://github.com/mldangelo) in [#1755](https://github.com/promptfoo/promptfoo/pull/1755)
- **fix:** Improve JSON parser handling for multiple braces by [@typpo](https://github.com/typpo) in [#1766](https://github.com/promptfoo/promptfoo/pull/1766)
- **refactor(eval):** Reorganize and improve eval command options by [@mldangelo](https://github.com/mldangelo) in [#1762](https://github.com/promptfoo/promptfoo/pull/1762)
- **chore(bedrock):** Improve support for LLAMA3.1 and LLAMA3.2 model configurations by [@mldangelo](https://github.com/mldangelo) in [#1777](https://github.com/promptfoo/promptfoo/pull/1777)
- **chore(config):** Simplify config loading by [@mldangelo](https://github.com/mldangelo) in [#1779](https://github.com/promptfoo/promptfoo/pull/1779)
- **chore(redteam):** Move select plugins for server-side generation by [@mldangelo](https://github.com/mldangelo) in [#1783](https://github.com/promptfoo/promptfoo/pull/1783)
- **ci(nexe-build):** Add ARM64 support for nexe builds by [@mldangelo](https://github.com/mldangelo) in [#1780](https://github.com/promptfoo/promptfoo/pull/1780)
- **ci(nexe-build):** Update runner selection for macOS and add Windows file extension by [@mldangelo](https://github.com/mldangelo) in [#1784](https://github.com/promptfoo/promptfoo/pull/1784)

### Fixed

- **fix(providers):** Correct data types for `responseParser` in HTTP provider by [@typpo](https://github.com/typpo) in [#1764](https://github.com/promptfoo/promptfoo/pull/1764)

### Dependencies

- **chore(deps-dev):** Bump `@aws-sdk/client-bedrock-runtime` from 3.658.0 to 3.658.1 by [@dependabot](https://github.com/dependabot) in [#1769](https://github.com/promptfoo/promptfoo/pull/1769)
- **chore(deps):** Bump `replicate` from 0.33.0 to 0.34.0 by [@dependabot](https://github.com/dependabot) in [#1767](https://github.com/promptfoo/promptfoo/pull/1767)
- **chore(deps):** Bump `openai` from 4.63.0 to 4.64.0 by [@dependabot](https://github.com/dependabot) in [#1768](https://github.com/promptfoo/promptfoo/pull/1768)

## [0.90.1] - 2024-09-26

### Changed

- **chore(providers):** Updated Bedrock integration to support Llama 3.2 models. [#1763](https://github.com/promptfoo/promptfoo/pull/1763) by [@aristsakpinis93](https://github.com/aristsakpinis93)
- **chore:** Added support for config objects in JavaScript and Python assertions. [#1729](https://github.com/promptfoo/promptfoo/pull/1729) by [@vedantr](https://github.com/vedantr)
- **fix:** Improved prompts handling per provider. [#1757](https://github.com/promptfoo/promptfoo/pull/1757) by [@typpo](https://github.com/typpo)
- **fix:** Updated `--no-interactive` description and added it to the documentation. [#1761](https://github.com/promptfoo/promptfoo/pull/1761) by [@kentyman23](https://github.com/kentyman23)
- site: adding blog post for Prompt Airlines (#1774)

### Dependencies

- **chore(deps-dev):** Bumped `@aws-sdk/client-bedrock-runtime` from 3.654.0 to 3.658.0. [#1758](https://github.com/promptfoo/promptfoo/pull/1758) by [@dependabot](https://github.com/dependabot)

## [0.90.0] - 2024-09-24

### Changed

- cli: Added 'pf' as an alias for the 'promptfoo' command (@mldangelo, #1745)
- providers(bedrock): Added support for AI21 Jamba Models and Meta Llama 3.1 Models (@mldangelo, #1753)
- providers(python): Added support for file:// syntax for Python providers (@mldangelo, #1748)
- providers(http): Added support for raw requests (@typpo, #1749)
- cli: implement cloud Login functionality for private sharing (@sklein12, #1719)
- cli(redteam): aliased 'eval' in redteam namespace and prioritized redteam.yaml over promptfooconfig.yaml (@typpo, #1664)
- providers(http): Added templating support for provider URLs (@mldangelo, #1747)
- cli: read config files from directory paths (@andretran, #1721)
- Added PROMPTFOO_EXPERIMENTAL environment variable (@typpo)
- Simplified redteam consent process (@typpo)
- Improved input handling for login prompts (@mldangelo)
- Updated dependencies (@mldangelo)
- webui: fix route to edit eval description(@sklein12, #1754)
- cli: prevent logging of empty output paths (@mldangelo)
- Added raw HTTP request example (@typpo)
- Updated documentation to prefer prebuilt versions (@sklein12, #1752)
- Triggered release step in nexe build for tagged branches (@mldangelo)
- Updated release token in GitHub Actions workflow (@mldangelo)
- Added continue-on-error to nexe-build job (@mldangelo)

## [0.89.4] - 2024-09-23

### Added

- feat(webui): display suggestions (#1739)

### Changed

- feat: headless browser provider (#1736)
- feat: suggestions (#1723)
- feat: improvements to http and websocket providers (#1732)
- fix: empty state for webui (#1727)
- chore: add costs for OpenAI model "gpt-4o-2024-08-06" (#1728)
- fix: catch errors when creating share url (#1726)https://github.com/promptfoo/promptfoo/pull/1725
- fix: add missing outputPath (#1734)
- fix: output path when PROMPTFOO_LIGHTWEIGHT_RESULTS is set (#1737)
- chore: Move share action to server (#1743)
- docs: Update documentation for Tree-based Jailbreaks Strategy by @vingiarrusso in

### Fixed

- fix(prompts): add handling for function prompt (#1724)

## [0.89.3] - 2024-09-20

### Changed

- **Bug Fixes:**
  - Improved sanitization of generations ([#1713](https://github.com/promptfoo/promptfoo/pull/1713) by [@typpo](https://github.com/typpo))
  - Reverted config changes to resolve prompt file bug ([#1722](https://github.com/promptfoo/promptfoo/pull/1722) by [@mldangelo](https://github.com/mldangelo))
- **Docs**
  - Added more information to the enterprise page ([#1714](https://github.com/promptfoo/promptfoo/pull/1714) by [@typpo](https://github.com/typpo))
  - Updated the about page ([#1715](https://github.com/promptfoo/promptfoo/pull/1715) by [@typpo](https://github.com/typpo))
  - Minor landing page updates ([#1718](https://github.com/promptfoo/promptfoo/pull/1718) by [@typpo](https://github.com/typpo))
- Update documentation for Tree-based Jailbreaks Strategy (#1725)

## [0.89.2] - 2024-09-18

### Changed

- **Dependencies**: Updated project dependencies (@mldangelo)
- **Website**: Added truncate functionality to the site (@typpo)
- Fixed Node cache dependency issue (@typpo)
- Improved nexe build workflow artifact handling in CI pipeline (@mldangelo)
- Bumped version to 0.89.2 (@typpo)
-

## [0.89.1] - 2024-09-18

### Added

- **feat(provider/openai)**: support loading `response_format` from a file by [@albertlieyingadrian](https://github.com/albertlieyingadrian) in [#1711](https://github.com/promptfoo/promptfoo/pull/1711)
- **feat(matchers)**: add external file loader for LLM rubric by [@albertlieyingadrian](https://github.com/albertlieyingadrian) in [#1698](https://github.com/promptfoo/promptfoo/pull/1698)

### Changed

- **feat**: Redteam dashboard by [@typpo](https://github.com/typpo) in [#1709](https://github.com/promptfoo/promptfoo/pull/1709)
- **feat**: add WebSocket provider by [@typpo](https://github.com/typpo) in [#1712](https://github.com/promptfoo/promptfoo/pull/1712)
- **docs**: GPT vs O1 guide by [@typpo](https://github.com/typpo) in [#1703](https://github.com/promptfoo/promptfoo/pull/1703)

### Dependencies

- **chore(deps)**: bump `openai` from `4.61.1` to `4.62.0` by [@dependabot](https://github.com/dependabot) in [#1706](https://github.com/promptfoo/promptfoo/pull/1706)
- **chore(deps)**: bump `@azure/openai-assistants` from `1.0.0-beta.5` to `1.0.0-beta.6` by [@dependabot](https://github.com/dependabot) in [#1707](https://github.com/promptfoo/promptfoo/pull/1707)

## [0.89.0] - 2024-09-17

### Added

- feat(util): add nunjucks template support for file path (#1688) by @albertlieyingadrian
- feat(redteam): top level targets, plugins, strategies (#1689) by @typpo

### Changed

- feat: Migrate NextUI to a React App (#1637) by @sklein12
- feat: add golang provider (#1693) by @typpo
- feat: make config `prompts` optional (#1694) by @typpo
- chore(redteam): plumb scores per plugin and strategy (#1684) by @typpo
- chore(redteam): redteam init indent plugins and strategies by @typpo
- chore(redteam): redteam onboarding updates (#1695) by @typpo
- chore(redteam): update some framework mappings by @typpo
- refactor(csv): improve assertion parsing and add warning for single underscore usage (#1692) by @mldangelo
- docs: improve Python provider example with stub LLM function by @mldangelo

### Fixed

- fix(python): change PythonShell mode to binary to fix unicode encoding issues (#1671) by @mldangelo
- fix(python): check --version for executable path validation (#1690) by @mldangelo
- fix(providers): Mistral Error Reporting (#1691) by @GICodeWarrior

### Dependencies

- chore(deps): bump openai from 4.61.0 to 4.61.1 (#1696) by @dependabot
- chore(deps): remove nexe dev dependency by @mldangelo
- chore(deps): update eslint and related packages by @mldangelo

## [0.88.0] - 2024-09-16

### Dependencies

- chore(deps): bump replicate from 0.32.1 to 0.33.0 (#1682)

### Added

- feat(webui): display custom namedScores (#1669)

### Changed

- **Added** `--env-path` as an alias for the `--env-file` option in CLI (@mldangelo)
- **Introduced** `PROMPTFOO_LIGHTWEIGHT_RESULTS` environment variable to optimize result storage (@typpo)
- **Added** `validatePythonPath` function and improved error handling for Python scripts (@mldangelo)
- **Displayed** custom named scores in the Web UI (@khp)
- **Improved** support for structured outputs in the OpenAI provider (@mldangelo)
- **Added** OpenAI Assistant's token usage statistics (@albertlieyingadrian)
- **Added** pricing information for Azure OpenAI models (@mldangelo)
- **Improved** API URL formatting for Azure OpenAI provider (@mldangelo)
- **Fixed** prompt normalization when reading configurations (@mldangelo)
- **Resolved** Docker image issues by adding Python, ensuring the `next` output directory exists, and disabling telemetry (@mldangelo)
- **Improved** message parsing for the Anthropic provider (@mldangelo)
- **Fixed** error in loading externally defined OpenAI function calls (@mldangelo)
- **Corrected** latency assertion error for zero milliseconds latency (@albertlieyingadrian)
- **Added** a new Red Team introduction and case studies to the documentation (@typpo)
- **Updated** model references and default LLM models in the documentation (@mldangelo)
- **Fixed** typos and broken image links in the documentation (@mldangelo, @typpo)
- **Refactored** Red Team commands and types to improve code organization (@mldangelo)
- **Moved** `evaluateOptions` initialization to `evalCommand` (@mldangelo)
- **Centralized** cost calculation logic in providers (@mldangelo)
- ci: improve nexe build workflow and caching (#1683)
- chore(providers): add pricing information for Azure OpenAI models (#1681)

### Tests

- **Added** support for `file://` prefix for local file paths in the `tests:` field in configuration (@mldangelo)

## [0.87.1] - 2024-09-12

### Fixed

- fix(docker): add Python to Docker image and verify in CI (#1677)
- fix(assertions): fix latencyMs comparison with undefined to allow 0 ms latency (#1668)
- fix(providers): improve parseMessages function for anthropic (#1666)
- fix(dockerfile): ensure next out directory exists and disable next telemetry (#1665)
- fix: normalize prompts when reading configs (#1659)

### Added

- feat(python): add validatePythonPath function and improve error handling (#1670)
- feat(cli): accept '--env-path' as an alias for '--env-file' option (#1654)
- feat: PROMPTFOO_LIGHTWEIGHT_RESULTS envar (#1450)

### Documentation

- docs: red team intro (#1662)
- docs: update model references from gpt-3.5-turbo to gpt-4o-mini (#1655)

### Changed

- **Add OpenAI `o1` pricing** by [@typpo](https://github.com/typpo) in [#1649](https://github.com/promptfoo/promptfoo/pull/1649)
- **Add support for OpenAI `o1` max completion tokens** by [@mldangelo](https://github.com/mldangelo) in [#1650](https://github.com/promptfoo/promptfoo/pull/1650)
- **Share link issue when self-hosting** by [@typpo](https://github.com/typpo) in [#1647](https://github.com/promptfoo/promptfoo/pull/1647)
- **Fix OpenAI function tool callbacks handling** by [@mldangelo](https://github.com/mldangelo) in [#1648](https://github.com/promptfoo/promptfoo/pull/1648)
- **Fix broken anchor links** by [@mldangelo](https://github.com/mldangelo) in [#1645](https://github.com/promptfoo/promptfoo/pull/1645)
- **Add documentation for Echo provider** by [@mldangelo](https://github.com/mldangelo) in [#1646](https://github.com/promptfoo/promptfoo/pull/1646)
- ci: add push trigger to docker workflow (#1678)
- refactor(providers): centralize cost calculation logic (#1679)
- refactor: move evaluateOptions initialization to evalCommand (#1674)
- refactor(redteam): move redteam types to src/redteam/types (#1653)
- refactor(redteam): move redteam commands to src/redteam/commands (#1652)
- chore(providers): improve API URL formatting for Azure OpenAI provider (#1672)
- chore(providers): add openai assistant's token usage (#1661)
- chore(openai): improve support for structured outputs (#1656)
- chore: support file:// prefix for local file paths in `tests:` field in config (#1651)

## [0.87.0] - 2024-09-12

### Changed

- feat: remote strategy execution (#1592)
- fix: run db migrations first thing in cli (#1638)
- chore: add --remote to `eval` (#1639)
- chore: ability to record when feature is used (#1643)
- site: intro and image updates (#1636)

### Dependencies

- chore(deps-dev): bump @aws-sdk/client-bedrock-runtime from 3.649.0 to 3.650.0 (#1640)
- chore(deps): bump openai from 4.58.2 to 4.59.0 (#1641)

## [0.86.1] - 2024-09-11

### Changed

- feat: cross-session leak plugin (#1631)
- fix: quickswitcher (#1635)

## [0.86.0] - 2024-09-11

### Changed

- **feat**: Added MITRE Atlas plugin aliases by [@typpo](https://github.com/typpo) in [#1629](https://github.com/promptfoo/promptfoo/pull/1629)
- **chore**: Removed the NextAPI by [@sklein12](https://github.com/sklein12) in [#1599](https://github.com/promptfoo/promptfoo/pull/1599)
- **fix**: Improved rate limiting handling by [@sinedied](https://github.com/sinedied) in [#1633](https://github.com/promptfoo/promptfoo/pull/1633)
- **fix**: Ensured `name:value` pairs are unique, rather than just names, for tags by [@sklein12](https://github.com/sklein12) in [#1621](https://github.com/promptfoo/promptfoo/pull/1621)
- **chore**: Fixed paths for `ts-node` by [@sklein12](https://github.com/sklein12) in [#1628](https://github.com/promptfoo/promptfoo/pull/1628)
- **chore**: Standardized paths by [@sklein12](https://github.com/sklein12) in [#1627](https://github.com/promptfoo/promptfoo/pull/1627)

### Dependencies

- **chore(deps-dev)**: Bumped `@aws-sdk/client-bedrock-runtime` from 3.645.0 to 3.649.0 by [@dependabot](https://github.com/dependabot) in [#1632](https://github.com/promptfoo/promptfoo/pull/1632)
- **chore(deps)**: Bumped `@anthropic-ai/sdk` from 0.27.2 to 0.27.3 by [@dependabot](https://github.com/dependabot) in [#1625](https://github.com/promptfoo/promptfoo/pull/1625)
- **chore(deps)**: Bumped `openai` from 4.58.1 to 4.58.2 by [@dependabot](https://github.com/dependabot) in [#1624](https://github.com/promptfoo/promptfoo/pull/1624)

## [0.85.2] - 2024-09-10

### Changed

- feat: compliance status in redteam reports (#1619)
- fix: prompt parsing (#1620)

## [0.85.1] - 2024-09-09

### Changed

- feat: add support for markdown prompts (#1616)
- fix: Indirect Prompt Injection missing purpose and will only generate… (#1618)

### Dependencies

- chore(deps): bump openai from 4.58.0 to 4.58.1 (#1617)

## [0.85.0] - 2024-09-06

### Added

- **feat(mistral):** Update chat models and add embedding provider by @mldangelo in [#1614](https://github.com/promptfoo/promptfoo/pull/1614)
- **feat(templates):** Allow Nunjucks templating in grader context by @mldangelo in [#1606](https://github.com/promptfoo/promptfoo/pull/1606)
- **feat(redteam):** Add remote generation for multilingual strategy by @mldangelo in [#1603](https://github.com/promptfoo/promptfoo/pull/1603)
- **feat(redteam):** ASCII smuggling plugin by @typpo in [#1602](https://github.com/promptfoo/promptfoo/pull/1602)
- **feat(redteam):** More direct prompt injections by @typpo in [#1600](https://github.com/promptfoo/promptfoo/pull/1600)
- **feat(redteam):** Prompt injections for all test cases by @typpo in [commit 28605413](https://github.com/promptfoo/promptfoo/commit/28605413)

### Changed

- **refactor:** Improve project initialization and error handling by @mldangelo in [#1591](https://github.com/promptfoo/promptfoo/pull/1591)
- **chore:** Warn if API keys are not present when running `promptfoo init` by @cristiancavalli in [#1577](https://github.com/promptfoo/promptfoo/pull/1577)
- **chore:** Add info to contains-all and icontains-all error by @typpo in [#1596](https://github.com/promptfoo/promptfoo/pull/1596)
- **chore(redteam):** Export graders by @sklein12 in [#1593](https://github.com/promptfoo/promptfoo/pull/1593)
- **chore(redteam):** Export prompt generators by @sklein12 in [#1583](https://github.com/promptfoo/promptfoo/pull/1583)
- **docs:** Add information on loading scenarios from external files by @mldangelo in [commit ddcc6e59](https://github.com/promptfoo/promptfoo/commit/ddcc6e59)

### Fixed

- **fix(redteam):** Correct metric name for misinfo/pii/etc plugins by @typpo in [#1605](https://github.com/promptfoo/promptfoo/pull/1605)
- **fix(redteam):** Remove quotes and numbered results from generated prompts by @typpo in [#1601](https://github.com/promptfoo/promptfoo/pull/1601)
- **fix(redteam):** Move purpose to the right place in redteam template by @typpo in [commit 00b2ed1c](https://github.com/promptfoo/promptfoo/commit/00b2ed1c)

### Dependencies

- **chore(deps):** Bump openai from 4.57.3 to 4.58.0 by @dependabot in [#1608](https://github.com/promptfoo/promptfoo/pull/1608)
- **chore(deps):** Bump openai from 4.57.2 to 4.57.3 by @dependabot in [#1594](https://github.com/promptfoo/promptfoo/pull/1594)

### Documentation

- **docs(redteam):** Red team introduction by @typpo in [commit ba5fe14c](https://github.com/promptfoo/promptfoo/commit/ba5fe14c) and [commit 60624456](https://github.com/promptfoo/promptfoo/commit/60624456)
- **docs(redteam):** Minor redteam update by @typpo in [commit 7cad8da5](https://github.com/promptfoo/promptfoo/commit/7cad8da5)

### Tests

- **test(redteam):** Enhance nested quotes handling in parseGeneratedPrompts by @mldangelo in [commit 36f6464a](https://github.com/promptfoo/promptfoo/commit/36f6464a)

## [0.84.1] - 2024-09-04

### Changed

- fix: json parsing infinite loop (#1590)
- fix: add cache and timeout to remote grading (#1589)

## [0.84.0] - 2024-09-04

### Changed

- Support for remote `llm-rubric` (@typpo in #1585)
- Resolve foreign key constraint in `deleteAllEvals` (@mldangelo in #1581)
- Don't set OpenAI chat completion `seed=0` by default (@Sasja in #1580)
- Improve strategy JSON parsing (@typpo in #1587)
- Multilingual strategy now uses redteam provider (@typpo in #1586)
- Handle redteam remote generation error (@typpo)
- Redteam refusals are not failures for Vertex AI (@typpo)
- Reorganize redteam exports and add Strategies (@mldangelo in #1588)
- Update OpenAI config documentation (@mldangelo)
- Improve Azure environment variables and configuration documentation (@mldangelo)
- Bump dependencies and devDependencies (@mldangelo)
- Set `stream: false` in Ollama provider (@typpo, #1568)
- Bump openai from 4.57.0 to 4.57.1 (@dependabot in #1579)
- Regenerate JSON schema based on type change (@mldangelo)
- Synchronize EnvOverrides in types and validators (@mldangelo)

## [0.83.2] - 2024-09-03

### Added

- feat: add --remote to redteam generate (#1576)

## [0.83.1] - 2024-09-03

## [0.83.0] - 2024-09-03

### Changed

- feat: add onboarding flow for http endpoint (#1572)
- feat: remote generation on the cli (#1570)
- docs: update YAML syntax for prompts and providers arrays (#1574)

## [0.82.0] - 2024-09-02

### Added

- feat(redteam): add remote generation for purpose and entities by @mldangelo

### Changed

- feat: add `delay` option for redteam generate and refactor plugins by @typpo
- fix: validate all plugins before running any by @typpo
- fix: remove indirect prompt injection `config.systemPrompt` dependency by @typpo
- fix: show all strategies on report by @typpo
- fix: bfla grading by @typpo
- chore: simplify redteam types by @typpo
- chore: move redteam command locations by @typpo
- chore: defaults for redteam plugins/strategies by @typpo
- chore: clean up some redteam onboarding questions by @typpo
- chore: export redteam plugins by @typpo
- chore: rename envar by @typpo
- chore: add `PROMPTFOO_NO_REDTEAM_MODERATION` envar by @typpo
- chore(redteam): add progress bar to multilingual strategy by @mldangelo
- chore(redteam): export extraction functions by @mldangelo
- chore(docker): install peer dependencies during build by @mldangelo
- docs: update file paths to use file:// prefix by @mldangelo
- chore: clean up some redteam onboarding questions (#1569)
- chore: defaults for redteam plugins/strategies (#1521)

### Dependencies

- chore(deps-dev): bump @aws-sdk/client-bedrock-runtime from 3.637.0 to 3.642.0 by @dependabot
- chore(deps): bump replicate from 0.32.0 to 0.32.1 by @dependabot
- chore(deps): bump openai from 4.56.1 to 4.57.0 by @dependabot
- chore(deps): bump the github-actions group with 2 updates by @dependabot

## [0.81.5] - 2024-08-30

### Dependencies

- chore(deps): bump the github-actions group with 2 updates (#1566)
- chore(deps): bump replicate from 0.32.0 to 0.32.1 (#1559)
- chore(deps): bump openai from 4.56.1 to 4.57.0 (#1558)

### Fixed

- fix: remove indirect prompt injection `config.systemPrompt` dependency (#1562)
- fix: validate all plugins before running any (#1561)

### Added

- feat: add `delay` option for redteam generate and refactor plugins (#1564)
- feat(redteam): add remote generation for purpose and entities (#1555)

### Changed

- feat: global `env` var in templates (#1553)
- fix: harmful grader (#1554)
- chore: include createdAt in getStandaloneEvals (#1550)
- chore: write eval tags to database and add migration (#1551)
- style: enforce object shorthand rule (#1557)
- chore: move redteam command locations (#1565)
- chore: simplify redteam types (#1563)
- chore(deps-dev): bump @aws-sdk/client-bedrock-runtime from 3.637.0 to 3.642.0 (#1560)

## [0.81.4] - 2024-08-29

### Changed

- **fix:** redteam progress bar by @typpo in [#1548](https://github.com/promptfoo/promptfoo/pull/1548)
- **fix:** redteam grading should use defaultTest by @typpo in [#1549](https://github.com/promptfoo/promptfoo/pull/1549)
- **refactor:** move extractJsonObjects to json utility module by @mldangelo in [#1539](https://github.com/promptfoo/promptfoo/pull/1539)

### Fixed

- **fix(redteam):** fix modifier handling in PluginBase by @mldangelo in [#1538](https://github.com/promptfoo/promptfoo/pull/1538)
- **fix(testCases):** improve test case generation with retry logic by @mldangelo in [#1544](https://github.com/promptfoo/promptfoo/pull/1544)
- **fix(docker):** link peer dependencies in Docker build by @mldangelo in [#1545](https://github.com/promptfoo/promptfoo/pull/1545)
- **fix(devcontainer):** simplify and standardize development environment by @mldangelo in [#1547](https://github.com/promptfoo/promptfoo/pull/1547)

### Dependencies

- **chore(deps):** update dependencies by @mldangelo in [#1540](https://github.com/promptfoo/promptfoo/pull/1540)
- **chore(deps):** bump @anthropic-ai/sdk from 0.27.0 to 0.27.1 by @dependabot in [#1541](https://github.com/promptfoo/promptfoo/pull/1541)
- **chore(deps):** bump openai from 4.56.0 to 4.56.1 by @dependabot in [#1542](https://github.com/promptfoo/promptfoo/pull/1542)

## [0.81.3] - 2024-08-28

### Changed

- fix: use redteam provider in extractions (#1536)
- feat: Indirect prompt injection plugin (#1518)
- feat: add support for tags property in config (#1526)
- feat: ability to reference external files in plugin config (#1530)
- feat: custom redteam plugins (#1529)
- fix: remove failure messages from output (#1531)
- fix: reduce pii false positives (#1532)
- fix: Addtl Pii false positives (#1533)
- fix: RBAC plugin false positives (#1534)
- fix: redteam providers should be overriddeable (#1516)
- fix: dont use openai moderation if key not present (#1535)

### Fixed

- fix(redteam): update logic for json only response format in default provider (#1537)

## [0.81.2] - 2024-08-27

### Changed

- fix: use redteam provider in extractions (#1536)
- feat: Indirect prompt injection plugin (#1518)
- feat: add support for tags property in config (#1526)
- feat: ability to reference external files in plugin config (#1530)
- feat: custom redteam plugins (#1529)
- fix: remove failure messages from output (#1531)
- fix: reduce pii false positives (#1532)
- fix: Addtl Pii false positives (#1533)
- fix: RBAC plugin false positives (#1534)
- fix: redteam providers should be overriddeable (#1516)
- fix: dont use openai moderation if key not present (#1535)

## [0.81.1] - 2024-08-27

### Changed

- feat: Indirect prompt injection plugin (#1518)
- feat: add support for `tags` property in config (#1526)
- feat: ability to reference external files in plugin config (#1530)
- feat: custom redteam plugins (#1529)
- fix: remove failure messages from output (#1531)
- fix: reduce pii false positives (#1532)
- fix: Addtl Pii false positives (#1533)
- fix: RBAC plugin false positives (#1534)
- fix: redteam providers should be overriddeable (#1516)
- fix: dont use openai moderation if key not present (#1535)
- chore: Set jest command line setting for jest extension (#1527)

## [0.81.0] - 2024-08-26

### Added

- feat(report): performance by strategy (#1524)
- feat(ai21): Add AI21 Labs provider (#1514)
- feat(docker): add Python runtime to final image (#1519)
- feat(anthropic): add support for create message headers (prompt caching) (#1503)

### Changed

- feat: report view sidebar for previewing test failures (#1522)
- chore: add plugin/strategy descriptions (#1520)
- chore: add `promptfoo redteam plugins` command to list plugins (#1523)
- chore: clear cache status messages (#1517)

### Fixed

- fix(scriptCompletionProvider): handle UTF-8 encoding in script output (#1515)
- fix(config): support loading scenarios and tests from external files (#331)

### Dependencies

- chore(deps-dev): bump @aws-sdk/client-bedrock-runtime from 3.635.0 to 3.637.0 (#1513)

## [0.80.3] - 2024-08-22

### Changed

- **Add Support for Embeddings API (Cohere)**: Added support for the embeddings API. [#1502](https://github.com/promptfoo/promptfoo/pull/1502) by @typpo
- **Improve Download Menu**: Enhanced the web UI by improving the download menu, adding an option to download human eval test cases, and adding tests. [#1500](https://github.com/promptfoo/promptfoo/pull/1500) by @mldangelo
- **Python IPC Encoding**: Resolved an issue by ensuring that Python IPC uses UTF-8 encoding. [#1511](https://github.com/promptfoo/promptfoo/pull/1511) by @typpo
- **Dependencies**:
  - Bumped `@anthropic-ai/sdk` from `0.26.1` to `0.27.0`. [#1507](https://github.com/promptfoo/promptfoo/pull/1507) by @dependabot
  - Upgraded Docusaurus to version `3.5.2`. [#1512](https://github.com/promptfoo/promptfoo/pull/1512) by @mldangelo

## [0.80.2] - 2024-08-22

### Changed

- fix: remove prompt-extraction from base plugins (#1505)

## [0.80.1] - 2024-08-21

### Added

- feat(redteam): improve test generation and reporting (#1481)
- feat(eval)!: remove interactive providers option (#1487)

### Changed

- refactor(harmful): improve test generation and deduplication (#1480)
- fix: hosted load shared eval (#1482)
- fix: Generate correct url for hosted shared evals (#1484)
- feat: multilingual strategy (#1483)
- chore(eslint): add and configure eslint-plugin-unicorn (#1489)
- fix: include vars in python provider cache key (#1493)
- fix: Including prompt extraction broke redteam generation (#1494)
- fix: floating point comparisons in matchers (#1486)
- site: enterprise breakdown (#1495)
- fix: Prompt setup during redteam generation (#1496)
- fix: hardcoded injectVars in harmful plugin (#1498)
- site: enterprise blog post (#1497)

### Fixed

- fix(assertions): update error messages for context-relevance and context-faithfulness (#1485)

### Dependencies

- chore(deps-dev): bump @aws-sdk/client-bedrock-runtime from 3.632.0 to 3.635.0 (#1490)

## [0.80.0] - 2024-08-21

### Changed

- **Multilingual Strategy**: Added multilingual strategy by @typpo in [#1483](https://github.com/promptfoo/promptfoo/pull/1483)
- **Redteam**: Improved test generation and reporting by @mldangelo in [#1481](https://github.com/promptfoo/promptfoo/pull/1481)
- **Evaluation**: Removed interactive providers option by @mldangelo in [#1487](https://github.com/promptfoo/promptfoo/pull/1487)
- **Hosted Load**: Fixed hosted load shared eval by @sklein12 in [#1482](https://github.com/promptfoo/promptfoo/pull/1482)
- **Shared Evals**: Generated correct URL for hosted shared evals by @sklein12 in [#1484](https://github.com/promptfoo/promptfoo/pull/1484)
- **Assertions**: Updated error messages for context-relevance and context-faithfulness by @mldangelo in [#1485](https://github.com/promptfoo/promptfoo/pull/1485)
- **Python Provider**: Included vars in Python provider cache key by @typpo in [#1493](https://github.com/promptfoo/promptfoo/pull/1493)
- **Prompt Extraction**: Fixed prompt extraction during redteam generation by @sklein12 in [#1494](https://github.com/promptfoo/promptfoo/pull/1494)
- **Matchers**: Fixed floating point comparisons in matchers by @typpo in [#1486](https://github.com/promptfoo/promptfoo/pull/1486)
- **Redteam Generation**: Fixed prompt setup during redteam generation by @sklein12 in [#1496](https://github.com/promptfoo/promptfoo/pull/1496)
- **Harmful Tests**: Improved test generation and deduplication by @mldangelo in [#1480](https://github.com/promptfoo/promptfoo/pull/1480)
- **ESLint**: Added and configured eslint-plugin-unicorn by @mldangelo in [#1489](https://github.com/promptfoo/promptfoo/pull/1489)
- **Dependencies**: Bumped @aws-sdk/client-bedrock-runtime from 3.632.0 to 3.635.0 by @dependabot in [#1490](https://github.com/promptfoo/promptfoo/pull/1490)
- **Crescendo**: Crescendo now uses gpt-4o-mini instead of gpt-4o by @typpo
- **Environment Variables**: Added GROQ_API_KEY and alphabetized 3rd party environment variables by @mldangelo
- **Enterprise Breakdown**: Added enterprise breakdown by @typpo in [#1495](https://github.com/promptfoo/promptfoo/pull/1495)

## [0.79.0] - 2024-08-20

### Added

- feat(groq): integrate native Groq SDK and update documentation by @mldangelo in #1479
- feat(redteam): support multiple policies in redteam config by @mldangelo in #1470
- feat(redteam): handle graceful exit on Ctrl+C during initialization by @mldangelo

### Changed

- feat: Prompt Extraction Redteam Plugin by @sklein12 in #1471
- feat: nexe build artifacts by @typpo in #1472
- fix: expand supported config file extensions by @mldangelo in #1473
- fix: onboarding.ts should assume context.py by @typpo
- fix: typo in onboarding example by @typpo
- fix: reduce false positives in `policy` and `sql-injection` by @typpo
- docs: remove references to optional Supabase environment variables by @mldangelo in #1474
- docs: owasp llm top 10 updates by @typpo
- test: mock logger in util test suite by @mldangelo
- chore(workflow): change release trigger type from 'published' to 'created' in Docker workflow, remove pull request and push triggers by @mldangelo
- chore(webui): update plugin display names by @typpo
- chore: refine pass rate threshold logging by @mldangelo
- ci: upload artifact by @typpo

### Fixed

- fix(devcontainer): improve Docker setup for development environment by @mldangelo
- fix(devcontainer): update Dockerfile.dev for Node.js development by @mldangelo
- fix(webui): truncate floating point scores by @typpo

### Dependencies

- chore(deps): update dependencies by @mldangelo in #1478
- chore(deps): update dependencies including @swc/core, esbuild, @anthropic-ai/sdk, and openai by @mldangelo

### Tests

- test(config): run tests over example promptfoo configs by @mldangelo in #1475

## [0.78.3] - 2024-08-19

### Added

- feat(redteam): add base path to CLI state for redteam generate by @mldangelo in [#1464](https://github.com/promptfoo/promptfoo/pull/1464)
- feat(eval): add global pass rate threshold by @mldangelo in [#1443](https://github.com/promptfoo/promptfoo/pull/1443)

### Changed

- chore: check config.redteam instead of config.metadata.redteam by @mldangelo in [#1463](https://github.com/promptfoo/promptfoo/pull/1463)
- chore: Add vscode settings for prettier formatting by @sklein12 in [#1469](https://github.com/promptfoo/promptfoo/pull/1469)
- build: add defaults for supabase environment variables by @sklein12 in [#1468](https://github.com/promptfoo/promptfoo/pull/1468)
- fix: smarter caching in exec provider by @typpo in [#1467](https://github.com/promptfoo/promptfoo/pull/1467)
- docs: display consistent instructions for npx vs npm vs brew by @typpo in [#1465](https://github.com/promptfoo/promptfoo/pull/1465)

### Dependencies

- chore(deps): bump openai from 4.55.9 to 4.56.0 by @dependabot in [#1466](https://github.com/promptfoo/promptfoo/pull/1466)
- chore(deps): replace rouge with js-rouge by @QuarkNerd in [#1420](https://github.com/promptfoo/promptfoo/pull/1420)

## [0.78.2] - 2024-08-18

### Changed

- feat: multi-turn jailbreak (#1459)
- feat: plugin aliases for owasp, nist (#1410)
- refactor(redteam): aliase `generate redteam` to `redteam generate`. (#1461)
- chore: strongly typed envars (#1452)
- chore: further simplify redteam onboarding (#1462)
- docs: strategies (#1460)

## [0.78.1] - 2024-08-16

### Changed

- **feat:** Helicone integration by @maamalama in [#1434](https://github.com/promptfoo/promptfoo/pull/1434)
- **fix:** is-sql assertion `databaseType` not `database` by @typpo in [#1451](https://github.com/promptfoo/promptfoo/pull/1451)
- **chore:** Use temporary file for Python interprocess communication by @enkoder in [#1447](https://github.com/promptfoo/promptfoo/pull/1447)
- **chore:** Redteam onboarding updates by @typpo in [#1453](https://github.com/promptfoo/promptfoo/pull/1453)
- **site:** Add blog post by @typpo in [#1444](https://github.com/promptfoo/promptfoo/pull/1444)

### Fixed

- **fix(redteam):** Improve iterative tree-based red team attack provider by @mldangelo in [#1458](https://github.com/promptfoo/promptfoo/pull/1458)

### Dependencies

- **chore(deps):** Update various dependencies by @mldangelo in [#1442](https://github.com/promptfoo/promptfoo/pull/1442)
- **chore(deps):** Bump `@aws-sdk/client-bedrock-runtime` from 3.629.0 to 3.631.0 by @dependabot in [#1448](https://github.com/promptfoo/promptfoo/pull/1448)
- **chore(deps):** Bump `@aws-sdk/client-bedrock-runtime` from 3.631.0 to 3.632.0 by @dependabot in [#1455](https://github.com/promptfoo/promptfoo/pull/1455)
- **chore(deps):** Bump `@anthropic-ai/sdk` from 0.25.2 to 0.26.0 by @dependabot in [#1449](https://github.com/promptfoo/promptfoo/pull/1449)
- **chore(deps):** Bump `@anthropic-ai/sdk` from 0.26.0 to 0.26.1 by @dependabot in [#1456](https://github.com/promptfoo/promptfoo/pull/1456)
- **chore(deps):** Bump `openai` from 4.55.7 to 4.55.9 by @dependabot in [#1457](https://github.com/promptfoo/promptfoo/pull/1457)

## [0.78.0] - 2024-08-14

### Changed

- **Web UI**: Added ability to choose prompt/provider column in report view by @typpo in [#1426](https://github.com/promptfoo/promptfoo/pull/1426)
- **Eval**: Support loading scenarios and tests from external files by @mldangelo in [#1432](https://github.com/promptfoo/promptfoo/pull/1432)
- **Redteam**: Added language support for generated tests by @mldangelo in [#1433](https://github.com/promptfoo/promptfoo/pull/1433)
- **Transform**: Support custom function names in file transforms by @mldangelo in [#1435](https://github.com/promptfoo/promptfoo/pull/1435)
- **Extension Hook API**: Introduced extension hook API by @aantn in [#1249](https://github.com/promptfoo/promptfoo/pull/1249)
- **Report**: Hide unused plugins in report by @typpo in [#1425](https://github.com/promptfoo/promptfoo/pull/1425)
- **Memory**: Optimize memory usage in `listPreviousResults` by not loading all results into memory by @typpo in [#1439](https://github.com/promptfoo/promptfoo/pull/1439)
- **TypeScript**: Added TypeScript `promptfooconfig` example by @mldangelo in [#1427](https://github.com/promptfoo/promptfoo/pull/1427)
- **Tests**: Moved `evaluatorHelpers` tests to a separate file by @mldangelo in [#1437](https://github.com/promptfoo/promptfoo/pull/1437)
- **Dev**: Bumped `@aws-sdk/client-bedrock-runtime` from 3.624.0 to 3.629.0 by @dependabot in [#1428](https://github.com/promptfoo/promptfoo/pull/1428)
- **SDK**: Bumped `@anthropic-ai/sdk` from 0.25.1 to 0.25.2 by @dependabot in [#1429](https://github.com/promptfoo/promptfoo/pull/1429)
- **SDK**: Bumped `openai` from 4.55.4 to 4.55.7 by @dependabot in [#1436](https://github.com/promptfoo/promptfoo/pull/1436)

## [0.77.0] - 2024-08-12

### Added

- feat(assertions): add option to disable AJV strict mode (#1415)

### Changed

- feat: ssrf plugin (#1411)
- feat: `basic` strategy to represent raw payloads only (#1417)
- refactor: transform function (#1423)
- fix: suppress docker lint (#1412)
- fix: update eslint config and resolve unused variable warnings (#1413)
- fix: handle retries for harmful generations (#1422)
- docs: add plugin documentation (#1421)

### Fixed

- fix(redteam): plugins respect config-level numTest (#1409)

### Dependencies

- chore(deps): bump openai from 4.55.3 to 4.55.4 (#1418)

### Documentation

- docs(faq): expand and restructure FAQ content (#1416)

## [0.76.1] - 2024-08-11

## [0.76.0] - 2024-08-10

### Changed

- feat: add `delete eval latest` and `delete eval all` (#1383)
- feat: bfla and bofa plugins (#1406)
- feat: Support loading tools from multiple files (#1384)
- feat: `promptfoo eval --description` override (#1399)
- feat: add `default` strategy and remove `--add-strategies` (#1401)
- feat: assume unrecognized openai models are chat models (#1404)
- feat: excessive agency grader looks at tools (#1403)
- fix: dont check SSL certs (#1396)
- fix: reduce rbac and moderation false positives (#1400)
- fix: `redteam` property was not read in config (#1407)
- fix: Do not ignored derived metrics (#1381)
- fix: add indexes for sqlite (#1382)

### Fixed

- fix(types): allow boolean values in VarsSchema (#1386)

### Dependencies

- chore(deps-dev): bump @aws-sdk/client-bedrock-runtime from 3.623.0 to 3.624.0 (#1379)
- chore(deps): bump openai from 4.54.0 to 4.55.0 (#1387)
- chore(deps): bump openai from 4.55.0 to 4.55.1 (#1392)
- chore(deps): bump @anthropic-ai/sdk from 0.25.0 to 0.25.1 (#1397)
- chore(deps): bump openai from 4.55.1 to 4.55.3 (#1398)

## [0.75.2] - 2024-08-06

### Added

- feat: ability to attach configs to prompts (#1391)

### Changed

- fix: Update "Edit Comment" dialog background for the dark mode (#1374)
- fix: undefined var in hallucination template (#1375)
- fix: restore harmCategory var (#1380)

## [0.75.1] - 2024-08-05

### Changed

- fix: temporarily disable nunjucks strict mode by @typpo

### Dependencies

- chore(deps): update dependencies (#1373)

## [0.75.0] - 2024-08-05

### Added

- feat(webui): Download report as PDF by @typpo in #1348
- feat(redteam): Add custom policy plugin by @mldangelo in #1346
- feat(config): Add writePromptfooConfig function and orderKeys utility by @mldangelo in #1360
- feat(redteam): Add purpose and entities to defaultTest metadata by @mldangelo in #1359
- feat(webui): Show metadata in details dialog by @typpo in #1362
- feat(redteam): Add some simple requested strategies by @typpo in #1364

### Changed

- feat: Implement defaultTest metadata in tests and scenarios by @mldangelo in #1361
- feat!: Add `default` plugin collection and remove --add-plugins by @typpo in #1369
- fix: Moderation assert and iterative provider handle output objects by @typpo in #1353
- fix: Improve PII grader by @typpo in #1354
- fix: Improve RBAC grading by @typpo in #1347
- fix: Make graders set assertion value by @typpo in #1355
- fix: Allow falsy provider response outputs by @typpo in #1356
- fix: Improve entity extraction and enable for PII by @typpo in #1358
- fix: Do not dereference external tool files by @typpo in #1357
- fix: Google sheets output by @typpo in #1367
- docs: How to red team RAG applications by @typpo in #1368
- refactor(redteam): Consolidate graders and plugins by @mldangelo in #1370
- chore(redteam): Collect user consent for harmful generation by @typpo in #1365

### Dependencies

- chore(deps): Bump openai from 4.53.2 to 4.54.0 by @dependabot in #1349
- chore(deps-dev): Bump @aws-sdk/client-bedrock-runtime from 3.622.0 to 3.623.0 by @dependabot in #1372

## [0.74.0] - 2024-08-01

### Changed

- **feat**: Split types vs validators for prompts, providers, and redteam [#1325](https://github.com/promptfoo/promptfoo/pull/1325) by [@typpo](https://github.com/typpo)
- **feat**: Load provider `tools` and `functions` from external file [#1342](https://github.com/promptfoo/promptfoo/pull/1342) by [@typpo](https://github.com/typpo)
- **fix**: Show gray icon when there are no tests in report [#1335](https://github.com/promptfoo/promptfoo/pull/1335) by [@typpo](https://github.com/typpo)
- **fix**: numTests calculation for previous evals [#1336](https://github.com/promptfoo/promptfoo/pull/1336) by [@onyck](https://github.com/onyck)
- **fix**: Only show the number of tests actually run in the eval [#1338](https://github.com/promptfoo/promptfoo/pull/1338) by [@typpo](https://github.com/typpo)
- **fix**: better-sqlite3 in arm64 docker image [#1344](https://github.com/promptfoo/promptfoo/pull/1344) by [@cmrfrd](https://github.com/cmrfrd)
- **fix**: Correct positive example in DEFAULT_GRADING_PROMPT [#1337](https://github.com/promptfoo/promptfoo/pull/1337) by [@tbuckley](https://github.com/tbuckley)
- **chore**: Integrate red team evaluation into promptfoo init [#1334](https://github.com/promptfoo/promptfoo/pull/1334) by [@mldangelo](https://github.com/mldangelo)
- **chore**: Enforce consistent type imports [#1341](https://github.com/promptfoo/promptfoo/pull/1341) by [@mldangelo](https://github.com/mldangelo)
- **refactor(redteam)**: Update plugin architecture and improve error handling [#1343](https://github.com/promptfoo/promptfoo/pull/1343) by [@mldangelo](https://github.com/mldangelo)
- **docs**: Expand installation instructions in README and docs [#1345](https://github.com/promptfoo/promptfoo/pull/1345) by [@mldangelo](https://github.com/mldangelo)

### Dependencies

- **chore(deps)**: Bump @azure/identity from 4.4.0 to 4.4.1 [#1340](https://github.com/promptfoo/promptfoo/pull/1340) by [@dependabot](https://github.com/dependabot)
- **chore(deps)**: Bump the github-actions group with 3 updates [#1339](https://github.com/promptfoo/promptfoo/pull/1339) by [@dependabot](https://github.com/dependabot)

## [0.73.9] - 2024-07-30

### Dependencies

- chore(deps): update dev dependencies and minor package versions (#1331)
- chore(deps): bump @anthropic-ai/sdk from 0.24.3 to 0.25.0 (#1326)

### Fixed

- fix: chain provider and test transform (#1316)

### Added

- feat: handle rate limits in generic fetch path (#1324)

### Changed

- **Features:**
  - feat: handle rate limits in generic fetch path by @typpo in https://github.com/promptfoo/promptfoo/pull/1324
- **Fixes:**
  - fix: show default vars in table by @typpo in https://github.com/promptfoo/promptfoo/pull/1306
  - fix: chain provider and test transform by @fvdnabee in https://github.com/promptfoo/promptfoo/pull/1316
- **Refactors:**
  - refactor(redteam): extract entity and purpose logic, update imitation plugin by @mldangelo in https://github.com/promptfoo/promptfoo/pull/1301
- **Chores:**
  - chore(deps): bump openai from 4.53.1 to 4.53.2 by @dependabot in https://github.com/promptfoo/promptfoo/pull/1314
  - chore: set page titles by @typpo in https://github.com/promptfoo/promptfoo/pull/1315
  - chore: add devcontainer setup by @cmrfrd in https://github.com/promptfoo/promptfoo/pull/1317
  - chore(webui): persist column selection in evals view by @mldangelo in https://github.com/promptfoo/promptfoo/pull/1302
  - chore(redteam): allow multiple provider selection by @mldangelo in https://github.com/promptfoo/promptfoo/pull/1319
  - chore(deps): bump @anthropic-ai/sdk from 0.24.3 to 0.25.0 by @dependabot in https://github.com/promptfoo/promptfoo/pull/1326
  - chore(deps-dev): bump @aws-sdk/client-bedrock-runtime from 3.620.0 to 3.620.1 by @dependabot in https://github.com/promptfoo/promptfoo/pull/1327
  - chore(deps): update dev dependencies and minor package versions by @mldangelo in https://github.com/promptfoo/promptfoo/pull/1331
- **CI/CD:**
  - ci: add assets generation job and update json schema by @mldangelo in https://github.com/promptfoo/promptfoo/pull/1321
  - docs: add CITATION.cff file by @mldangelo in https://github.com/promptfoo/promptfoo/pull/1322
  - docs: update examples and docs to use gpt-4o and gpt-4o-mini models by @mldangelo in https://github.com/promptfoo/promptfoo/pull/1323
- chore(deps-dev): bump @aws-sdk/client-bedrock-runtime from 3.620.0 to 3.620.1 (#1327)

### Documentation

- **Documentation:**

## [0.73.8] - 2024-07-29

### Dependencies

- chore(deps): bump openai from 4.53.1 to 4.53.2 (#1314)

### Documentation

- docs: update examples and docs to use gpt-4o and gpt-4o-mini models (#1323)
- docs: add CITATION.cff file (#1322)

### Added

- feat(webui): tooltip with provider config on hover (#1312)

### Changed

- feat: Imitation redteam plugin (#1163)
- fix: report cached tokens from assertions (#1299)
- fix: trim model-graded-closedqa response (#1309)
- refactor(utils): move transform logic to separate file (#1310)
- chore(cli): add option to strip auth info from shared URLs (#1304)
- chore: set page titles (#1315)
- chore(webui): persist column selection in evals view (#1302)
- ci: add assets generation job and update json schema (#1321)
- refactor(redteam): extract entity and purpose logic, update imitation plugin (#1301)
- chore(redteam): allow multiple provider selection (#1319)
- chore: add devcontainer setup (#1317)

### Fixed

- fix(webui): make it easier to select text without toggling cell (#1295)
- fix(docker): add sqlite-dev to runtime dependencies (#1297)
- fix(redteam): update CompetitorsGrader rubric (#1298)
- fix(redteam): improve plugin and strategy selection UI (#1300)
- fix(redteam): decrease false positives in hallucination grader (#1305)
- fix(redteam): misc fixes in grading and calculations (#1313)
- fix: show default vars in table (#1306)

## [0.73.7] - 2024-07-26

### Changed

- **Standalone graders for redteam** by [@typpo](https://github.com/typpo) in [#1256](https://github.com/promptfoo/promptfoo/pull/1256)
- **Punycode deprecation warning on node 22** by [@typpo](https://github.com/typpo) in [#1287](https://github.com/promptfoo/promptfoo/pull/1287)
- **Improve iterative providers and update provider API interface to pass original prompt** by [@mldangelo](https://github.com/mldangelo) in [#1293](https://github.com/promptfoo/promptfoo/pull/1293)
- **Add issue templates** by [@typpo](https://github.com/typpo) in [#1288](https://github.com/promptfoo/promptfoo/pull/1288)
- **Support TS files for prompts providers and assertions** by [@benasher44](https://github.com/benasher44) in [#1286](https://github.com/promptfoo/promptfoo/pull/1286)
- **Update dependencies** by [@mldangelo](https://github.com/mldangelo) in [#1292](https://github.com/promptfoo/promptfoo/pull/1292)
- **Move circular dependency check to style-check job** by [@mldangelo](https://github.com/mldangelo) in [#1291](https://github.com/promptfoo/promptfoo/pull/1291)
- **Add examples for embedding and classification providers** by [@Luca-Hackl](https://github.com/Luca-Hackl) in [#1296](https://github.com/promptfoo/promptfoo/pull/1296)

## [0.73.6] - 2024-07-25

### Added

- feat(ci): add Docker image publishing to GitHub Container Registry (#1263)
- feat(webui): add yaml upload button (#1264)

### Changed

- docs: fix javascript configuration guide variable example (#1268)
- site(careers): update application instructions and preferences (#1270)
- chore(python): enhance documentation, tests, formatting, and CI (#1282)
- fix: treat .cjs and .mjs files as javascript vars (#1267)
- fix: add xml tags for better delineation in `llm-rubric`, reduce `harmful` plugin false positives (#1269)
- fix: improve handling of json objects in http provider (#1274)
- fix: support provider json filepath (#1279)
- chore(ci): implement multi-arch Docker image build and push (#1266)
- chore(docker): add multi-arch image description (#1271)
- chore(eslint): add new linter rules and improve code quality (#1277)
- chore: move types files (#1278)
- refactor(redteam): rename strategies and improve type safety (#1275)
- ci: re-enable Node 22.x in CI matrix (#1272)
- chore: support loading .{,m,c}ts promptfooconfig files (#1284)

### Dependencies

- chore(deps): update ajv-formats from 2.1.1 to 3.0.1 (#1276)
- chore(deps): update @swc/core to version 1.7.1 (#1285)

## [0.73.5] - 2024-07-24

### Added

- **feat(cli):** Add the ability to share a specific eval by [@typpo](https://github.com/promptfoo/promptfoo/pull/1250)
- **feat(webui):** Hide long metrics lists by [@typpo](https://github.com/promptfoo/promptfoo/pull/1262)
- feat(webui): hide long metrics lists (#1262)
- feat: ability to share a specific eval (#1250)

### Changed

- **fix:** Resolve node-fetch TypeScript errors by [@mldangelo](https://github.com/promptfoo/promptfoo/pull/1254)
- **fix:** Correct color error in local `checkNodeVersion` test by [@mldangelo](https://github.com/promptfoo/promptfoo/pull/1255)
- **fix:** Multiple Docker fixes by [@typpo](https://github.com/promptfoo/promptfoo/pull/1257)
- **fix:** Improve `--add-strategies` validation error messages by [@typpo](https://github.com/promptfoo/promptfoo/pull/1260)
- **chore:** Warn when a variable is named `assert` by [@typpo](https://github.com/promptfoo/promptfoo/pull/1259)
- **chore:** Update Llama examples and add support for chat-formatted prompts in Replicate by [@typpo](https://github.com/promptfoo/promptfoo/pull/1261)
- chore: update llama examples and add support for chat formatted prompts in Replicate (#1261)
- chore: warn when a var is named assert (#1259)

### Fixed

- **fix(redteam):** Allow arbitrary `injectVar` name for redteam providers by [@mldangelo](https://github.com/promptfoo/promptfoo/pull/1253)
- fix: make --add-strategies validation have useful error (#1260)
- fix: multiple docker fixes (#1257)
- fix: color error in local checkNodeVersion test (#1255)
- fix: resolve node-fetch typescript errors (#1254)
- fix(redteam): allow arbitrary injectVar name for redteam providers (#1253)

## [0.73.4] - 2024-07-24

### Changed

- **schema**: Update config schema for strategies by @mldangelo in [#1244](https://github.com/promptfoo/promptfoo/pull/1244)
- **defaultTest**: Fix scenario assert merging by @onyck in [#1251](https://github.com/promptfoo/promptfoo/pull/1251)
- **webui**: Handle port already in use error by @mldangelo in [#1246](https://github.com/promptfoo/promptfoo/pull/1246)
- **webui**: Update provider list in `ProviderSelector` and add tests by @mldangelo in [#1245](https://github.com/promptfoo/promptfoo/pull/1245)
- **site**: Add blog post by @typpo in [#1247](https://github.com/promptfoo/promptfoo/pull/1247)
- **site**: Improve navigation and consistency by @mldangelo in [#1248](https://github.com/promptfoo/promptfoo/pull/1248)
- **site**: Add careers page by @mldangelo in [#1222](https://github.com/promptfoo/promptfoo/pull/1222)
- **docs**: Full RAG example by @typpo in [#1228](https://github.com/promptfoo/promptfoo/pull/1228)

## [0.73.3] - 2024-07-23

### Changed

- **WebUI:** Make eval switcher more obvious by @typpo in [#1232](https://github.com/promptfoo/promptfoo/pull/1232)
- **Redteam:** Add iterative tree provider and strategy by @mldangelo in [#1238](https://github.com/promptfoo/promptfoo/pull/1238)
- Improve `CallApiFunctionSchema`/`ProviderFunction` type by @aloisklink in [#1235](https://github.com/promptfoo/promptfoo/pull/1235)
- **Redteam:** CLI nits, plugins, provider functionality, and documentation by @mldangelo in [#1231](https://github.com/promptfoo/promptfoo/pull/1231)
- **Redteam:** PII false positives by @typpo in [#1233](https://github.com/promptfoo/promptfoo/pull/1233)
- **Redteam:** `--add-strategies` flag didn't work by @typpo in [#1234](https://github.com/promptfoo/promptfoo/pull/1234)
- Cleanup logging and fix nextui TS error by @mldangelo in [#1243](https://github.com/promptfoo/promptfoo/pull/1243)
- **CI:** Add registry URL to npm publish workflow by @mldangelo in [#1241](https://github.com/promptfoo/promptfoo/pull/1241)
- Remove redundant chalk invocations by @mldangelo in [#1240](https://github.com/promptfoo/promptfoo/pull/1240)
- Update dependencies by @mldangelo in [#1242](https://github.com/promptfoo/promptfoo/pull/1242)
- Update some images by @typpo in [#1236](https://github.com/promptfoo/promptfoo/pull/1236)
- More image updates by @typpo in [#1237](https://github.com/promptfoo/promptfoo/pull/1237)
- Update capitalization of Promptfoo and fix site deprecation warning by @mldangelo in [#1239](https://github.com/promptfoo/promptfoo/pull/1239)

## [0.73.2] - 2024-07-23

### Changed

- fix: add support for anthropic bedrock tools (#1229)
- chore(redteam): add a warning for no openai key set (#1230)

## [0.73.1] - 2024-07-22

### Changed

- fix: dont try to parse yaml content on load (#1226)

## [0.73.0] - 2024-07-22

### Added

- feat(redteam): add 4 new basic plugins (#1201)
- feat(redteam): improve test generation logic and add batching by @mldangelo in
- feat(redteam): settings dialog (#1215)https://github.com/promptfoo/promptfoo/pull/1208
- feat(redteam): introduce redteam section for promptfooconfig.yaml (#1192)

### Changed

- fix: gpt-4o-mini price (#1218)
- chore(openai): update model list (#1219)
- test: improve type safety and resolve TypeScript errors (#1216)
- refactor: resolve circular dependencies and improve code organization (#1212)
- docs: fix broken links (#1211)
- site: image updates and bugfixes (#1217)
- site: improve human readability of validator errors (#1221)
- site: yaml/json config validator for promptfoo configs (#1207)

### Fixed

- fix(validator): fix errors in default example (#1220)
- fix(webui): misc fixes and improvements to webui visuals (#1213)
- fix(redteam): mismatched categories and better overall scoring (#1214)
- fix(gemini): improve error handling (#1193)

### Dependencies

- chore(deps): update multiple dependencies to latest minor and patch versions (#1210)

## [0.72.2] - 2024-07-19

### Documentation

- docs: add guide for comparing GPT-4o vs GPT-4o-mini (#1200)

### Added

- **feat(openai):** add GPT-4o-mini models by [@mldangelo](https://github.com/promptfoo/promptfoo/pull/1196)
- feat(redteam): improve test generation logic and add batching (#1208)

### Changed

- **feat:** add schema validation to `promptfooconfig.yaml` by [@mldangelo](https://github.com/promptfoo/promptfoo/pull/1185)
- **fix:** base path for custom filter resolution by [@onyck](https://github.com/promptfoo/promptfoo/pull/1198)
- **chore(redteam):** refactor PII categories and improve plugin handling by [@mldangelo](https://github.com/promptfoo/promptfoo/pull/1191)
- **build(deps-dev):** bump `@aws-sdk/client-bedrock-runtime` from 3.614.0 to 3.616.0 by [@dependabot](https://github.com/promptfoo/promptfoo/pull/1203)
- **docs:** add guide for comparing GPT-4o vs GPT-4o-mini by [@mldangelo](https://github.com/promptfoo/promptfoo/pull/1200)
- **site:** contact page by [@typpo](https://github.com/promptfoo/promptfoo/pull/1190)
- **site:** newsletter form by [@typpo](https://github.com/promptfoo/promptfoo/pull/1194)
- **site:** miscellaneous images and improvements by [@typpo](https://github.com/promptfoo/promptfoo/pull/1199)
- build(deps-dev): bump @aws-sdk/client-bedrock-runtime from 3.614.0 to 3.616.0 (#1203)
- site: misc images and improvements (#1199)

### Fixed

- **fix(webui):** eval ID not being properly set by [@typpo](https://github.com/promptfoo/promptfoo/pull/1195)
- **fix(Dockerfile):** install curl for healthcheck by [@orange-anjou](https://github.com/promptfoo/promptfoo/pull/1204)
- fix(Dockerfile): install curl for healthcheck (#1204)
- fix: base path for custom filter resolution (#1198)

### Tests

- **test(webui):** add unit tests for `InfoModal` component by [@mldangelo](https://github.com/promptfoo/promptfoo/pull/1187)

## [0.72.1] - 2024-07-18

### Tests

- test(webui): add unit tests for InfoModal component (#1187)

### Fixed

- fix(webui): eval id not being properly set (#1195)

### Added

- feat(openai): add gpt-4o-mini models (#1196)
- feat: add schema validation to promptfooconfig.yaml (#1185)

### Changed

- Fix: Consider model name when caching Bedrock responses by @fvdnabee in [#1181](https://github.com/promptfoo/promptfoo/pull/1181)
- Fix: Parsing of the model name tag in Ollama embeddings provider by @minamijoyo in [#1189](https://github.com/promptfoo/promptfoo/pull/1189)
- Refactor (redteam): Simplify CLI command structure and update provider options by @mldangelo in [#1174](https://github.com/promptfoo/promptfoo/pull/1174)
- Refactor (types): Convert interfaces to Zod schemas by @mldangelo in [#1178](https://github.com/promptfoo/promptfoo/pull/1178)
- Refactor (redteam): Improve type safety and simplify code structure by @mldangelo in [#1175](https://github.com/promptfoo/promptfoo/pull/1175)
- Chore (redteam): Another injection by @typpo in [#1173](https://github.com/promptfoo/promptfoo/pull/1173)
- Chore (deps): Upgrade inquirer to v10 by @mldangelo in [#1176](https://github.com/promptfoo/promptfoo/pull/1176)
- Chore (redteam): Update CLI for test case generation by @mldangelo in [#1177](https://github.com/promptfoo/promptfoo/pull/1177)
- Chore: Include hostname in share confirmation by @typpo in [#1183](https://github.com/promptfoo/promptfoo/pull/1183)
- Build (deps-dev): Bump @azure/identity from 4.3.0 to 4.4.0 by @dependabot in [#1180](https://github.com/promptfoo/promptfoo/pull/1180)
- chore(redteam): refactor PII categories and improve plugin handling (#1191)
- site: newsletter form (#1194)
- site: contact page (#1190)

## [0.72.0] - 2024-07-17

### Added

- feat(webui): add about component with helpful links (#1149)
- feat(webui): Ability to compare evals (#1148)

### Changed

- feat: manual input provider (#1168)
- chore(mistral): add codestral-mamba (#1170)
- chore: static imports for iterative providers (#1169)

### Fixed

- fix(webui): dark mode toggle (#1171)
- fix(redteam): set harmCategory label for harmful tests (#1172)

## [0.71.1] - 2024-07-15

### Added

- feat(redteam): specify the default number of test cases to generate per plugin (#1154)

### Changed

- feat: add image classification example and xml assertions (#1153)

### Fixed

- fix(redteam): fix dynamic import paths (#1162)

## [0.71.0] - 2024-07-15

### Changed

- **Eval picker for web UI** by [@typpo](https://github.com/typpo) in [#1143](https://github.com/promptfoo/promptfoo/pull/1143)
- **Update default model providers to Claude 3.5** by [@mldangelo](https://github.com/mldangelo) in [#1157](https://github.com/promptfoo/promptfoo/pull/1157)
- **Allow provider customization for dataset generation** by [@mldangelo](https://github.com/mldangelo) in [#1158](https://github.com/promptfoo/promptfoo/pull/1158)
- **Predict Redteam injectVars** by [@mldangelo](https://github.com/mldangelo) in [#1141](https://github.com/promptfoo/promptfoo/pull/1141)
- **Fix JSON prompt escaping in HTTP provider and add LM Studio example** by [@mldangelo](https://github.com/mldangelo) in [#1156](https://github.com/promptfoo/promptfoo/pull/1156)
- **Fix poor performing harmful test generation** by [@mldangelo](https://github.com/mldangelo) in [#1124](https://github.com/promptfoo/promptfoo/pull/1124)
- **Update overreliance grading prompt** by [@mldangelo](https://github.com/mldangelo) in [#1146](https://github.com/promptfoo/promptfoo/pull/1146)
- **Move multiple variables warning to before progress bar** by [@typpo](https://github.com/typpo) in [#1160](https://github.com/promptfoo/promptfoo/pull/1160)
- **Add contributing guide** by [@mldangelo](https://github.com/mldangelo) in [#1150](https://github.com/promptfoo/promptfoo/pull/1150)
- **Refactor and optimize injection and iterative methods** by [@mldangelo](https://github.com/mldangelo) in [#1138](https://github.com/promptfoo/promptfoo/pull/1138)
- **Update plugin base class to support multiple assertions** by [@mldangelo](https://github.com/mldangelo) in [#1139](https://github.com/promptfoo/promptfoo/pull/1139)
- **Structural refactor, abstract plugin and method actions** by [@mldangelo](https://github.com/mldangelo) in [#1140](https://github.com/promptfoo/promptfoo/pull/1140)
- **Move CLI commands into individual files** by [@mldangelo](https://github.com/mldangelo) in [#1155](https://github.com/promptfoo/promptfoo/pull/1155)
- **Update Jest linter rules** by [@mldangelo](https://github.com/mldangelo) in [#1161](https://github.com/promptfoo/promptfoo/pull/1161)
- **Bump openai from 4.52.4 to 4.52.5** by [@dependabot](https://github.com/dependabot) in [#1137](https://github.com/promptfoo/promptfoo/pull/1137)
- **Bump @aws-sdk/client-bedrock-runtime from 3.613.0 to 3.614.0** by [@dependabot](https://github.com/dependabot) in [#1136](https://github.com/promptfoo/promptfoo/pull/1136)
- **Bump openai from 4.52.5 to 4.52.7** by [@dependabot](https://github.com/dependabot) in [#1142](https://github.com/promptfoo/promptfoo/pull/1142)
- **Update documentation and MUI dependencies** by [@mldangelo](https://github.com/mldangelo) in [#1152](https://github.com/promptfoo/promptfoo/pull/1152)
- **Update Drizzle dependencies and configuration** by [@mldangelo](https://github.com/mldangelo) in [#1151](https://github.com/promptfoo/promptfoo/pull/1151)
- **Bump dependencies with patch and minor version updates** by [@mldangelo](https://github.com/mldangelo) in [#1159](https://github.com/promptfoo/promptfoo/pull/1159)

## [0.70.1] - 2024-07-11

### Changed

- **provider**: put provider in outer loop to reduce model swap by @typpo in [#1132](https://github.com/promptfoo/promptfoo/pull/1132)
- **evaluator**: ensure unique prompt handling with labeled and unlabeled providers by @mldangelo in [#1134](https://github.com/promptfoo/promptfoo/pull/1134)
- **eval**: validate --output file extension before running eval by @mldangelo in [#1135](https://github.com/promptfoo/promptfoo/pull/1135)
- **deps-dev**: bump @aws-sdk/client-bedrock-runtime from 3.609.0 to 3.613.0 by @dependabot in [#1126](https://github.com/promptfoo/promptfoo/pull/1126)
- fix pythonCompletion test by @mldangelo in [#1133](https://github.com/promptfoo/promptfoo/pull/1133)

## [0.70.0] - 2024-07-10

### Changed

- feat: Add `promptfoo redteam init` command (#1122)
- chore: refactor eval and generate commands out of main.ts (#1121)
- build(deps): bump openai from 4.52.3 to 4.52.4 (#1118)
- refactor(redteam): relocate harmful and pii plugins from legacy directory (#1123)
- refactor(redteam): Migrate harmful test generators to plugin-based architecture (#1116)

### Fixed

- fix(redteam): use final prompt in moderation instead of original (#1117)

## [0.69.2] - 2024-07-08

### Changed

- feat: add support for nested grading results (#1101)
- fix: issue that caused harmful prompts to not save (#1112)
- fix: resolve relative paths for prompts (#1110)
- ci: compress images in PRs (#1108)
- site: landing page updates (#1096)

## [0.69.1] - 2024-07-06

### Changed

- **feat**: Add Zod schema validation for providers in `promptfooconfig` by @mldangelo in [#1102](https://github.com/promptfoo/promptfoo/pull/1102)
- **fix**: Re-add provider context in prompt functions by @mldangelo in [#1106](https://github.com/promptfoo/promptfoo/pull/1106)
- **fix**: Add missing `gpt-4-turbo-2024-04-09` by @aloisklink in [#1100](https://github.com/promptfoo/promptfoo/pull/1100)
- **chore**: Update minor and patch versions of several packages by @mldangelo in [#1107](https://github.com/promptfoo/promptfoo/pull/1107)
- **chore**: Format Python code and add check job to GitHub Actions workflow by @mldangelo in [#1105](https://github.com/promptfoo/promptfoo/pull/1105)
- **chore**: Bump version to 0.69.1 by @mldangelo
- **docs**: Add example and configuration guide for using `llama.cpp` by @mldangelo in [#1104](https://github.com/promptfoo/promptfoo/pull/1104)
- **docs**: Add Vitest integration guide by @mldangelo in [#1103](https://github.com/promptfoo/promptfoo/pull/1103)

## [0.69.0] - 2024-07-05

### Added

- feat(redteam): `extra-jailbreak` plugin that applies jailbreak to all probes (#1085)
- feat(webui): show metrics as % in column header (#1087)
- feat: add support for PROMPTFOO_AUTHOR environment variable (#1099)

### Changed

- feat: `llm-rubric` uses tools API for model-grading anthropic evals (#1079)
- feat: `--filter-providers` eval option (#1089)
- feat: add `author` field to evals (#1045)
- fix: improper path resolution for file:// prefixes (#1094)
- chore(webui): small changes to styling (#1088)
- docs: guide on how to do sandboxed evals on generated code (#1097)
- build(deps): bump replicate from 0.30.2 to 0.31.0 (#1090)

### Fixed

- fix(webui): Ability to toggle visibility of description column (#1095)

## [0.68.3] - 2024-07-04

### Tests

- test: fix assertion result mock pollution (#1086)

### Fixed

- fix: browser error on eval page with derived metrics that results when a score is null (#1093)
- fix(prompts): treat non-existent files as prompt strings (#1084)
- fix: remove test mutation for classifer and select-best assertion types (#1083)

### Added

- feat(openai): support for attachments for openai assistants (#1080)

### Changed

- **Features:**
  - Added support for attachments in OpenAI assistants by [@typpo](https://github.com/promptfoo/promptfoo/pull/1080)
- **Fixes:**
  - Removed test mutation for classifier and select-best assertion types by [@typpo](https://github.com/promptfoo/promptfoo/pull/1083)
  - Treated non-existent files as prompt strings by [@typpo](https://github.com/promptfoo/promptfoo/pull/1084)
  - Fixed assertion result mock pollution by [@mldangelo](https://github.com/promptfoo/promptfoo/pull/1086)
- **Dependencies:**
  - Bumped `openai` from 4.52.2 to 4.52.3 by [@dependabot](https://github.com/promptfoo/promptfoo/pull/1073)
  - Bumped `@aws-sdk/client-bedrock-runtime` from 3.606.0 to 3.609.0 by [@dependabot](https://github.com/promptfoo/promptfoo/pull/1072)

## [0.68.2] - 2024-07-03

### Changed

- build(deps): bump openai from 4.52.2 to 4.52.3 (#1073)
- build(deps-dev): bump @aws-sdk/client-bedrock-runtime from 3.606.0 to 3.609.0 (#1072)

### Added

- feat(webui): add scenarios to test suite configuration in yaml editor (#1071)

## [0.68.1] - 2024-07-02

### Fixed

- fix: resolve issues with relative prompt paths (#1066)
- fix: handle replicate ids without version (#1059)

### Added

- feat: support calling specific function from python provider (#1053)

### Changed

- **feat:** Support calling specific function from Python provider by [@typpo](https://github.com/promptfoo/promptfoo/pull/1053)
- **fix:** Resolve issues with relative prompt paths by [@mldangelo](https://github.com/promptfoo/promptfoo/pull/1066)
- **fix:** Handle replicate IDs without version by [@typpo](https://github.com/promptfoo/promptfoo/pull/1059)
- **build(deps):** Bump `@anthropic-ai/sdk` from 0.24.2 to 0.24.3 by [@dependabot](https://github.com/promptfoo/promptfoo/pull/1062)
- build(deps): bump @anthropic-ai/sdk from 0.24.2 to 0.24.3 (#1062)

## [0.68.0] - 2024-07-01

### Documentation

- docs: dalle jailbreak blog post (#1052)

### Added

- feat(webui): Add support for markdown tables and other extras by @typpo in [#1042](https://github.com/promptfoo/promptfoo/pull/1042)

### Changed

- feat: support for image model redteaming by @typpo in [#1051](https://github.com/promptfoo/promptfoo/pull/1051)
- feat: prompt syntax for bedrock llama3 by @fvdnabee in [#1038](https://github.com/promptfoo/promptfoo/pull/1038)
- fix: http provider returns the correct response format by @typpo in [#1027](https://github.com/promptfoo/promptfoo/pull/1027)
- fix: handle when stdout columns are not set by @typpo in [#1029](https://github.com/promptfoo/promptfoo/pull/1029)
- fix: support additional models via AWS Bedrock and update documentation by @mldangelo in [#1034](https://github.com/promptfoo/promptfoo/pull/1034)
- fix: handle imported single test case by @typpo in [#1041](https://github.com/promptfoo/promptfoo/pull/1041)
- fix: dereference promptfoo test files by @fvdnabee in [#1035](https://github.com/promptfoo/promptfoo/pull/1035)
- chore: expose runAssertion and runAssertions to node package by @typpo in [#1026](https://github.com/promptfoo/promptfoo/pull/1026)
- chore: add Node.js version check to ensure compatibility by @mldangelo in [#1030](https://github.com/promptfoo/promptfoo/pull/1030)
- chore: enable '@typescript-eslint/no-use-before-define' linter rule by @mldangelo in [#1043](https://github.com/promptfoo/promptfoo/pull/1043)
- docs: fix broken documentation links by @mldangelo in [#1033](https://github.com/promptfoo/promptfoo/pull/1033)
- docs: update anthropic.md by @Codeshark-NET in [#1036](https://github.com/promptfoo/promptfoo/pull/1036)
- ci: add GitHub Action for automatic version tagging by @mldangelo in [#1046](https://github.com/promptfoo/promptfoo/pull/1046)
- ci: npm publish workflow by @typpo in [#1044](https://github.com/promptfoo/promptfoo/pull/1044)
- build(deps): bump openai from 4.52.1 to 4.52.2 by @dependabot in [#1057](https://github.com/promptfoo/promptfoo/pull/1057)
- build(deps): bump @anthropic-ai/sdk from 0.24.1 to 0.24.2 by @dependabot in [#1056](https://github.com/promptfoo/promptfoo/pull/1056)
- build(deps-dev): bump @aws-sdk/client-bedrock-runtime from 3.602.0 to 3.606.0 by @dependabot in [#1055](https://github.com/promptfoo/promptfoo/pull/1055)
- build(deps): bump docker/setup-buildx-action from 2 to 3 in the github-actions group by @dependabot in [#1054](https://github.com/promptfoo/promptfoo/pull/1054)

## [0.67.0] - 2024-06-27

### Added

- feat(bedrock): add proxy support for AWS SDK (#1021)
- feat(redteam): Expose modified prompt for iterative jailbreaks (#1024)
- feat: replicate image provider (#1049)

### Changed

- feat: add support for gemini embeddings via vertex (#1004)
- feat: normalize prompt input formats, introduce single responsibility handlers, improve test coverage, and fix minor bugs (#994)
- fix: more robust json extraction for llm-rubric (#1019)
- build(deps): bump openai from 4.52.0 to 4.52.1 (#1015)
- build(deps): bump @anthropic-ai/sdk from 0.24.0 to 0.24.1 (#1016)
- chore: sort imports (#1006)
- chore: switch to smaller googleapis dependency (#1009)
- chore: add config telemetry (#1005)
- docs: update GitHub urls to reflect promptfoo github org repository location (#1011)
- docs: fix incorrect yaml ref in guide (#1018)

## [0.66.0] - 2024-06-24

### Changed

- `config get/set` commands, ability for users to set their email by [@typpo](https://github.com/typpo) in [#971](https://github.com/promptfoo/promptfoo/pull/971)
- **webui**: Download as CSV by [@typpo](https://github.com/typpo) in [#1000](https://github.com/promptfoo/promptfoo/pull/1000)
- Add support for Gemini default grader if credentials are present by [@typpo](https://github.com/typpo) in [#998](https://github.com/promptfoo/promptfoo/pull/998)
- **redteam**: Allow arbitrary providers by [@mldangelo](https://github.com/mldangelo) in [#1002](https://github.com/promptfoo/promptfoo/pull/1002)
- Derived metrics by [@typpo](https://github.com/typpo) in [#985](https://github.com/promptfoo/promptfoo/pull/985)
- Python provider can import modules with same name as built-ins by [@typpo](https://github.com/typpo) in [#989](https://github.com/promptfoo/promptfoo/pull/989)
- Include error text in all cases by [@typpo](https://github.com/typpo) in [#990](https://github.com/promptfoo/promptfoo/pull/990)
- Ensure tests inside scenarios are filtered by filter patterns by [@mldangelo](https://github.com/mldangelo) in [#996](https://github.com/promptfoo/promptfoo/pull/996)
- Anthropic message API support for env vars by [@typpo](https://github.com/typpo) in [#997](https://github.com/promptfoo/promptfoo/pull/997)
- Add build documentation workflow and fix typos by [@mldangelo](https://github.com/mldangelo) in [#993](https://github.com/promptfoo/promptfoo/pull/993)
- Block network calls in tests by [@typpo](https://github.com/typpo) in [#972](https://github.com/promptfoo/promptfoo/pull/972)
- Export `AnthropicMessagesProvider` from providers by [@greysteil](https://github.com/greysteil) in [#975](https://github.com/promptfoo/promptfoo/pull/975)
- Add Claude 3.5 sonnet pricing by [@typpo](https://github.com/typpo) in [#976](https://github.com/promptfoo/promptfoo/pull/976)
- Pass `tool_choice` to Anthropic when set in config by [@greysteil](https://github.com/greysteil) in [#977](https://github.com/promptfoo/promptfoo/pull/977)
- Fixed according to Ollama API specifications by [@keishidev](https://github.com/keishidev) in [#981](https://github.com/promptfoo/promptfoo/pull/981)
- Add Dependabot config and update provider dependencies by [@mldangelo](https://github.com/mldangelo) in [#984](https://github.com/promptfoo/promptfoo/pull/984)
- Don't commit `.env` to Git by [@will-holley](https://github.com/will-holley) in [#991](https://github.com/promptfoo/promptfoo/pull/991)
- Update Docker base image to Node 20, improve self-hosting documentation, and add CI action for Docker build by [@mldangelo](https://github.com/mldangelo) in [#995](https://github.com/promptfoo/promptfoo/pull/995)
- Allow variable cells to scroll instead of exploding the table height by [@grrowl](https://github.com/grrowl) in [#973](https://github.com/promptfoo/promptfoo/pull/973)

## [0.65.2] - 2024-06-20

### Documentation

- docs: update claude vs gpt guide with claude 3.5 (#986)

### Added

- feat(redteam): make it easier to add non default plugins (#958)

### Changed

- feat: contains-sql assert (#964)
- fix: handle absolute paths for js providers (#966)
- fix: label not showing problem when using eval with config option (#928)
- fix: should return the whole message if the OpenAI return the content and the function call/tools at the same time. (#968)
- fix: label support for js prompts (#970)
- docs: Add CLI delete command to docs (#959)
- docs: text to sql validation guide (#962)

### Fixed

- fix(redteam): wire ui to plugins (#965)
- fix(redteam): reduce overreliance, excessive-agency false positive rates (#963)

## [0.65.1] - 2024-06-18

### Changed

- chore(docs): add shell syntax highlighting and fix typos (#953)
- chore(dependencies): update package dependencies (#952)
- Revert "feat(cli): add tests for CLI commands and fix version flag bug" (#967)

### Fixed

- fix: handle case where returned python result is null (#957)
- fix(webui): handle empty fail reasons and null componentResults (#956)

### Added

- feat(cli): add tests for CLI commands and fix version flag bug (#954)
- feat(eslint): integrate eslint-plugin-jest and configure rules (#951)
- feat: add eslint-plugin-unused-imports and remove unused imports (#949)
- feat: assertion type: is-sql (#926)

## [0.65.0] - 2024-06-17

### Added

- feat(webui): show pass/fail toggle (#938)
- feat(webui): carousel for multiple failure reasons (#939)
- feat(webui): clicking metric pills filters by nonzero only (#941)
- feat(redteam): political statements (#944)
- feat(redteam): indicate performance with moderation filter (#933)

### Changed

- feat: add hf to onboarding flow (#947)
- feat: add support for `promptfoo export latest` (#948)
- fix: serialize each item in `vars` when its type is a string (#823) (#943)
- chore(webui): split ResultsTable into separate files (#942)

### Fixed

- fix(redteam): more aggressive contract testing (#946)

### Dependencies

- chore(deps): update dependencies without breaking changes (#937)

## [0.64.0] - 2024-06-15

### Added

- feat(redteam): add unintended contracts test (#934)
- feat(anthropic): support tool use (#932)

### Changed

- feat: export `promptfoo.cache` to node package (#923)
- feat: add Voyage AI embeddings provider (#931)
- feat: Add more Portkey header provider options and create headers automatically (#909)
- fix: handle openai chat-style messages better in `moderation` assert (#930)
- ci: add next.js build caching (#908)
- chore(docs): update installation and GitHub Actions guides (#935)
- chore(dependencies): bump LLM providers in package.json (#936)

### Fixed

- fix(bedrock): support cohere embeddings (#924)

### Dependencies

- chore(deps): bump braces from 3.0.2 to 3.0.3 (#918)

## [0.63.2] - 2024-06-10

### Added

- feat: report view for redteam evals (#920)

### Fixed

- fix(bedrock): default value for configs (#917)
- fix: prevent assertions from being modified as they run (#929)

## [0.63.1] - 2024-06-10

### Fixed

- fix(vertex): correct handling of system instruction (#911)
- fix(bedrock): support for llama, cohere command and command-r, mistral (#915)

## [0.63.0] - 2024-06-09

### Added

- feat(bedrock): Add support for mistral, llama, cohere (#885)
- feat(ollama): add OLLAMA_API_KEY to support authentication (#883)
- feat(redteam): add test for competitor recommendations (#877)
- feat(webui): Show the number of passes and failures (#888)
- feat(webui): show manual grading record in test details view (#906)
- feat(webui): use indexeddb instead of localstorage (#905)

### Changed

- feat: ability to set test case metric from csv (#889)
- feat: interactive onboarding (#886)
- feat: support `threshold` param from csv (#903)
- feat: support array of values for `similar` assertion (#895)
- fix: Prompt variable reads unprocessed spaces on both sides (#887)
- fix: windows node 22 flake (#907)
- [fix: ci passing despite failing build (](https://github.com/promptfoo/promptfoo/commit/ce6090be5d70fbe71c6da0a5ec1a73253a9d8a0e)https://github.com/promptfoo/promptfoo/pull/876[)](https://github.com/promptfoo/promptfoo/commit/ce6090be5d70fbe71c6da0a5ec1a73253a9d8a0e)
- [fix: incorrect migrations path in docker build](https://github.com/promptfoo/promptfoo/commit/6a1eef4e4b006b32de9ce6e5e2d7c0bd3b9fa95a) https://github.com/promptfoo/promptfoo/issues/861
- chore(ci): add `workflow_dispatch` trigger (#897)
- chore: add more gemini models (#894)
- chore: introduce eslint (#904)
- chore: switch to SWC for faster Jest tests (#899)
- chore: update to prettier 3 (#901)
- [chore(openai): add tool_choice required type](https://github.com/promptfoo/promptfoo/commit/e97ce63221b0e06f7e03f46c466da36c5b713017)

### Fixed

- fix(vertex): support var templating in system instruction (#902)
- [fix(webui): display latency when available](https://github.com/promptfoo/promptfoo/commit/bb335efbe9e8d6b23526c837402787a1cbba9969)

### Dependencies

- chore(deps): update most dependencies to latest stable versions (#898)

## [0.62.1] - 2024-06-06

### Added

- feat(webui): Ability to suppress browser open on `promptfoo view` (#881)
- feat(anthropic): add support for base url (#850)
- feat(openai): Support function/tool callbacks (#830)
- feat(vertex/gemini): add support for toolConfig and systemInstruction (#841)
- feat(webui): Ability to filter to highlighted cells (#852)
- feat(webui): ability to click to filter metric (#849)
- feat(webui): add copy and highlight cell actions (#847)

### Changed

- fix: migrate database before writing results (#882)
- chore: upgrade default graders to gpt-4o (#848)
- ci: Introduce jest test coverage reports (#868)
- ci: add support for node 22, remove support for node 16 (#836)
- docs: Addresses minor typographical errors (#845)
- docs: Help description of default `--output` (#844)
- feat: Add Red Team PII Tests (#862)
- feat: Support custom gateway URLs in Portkey (#840)
- feat: add support for python embedding and classification providers (#864)
- feat: add support for titan premier on bedrock (#839)
- feat: pass evalId in results (#758)
- fix: Broken types (#854)
- fix: Fix broken progress callback in web ui (#860)
- fix: Fix formatting and add style check to CI (#872)
- fix: Fix type error eval page.tsx (#867)
- fix: Improve Error Handling for Python Assertions and Provider Exceptions (#863)
- fix: Pass evaluateOptions from web ui yaml (#859)
- fix: Render multiple result images with markdown, if markdown contains multiple images (#873)
- fix: The values of defaultTest and evaluateOptions are not set when editing the eval yaml file. (#834)
- fix: crash on db migration when cache is disabled on first run (#842)
- fix: csv and html outputs include both prompt and provider labels (#851)
- fix: docker build and prepublish script (#846)
- fix: show labels for custom provider (#875)
- chore: fix windows node 22 build issues by adding missing encoding dependency and updating webpack config (#900)
- chore: update Node.js version management and improve documentation (#896)
- Fix CI Passing Despite Failing Build (#866) (#876)

## [0.62.0] - 2024-06-05

### Fixed

- fix: Parameter evaluateOptions not passed correctly in jobs created using web (#870)

### Added

- feat(anthropic): add support for base url (#850)
- feat(openai): Support function/tool callbacks (#830)
- feat(vertex/gemini): add support for toolConfig and systemInstruction (#841)
- feat(webui): Ability to filter to highlighted cells (#852)
- feat(webui): ability to click to filter metric (#849)
- feat(webui): add copy and highlight cell actions (#847)

### Changed

- feat: Add Red Team PII Tests (#862)
- feat: Support custom gateway URLs in Portkey (#840)
- feat: add support for python embedding and classification providers (#864)
- feat: add support for titan premier on bedrock (#839)
- feat: pass evalId in results (#758)
- feat: upgrade default graders to gpt-4o (#848)
- fix: Broken types (#854)
- fix: Fix broken progress callback in web ui (#860)
- fix: Fix formatting and add style check to CI (#872)
- fix: Fix type error eval page.tsx (#867)
- fix: Improve Error Handling for Python Assertions and Provider Exceptions (#863)
- fix: Pass evaluateOptions from web ui yaml (#859)
- fix: Render multiple result images with markdown, if markdown contains multiple images (#873)
- fix: The values of defaultTest and evaluateOptions are not set when editing the eval yaml file. (#834)
- fix: crash on db migration when cache is disabled on first run (#842)
- fix: csv and html outputs include both prompt and provider labels (#851)
- fix: docker build and prepublish script (#846)
- fix: show labels for custom provider (#875)
- ci: Introduce jest test coverage reports (#868)
- ci: add support for node 22, remove support for node 16 (#836)
- docs: Addresses minor typographical errors (#845)
- docs: Help description of default `--output` (#844)

## [0.61.0] - 2024-05-30

### Changed

- feat: `moderation` assert type (#821)
- feat: general purpose http/https provider (#822)
- feat: add portkey provider (#819)
- feat: Add Cloudflare AI Provider (#817)
- fix: Remove duplicate logging line (#825)
- fix: The ‘defaultTest’ option has no effect during evaluation. (#829)
- fix: Improve Error Handling in Python Script Execution (#833)
- docs: How to red team LLMs (#828)
- chore(mistral): add codestral (#831)

## [0.60.0] - 2024-05-25

### Added

- feat(webui): Add image viewer (#816)

### Changed

- feat: redteam testset generation (#804)
- feat: support for deep equality check in equals assertion (#805)
- feat: Allow functions in renderVarsInObject (#813)
- feat: ability to reference previous llm outputs via storeOutputAs (#808)
- feat: support for prompt objects (#818)
- fix: huggingface api key handling (#809)
- docs: Restore ProviderResponse class name (#806)
- docs: Fix typo in local build command (#811)

## [0.59.1] - 2024-05-18

### Changed

- [fix: handle null result timestamp when writing to db.](https://github.com/promptfoo/promptfoo/commit/40e1ebfbfd512fea56761b4cbdfff0cd25d61ae1) https://github.com/promptfoo/promptfoo/issues/800

## [0.59.0] - 2024-05-18

### Added

- feat(webui): add --filter-description option to `promptfoo view` (#780)
- feat(bedrock): add support for embeddings models (#797)

### Changed

- fix: python prompts break when using whole file (#784)
- Langfuse need to compile variables (#779)
- chore(webui): display prompt and completion tokens (#794)
- chore: include full error response in openai errors (#791)
- chore: add logprobs to assertion context (#790)
- feat: support var interpolation in function calls (#792)
- chore: add timestamp to EvaluateSummary (#785)
- fix: render markdown in variables too (#796)

### Fixed

- fix(vertex): remove leftover dependency on apiKey (#798)

## [0.58.1] - 2024-05-14

### Changed

- fix: improve GradingResult validation (#772)
- [fix: update python ProviderResponse error message and docs.](https://github.com/promptfoo/promptfoo/commit/258013080809bc782afe3de51c9309230cb5cdb2) https://github.com/promptfoo/promptfoo/issues/769
- [chore(openai): add gpt-4o models (](https://github.com/promptfoo/promptfoo/commit/ff4655d31d3588972522bb162733cb61e460f36f)https://github.com/promptfoo/promptfoo/pull/776[)](https://github.com/promptfoo/promptfoo/commit/ff4655d31d3588972522bb162733cb61e460f36f)
- add gpt-4o models (#776)

### Fixed

- fix(langfuse): Check runtime type of `getPrompt`, stringify the result (#774)

## [0.58.0] - 2024-05-09

### Changed

- feat: assert-set (#765)
- feat: add comma-delimited string support for array-type assertion values (#755)
- fix: Resolve JS assertion paths relative to configuration file (#756)
- fix: not-equals assertion (#763)
- fix: upgrade rouge package and limit to strings (#764)

## [0.57.1] - 2024-05-02

### Changed

- fix: do not serialize js objects to non-js providers (#754)
- **[See 0.57.0 release notes](https://github.com/promptfoo/promptfoo/releases/tag/0.57.0)**

## [0.57.0] - 2024-05-01

### Changed

- feat: ability to override provider per test case (#725)
- feat: eval tests matching pattern (#735)
- feat: add `-n` limit arg for `promptfoo list` (#749)
- feat: `promptfoo import` and `promptfoo export` commands (#750)
- feat: add support for `--var name=value` cli option (#745)
- feat: promptfoo eval --filter-failing outputFile.json (#742)
- fix: eval --first-n arg (#734)
- chore: Update openai package to 3.48.5 (#739)
- chore: include logger and cache utils in javascript provider context (#748)
- chore: add `PROMPTFOO_FAILED_TEST_EXIT_CODE` envar (#751)
- docs: Document `python:` prefix when loading assertions in CSV (#731)
- docs: update README.md (#733)
- docs: Fixes to Python docs (#728)
- docs: Update to include --filter-\* cli args (#747)

## [0.56.0] - 2024-04-28

### Added

- feat(webui): improved comment dialog (#713)

### Changed

- feat: Intergration with Langfuse (#707)
- feat: Support IBM Research BAM provider (#711)
- fix: Make errors uncached in Python completion. (#706)
- fix: include python tracebacks in python errors (#724)
- fix: `getCache` should return a memory store when disk caching is disabled (#715)
- chore(webui): improve eval view performance (#719)
- chore(webui): always show provider in header (#721)
- chore: add support for OPENAI_BASE_URL envar (#717)

### Fixed

- fix(vertex/gemini): support nested generationConfig (#714)

## [0.55.0] - 2024-04-24

### Changed

- [Docs] Add llama3 example to ollama docs (#695)
- bugfix in answer-relevance (#697)
- feat: add support for provider `transform` property (#696)
- feat: add support for provider-specific delays (#699)
- feat: portkey.ai integration (#698)
- feat: `eval -n` arg for running the first n test cases (#700)
- feat: ability to write outputs to google sheet (#701)
- feat: first-class support for openrouter (#702)
- Fix concurrent cache request behaviour (#703)

## [0.54.1] - 2024-04-20

### Changed

- Add support for Mixtral 8x22B (#687)
- fix: google sheets async loading (#688)
- fix: trim spaces in csv assertions that can have file:// prefixes (#689)
- fix: apply thresholds to custom python asserts (#690)
- fix: include detail from external python assertion (#691)
- chore(webui): allow configuration of results per page (#694)
- fix: ability to override rubric prompt for all model-graded metrics (#692)

## [0.54.0] - 2024-04-18

### Changed

- feat: support for authenticated google sheets access (#686)
- fix: bugs in `Answer-relevance` calculation (#683)
- fix: Add tool calls to response from azure openai (#685)

## [0.53.0] - 2024-04-16

### Changed

- fix!: make `javascript` assert function call consistent with external js function call (#674)
- fix: node library supports prompt files (#668)
- feat: Enable post-hoc evaluations through defining and using output value in TestSuite (#671)
- feat: Allow local files to define providerOutput value for TestCase (#675)
- feat: detect suitable anthropic default provider (#677)
- feat: Ability to delete evals (#676)
- feat: ability to create derived metrics (#670)

## [0.52.0] - 2024-04-12

### Added

- feat(webui): add pagination (#649)

### Changed

- feat: support for inline yaml for is-json, contains-json in csv (#651)
- feat: run providers 1 at a time with --interactive-providers (#645)
- feat: --env-file arg (#615)
- fix: Do not fail with api error when azure datasource is used (#644)
- fix: allow loading of custom provider in windows (#518) (#652)
- fix: don't show telemetry message without telemtry (#658)
- fix: `E2BIG` error during the execution of Python asserts (#660)
- fix: support relative filepaths for non-code assert values (#664)

### Fixed

- fix(webui): handle invalid search regexes (#663)

## [0.51.0] - 2024-04-07

### Added

- feat(webui): store settings in localstorage (#617)
- feat(azureopenai): apiKeyEnvar support (#628)
- feat(webui): "progress" page that shows provider/prompt pairs (#631)

### Changed

- chore: improve json parsing errors (#620)
- feat: ability to override path to python binary (#619)
- Add documentation for openai vision (#637)
- Support claude vision and images (#639)
- fix: assertion files use relative path (#624)
- feat: add provider reference to prompt function (#633)
- feat: ability to import vars using glob (#641)
- feat!: return values directly in python assertions (#638)

### Fixed

- fix(webui): ability to save defaultTest and evaluateOptions in yaml editor (#629)

## [0.50.1] - 2024-04-02

### Changed

- fix: compiled esmodule interop (#613)
- fix: downgrade var resolution failure to warning (#614)
- fix: glob behavior on windows (#612)

## [0.50.0] - 2024-04-01

### Added

- feat(webui): download button (#482)
- feat(webui): toggle for showing full prompt in output cell (#603)

### Changed

- feat: support .mjs external imports (#601)
- feat: load .env from cli (#602)
- feat: ability to use js files as `transform` (#605)
- feat: ability to reference vars from other vars (#607)
- fix: handling for nonscript assertion files (#608)

### Fixed

- fix(selfhost): add support for prompts and datasets api endpoints (#600)
- fix(selfhost): Consolidate to `NEXT_PUBLIC_PROMPTFOO_REMOTE_BASE_URL` (#609)

## [0.49.3] - 2024-03-29

### Changed

- fix: bedrock model parsing (#593)
- [fix: make llm-rubric more resilient to bad json responses.](https://github.com/promptfoo/promptfoo/commit/93fd059a13454ed7a251a90a33306fb1f3c81895) https://github.com/promptfoo/promptfoo/issues/596
- feat: display progress bar for each parallel execution (#597)

## [0.49.2] - 2024-03-27

### Changed

- fix: support relative paths for custom providers (#589)
- fix: gemini generationConfig and safetySettings (#590)
- feat: cli watch for vars and providers (#591)

## [0.49.1] - 2024-03-25

### Changed

- fix: lazy import of azure peer dependency (#586)

## [0.49.0] - 2024-03-23

### Added

- feat(vertexai): use gcloud application default credentials (#580)

### Changed

- feat: Add support for huggingface token classification (#574)
- feat: Mistral provider support for URL and API key envar (#570)
- feat: run assertions in parallel (#575)
- feat: support for azure openai assistants (#577)
- feat: ability to set tags on standalone assertion llm outputs (#581)
- feat: add support for claude3 on bedrock (#582)
- fix: load file before running prompt function (#583)
- [fix: broken ansi colors on cli table](https://github.com/promptfoo/promptfoo/commit/bbb0157b09c0ffb5366d3cbd112438ca3d2d61c9)
- [fix: remove duplicate instruction output](https://github.com/promptfoo/promptfoo/commit/fb095617d36102f5b6256e9718e736378c0a5cea)
- chore: better error messages when expecting json but getting text (#576)

### Fixed

- fix(selfhost): handle sqlite db in docker image and build (#568)

### Dependencies

- chore(deps): bump webpack-dev-middleware from 5.3.3 to 5.3.4 in /site (#579)

## [0.48.0] - 2024-03-18

### Added

- feat(csv): add support for `__description` field (#556)

### Changed

- feat: migrate filesystem storage to sqlite db (#558)
  - **When you first run `eval` or `view` with 0.48.0, your saved evals will be migrated from `.json` files to a sqlite db. Please open an issue if you run into problems.**
  - Restoration: By default, the migration process runs on the promptfoo output directory `~/.promptfoo/output`. This directory is backed up at `~/.promptfoo/output-backup-*` and you can restore it and use a previous version by renaming that directory back to `output`
- feat: Add anthropic:messages and replicate:mistral as default providers to web ui (#562)
- feat: add label field to provider options (#563)
- docs: adjust configuration for python provider (#565)
- chore: db migration and cleanup (#564)

### Fixed

- fix(azureopenai): add support for `max_tokens` and `seed` (#561)

## [0.47.0] - 2024-03-14

### Changed

- feat: improve python inline asserts to not require printing (#542)
- feat: add tools and tool_choice config parameters to azure openai provider (#550)
- feat: Add support for Claude 3 Haiku (#552)
- fix: validate custom js function return values (#548)
- fix: dedupe prompts from combined configs (#554)

### Fixed

- fix(replicate): support non-array outputs (#547)

## [0.46.0] - 2024-03-08

### Added

- feat(self-host): run evals via web ui (#540)
- feat(self-host): Persist changes on self-deployed UI without sharing a new link (#538)
- feat(webui): ability to change eval name (#537)

### Changed

- feat: add support for calling specific functions for python prompt (#533)
- fix: openai tools and function checks handle plaintext responses (#541)

### Fixed

- fix(anthropic): wrap text if prompt supplied as json (#536)

## [0.45.2] - 2024-03-07

### Changed

- fix: python provider handles relative script paths correctly (#535)

## [0.45.1] - 2024-03-06

### Changed

- fix: json and yaml vars files (#531)

### Fixed

- fix(python): deserialize objects from json (#532)

## [0.45.0] - 2024-03-06

### Added

- feat(anthropic): Add Claude 3 support (#526)

### Changed

- feat: ability to load `vars` values at runtime (#496)
  // Example logic to return a value based on the varName
  if (varName === 'context') {
  return `Processed ${otherVars.input} for prompt: ${prompt}`;
  }
  return {
  output: 'default value',
  };
  // Handle potential errors
  // return { error: 'Error message' }
  # Example logic to dynamically generate variable content
  if var_name == 'context':
  return {
  'output': f"Context for {other_vars['input']} in prompt: {prompt}"
  }
  return {'output': 'default context'}
  # Handle potential errors
  # return { 'error': 'Error message' }

## [0.44.0] - 2024-03-04

### Added

- feat(mistral): Add new models, JSON mode, and update pricing (#500)

### Changed

- fix: Print incorrect response from factuality checker (#503)
- fix: Support missing open parenthesis (fixes #504) (#505)
- feat: include prompt in transform (#512)
- feat: Support csv and json files in the `tests` array (#520)

### Fixed

- fix(ollama): dont send invalid options for `OllamaChatProvider` (#506)
- fix(huggingface): do not pass through non-hf parameters (#519)

## [0.43.1] - 2024-02-25

### Changed

- fix: pass through PROMPTFOO\_\* variables from docker run (#498)
- docs: clean up python provider header

### Fixed

- fix(huggingface): support `apiKey` config param (#494)
- fix(bedrock): transform model output from cache. #474

### Documentation

- docs(huggingface): example of private huggingface inference endpoint (#497)

## [0.43.0] - 2024-02-23

### Added

- feat(webui): Display test suite description (#487)
- feat(webui): Add upload testcase csv to eval page (#484)

### Changed

- feat: pass `test` to assertion context (#485)
- fix: Change variable name to what the prompt template expects (#489)
- (docs): Replace references to deprecated postprocess option (#483)
- chore: update replicate library and add new common params (#491)

### Fixed

- fix(self-hosting): remove supabase dependency from webui eval view (#492)

## [0.42.0] - 2024-02-19

### Added

- feat(webview): toggle for prettifying json outputs (#472)
- feat(openai): support handling OpenAI Assistant functions tool calls (#473)

### Changed

- feat: add support for claude 2.1 on bedrock (#470)
- feat: support for overriding `select-best` provider (#478)
- feat: ability to disable var expansion (#476)
- fix: improve escaping for python prompt shell (#481)

## [0.41.0] - 2024-02-12

### Added

- feat(openai)!: Allow apiBaseUrl to override /v1 endpoint (#464)

### Changed

- feat: add support for async python providers (#465)
- fix: pass config to python provider (#460)
- chore: include progress output in debug logs (#461)
- docs: perplexity example (#463)

### Fixed

- fix(factuality): make factuality output case-insensitive (#468)
- fix: ensure that only valid ollama params are passed (#480)

## [0.40.0] - 2024-02-06

### Added

- feat(mistral): Add Mistral provider (#455)
- feat(openai): add support for `apiKeyEnvar` (#456)
- feat(azureopenai): add apiBaseUrl config (#459)

### Changed

- feat: cohere api support (#457)
- feat: ability to override select-best prompt. #289
- fix: support for gemini generationConfig and safetySettings (#454)

### Fixed

- fix(vertex/gemini): add support for llm-rubric and other OpenAI-formatted prompts (#450)

### Documentation

- documentation: update python.md typo in yaml (#446)

## [0.39.1] - 2024-02-02

### Changed

- fix: func => function in index.ts (#443)
- feat: add support for google ai studio gemini (#445)

## [0.39.0] - 2024-02-01

### Changed

- feat: Add DefaultGradingJsonProvider to improve `llm-rubric` reliability (#432)
- feat: add caching for exec and python providers (#435)
- feat: add `--watch` option to eval command (#439)
- feat: ability to transform output on per-assertion level (#437)
- feat: compare between multiple outputs with `select-best` (#438)
- fix: pass through cost to runAssertion
- fix: pass through cost to runAssertion

## [0.38.0] - 2024-01-29

### Added

- feat(openai): Jan 25 model updates (#416)
- feat(webui): eval deeplinks (#426)
- feat(huggingface): Support sentence similarity inference API (#425)

### Changed

- fix: Only open previous results when necessary (uses lots of memory) (#418)
- fix: html output (#430)
- feat: add a `python` provider that supports native python function calls (#419)
- feat: support for image models such as dall-e (#406)
- feat: support for `PROMPTFOO_PROMPT_SEPARATOR envar. #424

## [0.37.1] - 2024-01-26

### Changed

- fix: do not require token usage info on openai provider (#414)

## [0.37.0] - 2024-01-24

### Added

- feat(webui): add markdown support (#403)

### Changed

- feat: standalone share server (#408)
- feat: `PROMPTFOO_DISABLE_TEMPLATING` disables nunjucks templates (#405)

## [0.36.0] - 2024-01-18

### Added

- feat(webui): Ability to comment on outputs (#395)
- feat(azure): Add response_format support (#402)
- feat(azure): add support for `passthrough` and `apiVersion` (#399)

### Changed

- feat: add `promptfoo generate dataset` (#397)
- fix: typo (#401)

## [0.35.1] - 2024-01-12

### Added

- feat(bedrock): introduce amazon titan models as another option for Bedrock (#380)
- feat(openai): add support for `passthrough` request args (#388)
- feat(azure): add support for client id/secret auth (#389)
- feat(webui): label evals using `description` field (#391)

### Changed

- fix: proper support for multiple types of test providers (#386)
- feat: update CSV and HTML outputs with more details (#393)

## [0.35.0] - 2024-01-07

### Added

- feat(webview): add regex search (#378)

### Changed

- feat: support standalone assertions on CLI (#368)
- feat: add perplexity-score metric (#377)
- feat: add logprobs support for azure openai (#376)
- fix: use relative paths consistently and handle object formats (#375)
- [fix: restore **prefix and **suffix column handlers when loading test csv](https://github.com/promptfoo/promptfoo/commit/3a058684b3389693f4c5899f786fb090b04e3c93)

## [0.34.1] - 2024-01-02

### Added

- feat(openai): add support for overriding provider cost (1be1072)

### Fixed

- fix(webview): increase the request payload size limit (ef4c30f)

## [0.34.0] - 2024-01-02

### Changed

- feat: Support for evaluating cost of LLM inference (#358)
- feat: save manual edits to test outputs in webview (#362)
- feat: add `cost` assertion type (#367)
- fix: handle huggingface text generation returning dict (#357)
- fix: disable cache when using repeat (#361)
- fix: do not dereference tools and functions in config (#365)
- docs: optimize docs of openai tool usage (#355)

## [0.33.2] - 2023-12-23

### Changed

- fix: bad indentation for inline python sript (#353)
- [fix: truncate CLI table headers](https://github.com/promptfoo/promptfoo/commit/9aa9106cc9bc1660df40117d3c8f053f361fa09c)
- feat: add openai tool parameter (#350)
- feat: add `is-valid-openai-tools-call` assertion type (#354)

## [0.33.1] - 2023-12-18

### Changed

- [fix: pass env to providers when using CLI](https://github.com/promptfoo/promptfoo/commit/e8170a7f0e9d4033ef219169115f6474d978f1a7)
- [fix: correctly handle bedrock models containing :](https://github.com/promptfoo/promptfoo/commit/4469b693993934192fee2e84cc27c21e31267e5f)
- feat: add latency assertion type (#344)
- feat: add perplexity assertion type (#346)
- feat: add support for ollama chat API (#342)
- feat: retry when getting internal server error with PROMPTFOO_RETRY_5XX envar (#327)
- fix: properly escape arguments for external python assertions (#338)
- fix: use execFile/spawn for external processes (#343)
- [fix: handle null score in custom metrics](https://github.com/promptfoo/promptfoo/commit/514feed49e2f83f3e04d3e167e5833dc075e6c10)
- [fix: increment failure counter for script errors.](https://github.com/promptfoo/promptfoo/commit/61d1b068f26c63f3234dc49c9d5f5104b9cf1cda)

## [0.33.0] - 2023-12-17

### Changed

- feat: add latency assertion type (#344)
- feat: add perplexity assertion type (#346)
- feat: add support for ollama chat API (#342)
- feat: retry when getting internal server error with PROMPTFOO_RETRY_5XX envar (#327)
- fix: properly escape arguments for external python assertions (#338)
- fix: use execFile/spawn for external processes (#343)
- [fix: handle null score in custom metrics](https://github.com/promptfoo/promptfoo/commit/514feed49e2f83f3e04d3e167e5833dc075e6c10)
- [fix: increment failure counter for script errors.](https://github.com/promptfoo/promptfoo/commit/61d1b068f26c63f3234dc49c9d5f5104b9cf1cda)

## [0.32.0] - 2023-12-14

### Added

- feat(webview): Layout and styling improvements (#333)

### Changed

- feat: add support for Google Gemini model (#336)
- feat: add download yaml button in config modal. Related to #330 (#332)
- fix: set process exit code on failure

## [0.31.2] - 2023-12-11

### Added

- feat(webview): Show aggregated named metrics at top of column (#322)

### Changed

- fix: sharing option is degraded (#325)

## [0.31.1] - 2023-12-04

### Changed

- fix: issues when evaling multiple config files
- feat: support for web viewer running remotely (#321)

## [0.31.0] - 2023-12-02

### Added

- feat(openai): Adds support for function call validation (#316)

### Changed

- feat: add support for ajv formats (#314)
- feat: support prompt functions via nodejs interface (#315)
- fix: webview handling of truncated cell contents with html (#318)
- docs: Merge docs into main repo (#317)

## [0.30.2] - 2023-11-29

### Changed

- feat(cli): simplify onboarding and provide npx-specific instructions (f81bd88)

## [0.30.1] - 2023-11-29

### Changed

- feat: add bedrock in webui setup (#301)
- feat: add support for custom metrics (#305)
- feat: show table by default, even with --output (#306)
- fix: handle multiple configs that import multiple prompts (#304)
- fix: remove use of dangerouslySetInnerHTML in results table (#309)

### Fixed

- fix(openai): add support for overriding api key, host, baseurl, org in Assistants API (#311)

## [0.30.0] - 2023-11-29

### Changed

- feat: add bedrock in webui setup (#301)
- feat: add support for custom metrics (#305)
- feat: show table by default, even with --output (#306)
- fix: handle multiple configs that import multiple prompts (#304)
- fix: remove use of dangerouslySetInnerHTML in results table (#309)

## [0.29.0] - 2023-11-28

### Changed

- feat: Add support for external provider configs via file:// (#296)
- feat: Add support for HTTP proxies (#299)
- feat: claude-based models on amazon bedrock (#298)

## [0.28.2] - 2023-11-27

### Added

- feat(azureopenai): Warn when test provider should be overwritten with azure (#293)
- feat(webview): Display test descriptions if available (#294)
- feat(webview): Ability to set test scores manually (#295)

### Changed

- feat: add support for self-hosted huggingface text generation inference (#290)
- fix: prevent duplicate asserts with `defaultTest` (#287)
- fix: multiple configs handle external test and prompt files correctly (#291)

## [0.28.0] - 2023-11-19

### Changed

- feat: Add support for multiple "\_\_expected" columns (#284)
- feat: Support for OpenAI assistants API (#283)
- feat: Ability to combine multiple configs into a single eval (#285)

## [0.27.1] - 2023-11-14

### Added

- [feat(node-package): Add support for raw objects in prompts](https://github.com/promptfoo/promptfoo/commit/e6a5fe2fa7c05aabd2f52bd4fa143d957a7953dd)
- feat(openai): Add support for OpenAI `seed` param (#275)
- [feat(openai): Add support for OpenAI response_format](https://github.com/promptfoo/promptfoo/commit/12781f11f495bed21db1070e987f1b40a43b72e3)
- [feat(webview): Round score in details modal](https://github.com/promptfoo/promptfoo/commit/483c31d79486a75efc497508b9a42257935585cf)

### Changed

- fix: Set `vars._conversation` only if it is used in prompt (#282)
- feat: Add new RAG metrics (answer-relevance, context-recall, context-relevance, context-faithfulness) (#279)
- feat: throw error correctly when invalid api key is passed for OpenAI (#276)
- Bump langchain from 0.0.325 to 0.0.329 in /examples/langchain-python (#278)
- Provide the prompt in the context to external assertion scripts (#277)
- fix the following error : 'List should have at least 1 item after val… (#280)
- [chore: Add HuggingFace debug output](https://github.com/promptfoo/promptfoo/commit/2bae118e3fa7f8164fd78d29a3a30d187026bf13)

## [0.27.0] - 2023-11-14

### Added

- [feat(node-package): Add support for raw objects in prompts](https://github.com/promptfoo/promptfoo/commit/e6a5fe2fa7c05aabd2f52bd4fa143d957a7953dd)
- feat(openai): Add support for OpenAI `seed` param (#275)
- [feat(openai): Add support for OpenAI response_format](https://github.com/promptfoo/promptfoo/commit/12781f11f495bed21db1070e987f1b40a43b72e3)
- [feat(webview): Round score in details modal](https://github.com/promptfoo/promptfoo/commit/483c31d79486a75efc497508b9a42257935585cf)

### Changed

- feat: Add new RAG metrics (answer-relevance, context-recall, context-relevance, context-faithfulness) (#279)
- feat: throw error correctly when invalid api key is passed for OpenAI (#276)
- Bump langchain from 0.0.325 to 0.0.329 in /examples/langchain-python (#278)
- Provide the prompt in the context to external assertion scripts (#277)
- fix the following error : 'List should have at least 1 item after val… (#280)
- [chore: Add HuggingFace debug output](https://github.com/promptfoo/promptfoo/commit/2bae118e3fa7f8164fd78d29a3a30d187026bf13)

## [0.26.5] - 2023-11-10

### Changed

- feat: Support for Azure OpenAI Cognitive Search (#274)
- [feat: Add PROMPTFOO_PYTHON environment variable](https://github.com/promptfoo/promptfoo/commit/33ecca3dab9382f063e68529c047cfd3fbd959e5)

## [0.26.4] - 2023-11-09

### Fixed

- fix(providers): use Azure OpenAI extensions endpoint when dataSources is set (2e5f14d)

### Tests

- test(assertions): add tests for object outputs (9e0909c)

## [0.26.3] - 2023-11-08

### Added

- [feat(AzureOpenAI): Add support for deployment_id and dataSources](https://github.com/promptfoo/promptfoo/commit/3f6dee99b4ef860af1088c4ceda1a74726070f37)

### Changed

- [Stringify output display string if output is a JSON object](https://github.com/promptfoo/promptfoo/commit/e6eff1fb75e09bfd602c08edd89ec154e3e61bf9)
- [Add JSON schema dereferencing support for JSON configs](https://github.com/promptfoo/promptfoo/commit/c32f9b051a51ee6e1ee08738e0921b4e05a5c23d)
- Update chat completion endpoint in azureopenai.ts (#273)

### Fixed

- fix(openai): Improve handling for function call responses (#270)

## [0.26.2] - 2023-11-07

### Changed

- [Fix issue with named prompt function imports](https://github.com/promptfoo/promptfoo/commit/18a4d751af15b996310eceafc5a75e114ce1bf56)
- [Fix OpenAI finetuned model parsing](https://github.com/promptfoo/promptfoo/commit/b52de61c6e1fd0a9e67d2476a9f3f9153084ad61)
- [Add new OpenAI models](https://github.com/promptfoo/promptfoo/commit/d9432d3b5747516aea1a7e8a744167fbd10a69d2)
- Fix: Broken custom api host for OpenAI. (#261)
- Add `classifier` assert type (#263)
- Send provider options and test context to ScriptCompletion (exec) provider (#268)
- Support for loading JSON schema from external file (#266)

## [0.26.1] - 2023-11-01

### Changed

- Fix broken default config for OpenAI evals created in web app (#255)
- Fix prompt per provider (#253)
- Add support for custom config directory (#257)
- Add latency and token metrics per prompt (#258)
- Add caching support to Anthropic provider (#259)
- webview: Preserve formatting of LLM outputs
- Bump langchain from 0.0.317 to 0.0.325 in /examples/langchain-python (#254)

## [0.26.0] - 2023-10-28

### Changed

- cli: Add support for raw text prompts (#252)
- Ensure the directory for the output file is created if it does not exist

## [0.25.2] - 2023-10-26

### Changed

- allow Python in tests.csv (#237)
- Improve escaping in matchers (#242)
- Add support for nunjucks filters (#243)
- Fix issue where outputPath from the configuration file is not used when `-c` option is provided
- Add envar PROMPTFOO_DISABLE_CONVERSATION_VAR
- Resolve promises in external assert files

## [0.25.1] - 2023-10-19

### Changed

- Fix issue with loading google sheets directly. (#222)
- Add \_conversation variable for testing multiple-turn chat conversations (#224)
- Allow multiple output formats simultaneously with `outputPath` (#229)
- Fall back to default embedding model if provided model doesn't support embeddings
- Various fixes and improvements
- Bump langchain from 0.0.312 to 0.0.317 in /examples/langchain-python (#245)

## [0.25.0] - 2023-10-10

### Changed

- Add support for icontains-any and icontains-all (#210)
- Bump langchain from 0.0.279 to 0.0.308 in /examples/langchain-python (#213)
- Add support for .cjs file extensions (#214)
- Add Prompts and Datasets pages (#211)
- Add CLI commands for listing and showing evals, prompts, and datasets (#218)
- Add support for `config` object in webhook provider payload. (#217)
- Other misc changes and improvements
- Bump langchain from 0.0.308 to 0.0.312 in /examples/langchain-python (#219)

## [0.24.4] - 2023-10-01

### Changed

- Fix bug in custom function boolean return value score (#208)
- Fix ollama provider with `--no-cache` and improve error handling
- Add support for HuggingFace Inference API (text generation) (#205)
- Add `apiHost` config key to Azure provider

## [0.24.3] - 2023-09-28

### Changed

- Better LocalAI/Ollama embeddings traversal failure (#191)
- `OPENAI_API_HOST` to `OPENAI_API_BASE_URL` (#187)
- Ability to include files as assertion values (#180)
- Add hosted db for evals (#149)
- Webview details pane improvements (#196)
- Add support for ollama options (#199)
- Adding TXT and HTML to `--output` help/error message (#201)

## [0.24.2] - 2023-09-23

### Changed

- Specify repo in package.json (#174)
- Add support for parsing multiple json blobs in responses (#178)
- Updated node version update of Google Colab notebook example (#171)
- Fix arg escaping for external python prompts on Windows (#179)
- Better OpenAI embeddings traversal failure (#190)
- Adds embeddings providers for LocalAI and Oolama (#189)
- Add `noindex` to shared results
- Many other misc fixes and improvements

## [0.24.1] - 2023-09-21

### Changed

- Fix prompt errors caused by leading and trailing whitespace for var file imports
- Fix an issue with response parsing in LocalAI chat
- Fix issue preventing custom provider for similarity check (#152)
- Fix escaping in python asserts (#156)
- Fix README link to providers docs (#153)
- Allow object with function name as a value for function_call (#158)
- Add a -y/--yes option to `promptfoo view` command to skip confirmation (#166)
- Other misc fixes and improvements

## [0.24.0] - 2023-09-18

### Changed

- Support for custom functions as prompts (#147)
- Refactor parts of util into more descriptive files (#148)
- Misc fixes and improvements

## [0.23.1] - 2023-09-14

### Changed

- Improvements to custom grading (#140)
- Support for Google Vertex and PaLM chat APIs (#131)
- Add support for including files in defaultTest (#137)
- Add support for disabling cache in evaluate() options (#135)
- Add support for loading vars directly from file (#139)
- Include `provider` in `EvaluateResult`
- Other misc improvements and fixes

## [0.23.0] - 2023-09-14

### Changed

- Improvements to custom grading (#140)
- Support for Google Vertex and PaLM chat APIs (#131)
- Add support for including files in defaultTest (#137)
- Add support for disabling cache in evaluate() options (#135)
- Add support for loading vars directly from file (#139)
- Include `provider` in `EvaluateResult`
- Other misc improvements and fixes

## [0.22.1] - 2023-09-14

### Added

- feat(vars): add support for loading vars directly from file (#139)
- feat(config): add support for including files in defaultTest (#137)
- feat(config): add support for disabling cache in evaluate() options (#135)
- feat(providers): support for Google Vertex and PaLM chat APIs (#131)
- feat(api): include provider in EvaluateResult (#130)

### Changed

- chore(providers): improve PaLM recognized model detection (2317eac)

### Documentation

- docs(examples): add conversation history example (#136)
- docs(examples): update node-package example with context (#134)

## [0.22.0] - 2023-09-04

### Changed

- Add OpenAI factuality and closed-QA graders (#126). These new graders implement OpenAI's eval methodology.
- Auto-escape vars when prompt is a JSON object (#127).
- Improvements to custom providers - Pass context including `vars` to callApi and make `TestCase` generic for ease of typing
- Add `prompt` to Javascript, Python, and Webhook assertion context
- Fix llama.cpp usage of provider config overrides
- Fix ollama provider parsing for llama versions like llama:13b, llama:70b etc.
- Trim var strings in CLI table (prevents slowness during CLI table output)

## [0.21.4] - 2023-09-01

### Changed

- Add support for test case threshold value (#125)
- Add support for pass/fail threshold for javascript and python numeric return values

## [0.21.3] - 2023-09-01

### Changed

- Increase request backoff and add optional delay between API calls (#122)

## [0.21.2] - 2023-08-31

### Changed

- Fix symlink bug on Windows

## [0.21.1] - 2023-08-30

### Changed

- Consistent envars and configs across providers (#119)
- Add configuration for API keys in WebUI (#120)
- Add CodeLlama to WebUI
- Fix issue with numeric values in some assert types
- Add support for running specific prompts for specific providers using `{id, prompts, config}` format
- Add a feedback command

## [0.21.0] - 2023-08-28

### Changed

- Add webhook provider (#117)
- Add support for editing config in web view (#115)
- Standalone server with database with self-hosting support (#118)
- Add support for custom llm-rubric grading via `rubricPrompt` in Assertion objects
- Add support for `vars` in `rubricPrompt`, making it easier to pass expected values per test case
- Add a handful of new supported parameters to OpenAI, Azure, Anthropic, and Replicate providers
- Allow setting `config` on `provider` attached to Assertion or TestCase
- Add/improve support for custom providers in matchesSimilarity and matchesLlmRubric

## [0.20.1] - 2023-08-18

### Changed

- Fix issue when there's not enough data to display useful charts
- Add charts to web viewer (#112)
- Add support for multiline javascript asserts
- Add support for Levenshtein distance assert type (#111)

## [0.20.0] - 2023-08-18

### Changed

- Add charts to web viewer (#112)
- Add support for multiline javascript asserts
- Add support for Levenshtein distance assert type (#111)

## [0.19.3] - 2023-08-17

### Changed

- llm-rubric provider fixes (#110)
- New diff viewer for evals
- Web UI for running evals (#103)
- Add support for OpenAI organization (#106)
- function call azure fix (#95)
- Add support for JSON schema validation for is-json and contains-json (#108)
- Other misc fixes and API improvements

## [0.19.2] - 2023-08-15

### Changed

- function call azure fix (#95)
- Add support for JSON schema validation for is-json and contains-json (#108)
- New diff viewer for evals
- Web UI for running evals (#103)
- Add support for OpenAI organization (#106)
- Other misc fixes and API improvements

## [0.19.1] - 2023-08-14

### Changed

- Add support for OpenAI organization (#106)
- New diff viewer for evals
- Web UI for running evals (#103)
- Other misc fixes and API improvements

## [0.19.0] - 2023-08-14

### Changed

- New diff viewer for evals
- Web UI for running evals (#103)
- Other misc fixes and API improvements

## [0.18.4] - 2023-08-11

### Fixed

- fix(providers): resolve Ollama provider issue with empty line handling (c4d1e5f)

### Dependencies

- chore(deps): bump certifi from 2023.5.7 to 2023.7.22 in /examples/langchain-python (#104)

## [0.18.3] - 2023-08-08

### Added

- feat(providers): add Ollama provider (#102)

### Changed

- chore(webui): disable nunjucks autoescaping by default (#101)
- chore(webui): stop forcing manual line breaks in results view (76d18f5)

### Fixed

- fix(history): remove stale `latest` symlinks before regenerating eval output (a603eee)

## [0.18.2] - 2023-08-08

### Added

- feat(webui): display assertion summaries in the results viewer (#100)

### Changed

- feat(providers): allow testing identical models with different parameters (#83)

### Fixed

- fix(cli): repair `promptfoo share` regression (01df513)
- fix(config): handle provider map parsing when entries are strings (bdd1dea)
- fix(scoring): keep weighted averages accurate by running all test cases (7854424)

## [0.18.1] - 2023-08-06

### Added

- feat(providers): add llama.cpp server support (#94)

### Changed

- chore(providers): expose `LLAMA_BASE_URL` environment variable (f4b4c39)

### Fixed

- fix(history): repair symlink detection when writing latest results (e6aed7a)

## [0.18.0] - 2023-07-28

### Added

- feat(assertions): add `python` assertion type (#78)
- feat(api): support native function ApiProviders and assertions (#93)
- feat(evals): introduce Promptfoo scenarios for data-driven testing - allows datasets to be associated with specific tests, eliminating the need to copy tests for each dataset by @Skylertodd (#89)
- feat(cli): allow specifying `outputPath` when using the Node evaluate helper (#91)

### Changed

- chore(evals): rename default "theories" concept to "scenarios" (aca0821)

### Fixed

- fix(history): repair symlink handling when persisting latest results (81a4a26)
- fix(history): clean up stale eval history entries (253ae60)
- fix(cli): restore ANSI escape code rendering in console tables (497b698)

## [0.17.9] - 2023-07-24

### Added

- feat(evals): load test cases from file or directory paths (#88)

### Changed

- feat(metrics): record latency in eval results (#85)

### Fixed

- fix(windows): resolve path compatibility issues (8de6e12)

## [0.17.8] - 2023-07-22

### Added

- feat(evals): support post-processing hooks in test cases (#84)

### Changed

- feat(webui): show recent runs in the results viewer (#82)
- feat(providers): expose additional OpenAI parameters (#81)

### Fixed

- fix(evaluator): support empty test suites without crashing (31fb876)
- fix(network): ensure fetch timeouts bubble up correctly (9e4bf94)

## [0.17.7] - 2023-07-20

### Added

- feat(config): allow provider-specific prompts in test suites (#76)

### Changed

- chore(runtime): require Node.js 16 or newer (f7f85e3)
- chore(providers): reuse context configuration for Replicate provider (48819a7)

### Fixed

- fix(providers): handle missing provider prompt maps gracefully (7c6bb35)
- fix(grading): escape user input in grading prompts (4049b3f)

## [0.17.6] - 2023-07-20

### Added

- feat(cli): add `--repeat` support to evaluations (#71)
- feat(providers): add Azure YAML prompt support (#72)
- feat(providers): implement Replicate provider (#75)

### Changed

- chore(providers): refine Replicate provider behaviour (57fa43f)
- chore(cli): default `promptfoo share` prompt to Yes on enter (1a4c080)
- chore(webui): simplify dark mode and hide identical rows in history (c244403)

## [0.17.5] - 2023-07-14

### Added

- feat(assertions): add starts-with assertion type (#64)
- feat(providers): add Azure OpenAI provider (#66)

### Changed

- feat(providers): support YAML-formatted OpenAI prompts (#67)
- chore(cli): allow disabling sharing prompts (#69)
- chore(cli): require confirmation before running `promptfoo share` (f3de0e4)
- chore(env): add `PROMPTFOO_DISABLE_UPDATE` environment variable (60fee72)

### Fixed

- fix(config): read prompts relative to the config directory (ddc370c)

## [0.17.4] - 2023-07-13

### Added

- feat(assertions): add `contains-any` assertion support (#61)

### Changed

- chore(cli): handle npm outages without crashing (3177715)

### Fixed

- fix(cli): support terminals without `process.stdout.columns` (064dcb3)
- fix(cli): correct `promptfoo init` output to reference YAML (404be34)

### Documentation

- docs: add telemetry notice (#39)

## [0.17.3] - 2023-07-10

### Added

- feat(providers): add Anthropic provider (#58)

### Changed

- chore(onboarding): refresh init onboarding content (992c0b6)

### Fixed

- fix(cli): maintain table header ordering (1e3a711)
- fix(runtime): ensure compatibility with Node 14 (59e2bb1)

## [0.17.2] - 2023-07-07

### Changed

- feat(providers): improve support for running external scripts (#55)

## [0.17.1] - 2023-07-07

### Fixed

- fix(webui): restore output rendering in results view (5ce5598)

## [0.17.0] - 2023-07-06

### Added

- feat(models): add gpt-3.5-16k checkpoints (#51)
- feat(providers): add `script:` provider prefix for custom providers (bae14ec)
- feat(webui): view raw prompts in the web viewer (#54)
- feat(cli): add `cache clear` command (970ee67)

### Changed

- chore(providers): change default suggestion provider (cc11e59)
- chore(providers): ensure OpenAI chat completions fail on invalid JSON (c456c01)
- chore(assertions): allow numeric values for contains/icontains assertions (dc04329)

### Fixed

- fix(evals): avoid creating assertions from empty expected columns (d398866)

## [0.16.0] - 2023-06-28

### Added

- feat(cli): retry failed HTTP requests to reduce transient failures (#47)
- feat(templates): allow object vars inside nunjucks templates for richer prompts (#50)

### Documentation

- docs: refresh the Question reference page with updated guidance (#46)

## [0.15.0] - 2023-06-26

### Added

- feat(scoring): add continuous scoring support for evaluations (#44)
- feat(assertions): introduce assertion weights to fine-tune scoring (0688a64)

### Changed

- chore(prompt): rename grading prompt field from `content` to `output` (fa20a25)
- chore(webui): maintain backwards compatibility for row outputs in the viewer (b2fc084)

### Fixed

- fix(config): ensure `defaultTest` populates when configs load implicitly (44acb91)

## [0.14.2] - 2023-06-24

### Changed

- chore(assertions): switch the default grading provider to `gpt-4-0613` (0d26776)
- chore(cli): trim stray progress-bar newlines for cleaner output (8d624d6)

### Fixed

- fix(cli): update cached table output correctly when results change (8fe5f84)
- fix(cli): allow non-string result payloads during rendering (61d349e)

## [0.14.1] - 2023-06-19

### Fixed

- fix(config): only apply the config base path when a path override is provided (e67918b)

## [0.14.0] - 2023-06-18

### Added

- feat(cli)!: add shareable URLs and the `promptfoo share` command by @typpo (#42)
- feat(cli): add `--no-progress-bar` option to `promptfoo eval` (75adf8a)
- feat(cli): add `--no-table` flag for evaluation output (ecf79a4)
- feat(cli): add `--share` flag to automatically create shareable URLs (7987f6e)

### Changed

- chore(cli)!: resolve config-relative file references from the config directory, not working directory (dffb091)
- chore(api)!: restructure JSON/YAML output formats to include `results`, `config`, and `shareableUrl` properties (d1b7038)

### Fixed

- fix(cli): write the latest results before launching the viewer with `--view` (496f2fb)

## [0.13.1] - 2023-06-17

### Fixed

- fix(cli): ensure command arguments override config values (c425d3a)

## [0.13.0] - 2023-06-16

### Added

- feat(providers): support OpenAI functions and custom provider arguments by @typpo (#34)
- feat(cli): add JSONL prompt file support by @typpo (#40)
- feat(cli): export `generateTable()` for external tooling reuse by @tizmagik (#37)
- feat(openai): enable OpenAI ChatCompletion function calling (0f10cdd)

### Changed

- chore(openai): add official support for OpenAI `*-0613` models (4d5f827)
- chore(cli): allow optional configs when invoking the CLI (a9140d6)
- chore(cli): respect the `LOG_LEVEL` environment variable in the logger (1f1f05f)
- chore(cli): stabilize progress display when using var arrays (340da53)

### Fixed

- fix(build): fix HTML output generation in production builds (46a2233)

## [0.12.0] - 2023-06-12

### Added

- feat(share): publish evaluations with the `promptfoo share` workflow by @typpo (#33)
- feat(telemetry): add basic usage telemetry for insight gathering (7e7e3ea)
- feat(assertions): support CSV definitions for `rouge-n` and webhook assertions (7f8be15)

### Changed

- chore(build): resolve build output paths for the web client (#32)
- chore(cli): notify users when a newer promptfoo release is available by @typpo (#31)

## [0.11.0] - 2023-06-11

### Added

- feat(assertions): add contains, icontains, contains-some, contains-any, regex, webhook, and rouge-n assertion types (#30)
- feat(assertions): allow negating any assertion type with `not-` prefix (cc5fef1)
- feat(assertions): pass context objects with vars to custom functions (1e4df7e)
- feat(webui): add failure filtering and improved table layout (69189fe)
- feat(webui): add word-break toggle to results (9c1fd3b)
- feat(webui): highlight highest passing scores in matrix (6e2942f)

### Changed

- chore(cli): limit console table rows for readability (52a28c9)
- chore(cli): add more detailed custom function failure output (6fcc37a)

### Fixed

- fix(config): respect CLI write/cache options from config (5b456ec)
- fix(webui): improve dark mode colours and rating overflow (eb7bd54)
- fix(config): parse YAML references correctly in configs (62561b5)

## [0.10.0] - 2023-06-09

### Added

- feat(prompts): add support for named prompts by @typpo (#28)

### Changed

- chore(env)!: rename `OPENAI_MAX_TEMPERATURE` to `OPENAI_TEMPERATURE` (4830557)
- chore(config): read `.yml` files by default as configs (d5c179e)
- chore(build): add native ts-node compatibility by @MentalGear (#25)
- chore(openai): add chatml stopwords by default (561437f)
- chore(webui): adjust column ordering and styling (27977c5)

### Fixed

- fix(config): support `defaultTest` overrides in CLI (59c3cbb)
- fix(env): correctly parse `OPENAI_MAX_TOKENS` and `OPENAI_MAX_TEMPERATURE` by @abi (#29)
- fix(cli): improve JSON formatting error messages (5f59900)

## [0.9.0] - 2023-06-05

### Added

- feat(vars): add support for var arrays by @typpo (#21)

### Changed

- chore(core): set a default semantic similarity threshold (4ebea73)
- chore(cli): refresh `promptfoo init` output messaging (cdbf806)

### Fixed

- fix(cache): register cache manager types for TypeScript (1a82de7)
- fix(evals): handle string interpolation issues in prompts (6b8c175)

## [0.8.3] - 2023-05-31

### Fixed

- fix(cache): create cache directory on first use (423f375)
- fix(config): throw a clearer error for malformed default configs (0d759c4)

## [0.8.2] - 2023-05-30

### Fixed

- fix(cache): only persist cache entries on successful API responses (71c10a6)

## [0.8.1] - 2023-05-30

### Added

- feat(data): add Google Sheets loader support (df900c3)

### Fixed

- fix(cli): restore backward compatibility for `-t/--tests` flags (aad1822)

## [0.8.0] - 2023-05-30

### Added

- feat(api)!: simplify the API and support unified test suite definitions by @typpo (#14)

### Changed

- chore(api)!: move evaluation settings under `evaluateOptions` (`maxConcurrency`, `showProgressBar`, `generateSuggestions`) (#14)
- chore(api)!: move CLI flag defaults under `commandLineOptions` (`write`, `cache`, `verbose`, `view`) (#14)

## [0.7.0] - 2023-05-29

### Changed

- chore(cache): improve caching defaults and enable caching by default (#17)

## [0.6.0] - 2023-05-28

### Added

- feat(providers): add LocalAI support for open-source LLMs like Llama, Alpaca, Vicuna, GPT4All (6541bb2)
- feat(cli): add glob pattern support for prompts and tests (#13)
- feat(assertions): rename `eval:` to `fn:` for custom JavaScript assertions by @MentalGear (#11)
- feat(webui): add dark mode support (0a2bb49)
- feat(api): add exports for types and useful utility functions (57ac4bb)
- feat(tests): add Jest and Mocha integrations (00d9aa2)

### Changed

- chore(cli): improve error handling and word wrapping in CLI output (398f4b0)
- chore(cli): support non-ES module requires (c451362)

### Fixed

- fix(cli): move API key validation into OpenAI subclasses (c451362)
- fix(webui): correct HTML table rendering errors in the viewer (64c9161)
- fix(providers): improve handling of third-party API errors (398f4b0)

### Dependencies

- chore(deps): bump socket.io-parser from 4.2.2 to 4.2.3 in /src/web/client (#15)

## [0.5.1] - 2023-05-23

### Changed

- chore(cli): add glob support for prompt selection (#13)

### Fixed

- fix(cli): prevent crashes when `OPENAI_API_KEY` is not set (c451362)

## [0.5.0] - 2023-05-22

### Added

- feat(assertions): add semantic similarity grading (#7)

### Changed

- chore(cli): improve error handling and word wrapping in CLI output (398f4b0)

## [0.4.0] - 2023-05-13

### Added

- feat(webui): add web viewer for evaluation results (#5)

### Changed

- chore(openai): support `OPENAI_STOP` environment variable for stopwords (79d590e)
- chore(cli): increase the default request timeout (c73e055)

## [0.3.0] - 2023-05-07

### Added

- feat(grading): enable LLM automatic grading of outputs (#4)
- feat(webui): improve how test results are shown - PASS/FAIL is shown in matrix view rather than its own column (2c3f489)

### Changed

- chore(config): allow overriding `OPENAI_API_HOST` environment variable (e390678)
- chore(cli): add `REQUEST_TIMEOUT_MS` environment variable for API timeouts (644abf9)
- chore(webui): improve HTML table output readability (2384c69)

## [0.2.2] - 2023-05-04

### Added

- feat(cli): add `promptfoo --version` output (77e862b)

### Changed

- chore(cli): improve error messages when API calls fail (af2c8d3)

### Fixed

- fix(cli): correct `promptfoo init` output text (862d7a7)
- fix(evals): preserve table ordering when building concurrently (2e3ddfa)

## [0.2.0] - 2023-05-04

### Added

- feat(cli): add `promptfoo init` command (c6a3a59)
- feat(providers): improve custom provider loading and add example (4f6b6e2)<|MERGE_RESOLUTION|>--- conflicted
+++ resolved
@@ -18,13 +18,9 @@
 - feat(providers): add `initialMessages` support to simulated-user provider for starting conversations from specific states, with support for loading from JSON/YAML files via `file://` syntax (#6090)
 - feat(providers): add local config override support for cloud providers - merge local configuration with cloud provider settings for per-eval customization while keeping API keys centralized (#6100)
 - feat(providers): add linkedTargetId validation with comprehensive error messages (#6053)
-<<<<<<< HEAD
 - feat(redteam): add `gradingGuidance` config option for plugin-specific grading rules to reduce false positives by allowing per-plugin evaluation context (#6108)
 - feat(webui): add Grading Guidance field to plugin configuration dialogs in open-source UI (#6108)
-=======
 - feat(webui): add eval copy functionality to duplicate evaluations with all results, configuration, and relationships via UI menu (#6079)
-- feat(redteam): add `gradingGuidance` config option for plugin-specific grading rules to reduce false positives by allowing per-plugin evaluation context (#6106)
->>>>>>> 27b1b84f
 - feat(redteam): add pharmacy plugins (controlled substance compliance, dosage calculation, drug interaction) and insurance plugins (coverage discrimination, network misinformation, PHI disclosure) (#6064)
 - feat(redteam): add goal-misalignment plugin for detecting Goodhart's Law vulnerabilities (#6045)
 - feat(webui): add jailbreak:meta strategy configuration UI in red team setup with numIterations parameter (#6086)
