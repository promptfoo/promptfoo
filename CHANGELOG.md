# Changelog

All notable changes to this project will be documented in this file.

The format is based on [Keep a Changelog](https://keepachangelog.com/en/1.1.0/).

## [Unreleased]

<<<<<<< HEAD
### Fixed

- fix(providers): support function providers in defaultTest.options.provider and assertions (#3784)
=======
### Added

- feat(plugins): organize domain-specific risks into vertical suites
- feat(providers): add Gemini 3 Pro support with thinking configuration (#6241)

### Fixed

- fix(code-scan): in `code-scans run`, don't log anything to stdout except json results when --json is used—fixes GitHub action (#6248)
- fix(code-scan): update default API host to https://api.promptfoo.app to fix websocket connection issues (#6247)

## [0.119.7] - 2025-11-17

### Added

- feat(assertions): add dot product and euclidean distance metrics for similarity assertion - use `similar:dot` and `similar:euclidean` assertion types to match production vector database metrics and support different similarity use cases (#6202)
- feat(webui): expose Hydra strategy configuration (max turns and stateful toggle) in red team setup UI (#6165)
- fix(app): aligning risk scores with documentation (#6212)
- feat(providers): add GPT-5.1 model support including gpt-5.1, gpt-5.1-mini, gpt-5.1-nano, and gpt-5.1-codex with new 'none' reasoning mode for low-latency interactions and configurable verbosity control (#6208)
- feat(redteam): allow configuring `redteam.frameworks` to limit compliance frameworks surfaced in reports and commands (#6170)
- feat(webui): add layer strategy configuration UI in red team setup with per-step plugin targeting (#6180)
- feat(app): Metadata value autocomplete eval filter (#6176)
- feat(webui): display both total and filtered metrics simultaneously when filters are active, showing "X/Y filtered, Z total" format in evaluation results table for better visibility into filtered vs unfiltered data (#5969)
- feat(app): eval results filters permalinking (#6196)
- fix(site): fix missing background color on safari api reference search modal (#6218)

### Changed

- fix: exclude source maps from npm package to reduce bundle size by ~22MB (#6235)
- chore(ci): synchronize package-lock.json to resolve npm ci failures (#6195)
- chore(ci): increase webui test timeout to 8 minutes in GitHub Actions workflow to prevent CI timeouts (#6201)
- chore(redteam): update foundation model report redteam config to use newer redteam strategies (#6216)

### Fixed

- fix(providers): correctly handle reasoning field in OpenAI-compatible models like gpt-oss-20b, extracting both reasoning and content instead of only reasoning (#6062)
- fix(redteam): exclude cyberseceval and beavertails static dataset plugins from iterative strategies to prevent wasted compute and silent grading failures during Hydra/Meta/Tree iterations (#6230)
- fix(mcp): allow colons in eval ID validation for get_evaluation_details tool - fixes rejection of valid eval IDs returned by list_evaluations (e.g., eval-8h1-2025-11-15T14:17:18) by updating regex to accept ISO timestamp format (#6222)
- fix(redteam): don't set default 'en' language when no language is configured - prevents unnecessary language modifiers from being passed to meta agent and other iterative strategies, keeping prompts focused on actual task without implied translation requirements (#6214)
- fix(webui): fix duplicate React key warning in DefaultTestVariables component by implementing counter-based unique ID generation (#6201)
- fix(samples): downlevel pem dependency to supported version
- fix(deps): remove unused dependency on @libsql/client
- fix(redteam): store rendered grading rubric in assertion.value for agentic strategies to display in UI Value column (#6125)

### Tests

- test(webui): suppress expected test error logs (109+ occurrences across parsing errors, API errors, context provider errors) and React/MUI warnings (act() warnings, DOM nesting, prop types) in setupTests.ts and vite.config.ts (#6201)

### Dependencies

- chore(deps): upgrade to React 19 (#6229)
- chore(deps): upgrade @googleapis/sheets from 9.8.0 to 12.0.0 (#6227)
- chore(deps): bump openai from 6.8.1 to 6.9.0 (#6208)

## [0.119.6] - 2025-11-12
>>>>>>> 6340782f

### Documentation

- docs(providers): update Vertex AI documentation - removed deprecated models (PaLM/Bison, Claude 3 Opus, Claude 3.5 Sonnet v2), added Claude Sonnet 4.5, added missing Gemini 2.0 models, reorganized model listings by generation (Gemini 2.5/2.0/1.5, Claude 4/3, Llama 4/3.3/3.2/3.1), marked Preview/Experimental models, removed temporal language to make docs evergreen (#3169)

### Changed

- chore(site): remove Koala analytics and migrate Google tracking to Docusaurus built-in gtag configuration with multiple tracking IDs (G-3TS8QLZQ93, G-3YM29CN26E, AW-17347444171) (#6169)
- chore(webui): order 'plugins' before 'steps' in layer strategy YAML to match documentation examples (#6180)

<<<<<<< HEAD
=======
### Fixed

- fix(webui): prevent infinite loop in StrategyConfigDialog useEffect - fixes vitest tests hanging by using stable empty array references for default parameters (#6203)
- fix(webui): require configuration for layer strategy before allowing navigation in red team setup - layer strategy now shows red border and blocks Next button until steps array is configured, similar to plugins requiring configuration
- fix(webui): filter hidden metadata keys from metadata filter dropdown - ensures consistent filtering of 'citations' and '\_promptfooFileMetadata' keys across MetadataPanel, EvalOutputPromptDialog, and metadata filter dropdown (#6177)
- fix(cli): format object and array variables with pretty-printed JSON in console table and HTML outputs for improved readability (#6175)
- fix(cli): only show error counter when >0
- fix(redteam): respect redteam.provider configuration for local grading - fixes issue where configuring a local provider (e.g., ollama:llama3.2) still sent grading requests to remote API instead of using the configured provider (#5959)
- fix: Reverts #6142 (#6189)

### Documentation

- docs(redteam): document Hydra configuration options for max turns, backtracking, and stateful operation (#6165)

>>>>>>> 6340782f
## [0.119.5] - 2025-11-10

### Added

- feat(test-cases): add support for Excel files (.xlsx, .xls) as test case sources with optional xlsx dependency and sheet selection syntax (file.xlsx#SheetName or file.xlsx#2) (#4841)
- feat(providers): add OpenAI audio transcription support for whisper-1, gpt-4o-transcribe, gpt-4o-mini-transcribe, and gpt-4o-transcribe-diarize models with speaker identification, timestamp granularities, and per-minute cost tracking (#5957)
- feat(webui): display rendered assertion values with substituted variables in Evaluation tab instead of raw templates, improving readability for assertions with Nunjucks variables and loops (#5988)
- feat(prompts): add executable prompt scripts - use any script/binary to dynamically generate prompts via `exec:` prefix or auto-detection for common extensions (.sh, .bash, .rb, .pl); scripts receive context as JSON (#5329)
- feat(providers): add variable templating support for initialMessages in simulated-user provider, enabling template reuse across test cases with Nunjucks variables (#6143)
- feat(redteam): add `jailbreak:hydra` strategy - multi-turn conversational adversarial agent that learns from target responses and shares learnings across tests in the same scan for improved attack success rates (#6151)
- feat(providers): add missing Alibaba Cloud models - qwen3-vl-flash, qwen3-asr-flash-realtime, qwen3-vl-32b/8b (thinking/instruct), text-embedding-v4 (#6118)
- feat(eval): add 'not_equals' operator for plugin filters (#6155)

### Fixed

- fix(webui): correct multi-target filtering in red team report - statistics now properly filter by selected target instead of showing aggregated data across all targets; replaced modal with Select dropdown for clearer UX (#4251)
- fix(providers): auto-detect reasoning models by deployment name in Azure provider - now recognizes o1, o3, o4, and gpt-5 models and automatically uses `max_completion_tokens` instead of `max_tokens` (#6154)
- fix(prompts): fix basePath resolution for executable prompts with `exec:` prefix - relative paths now resolve correctly (5308c5d)
- fix(prompts): convert sync fs operations to async in executable prompt processor for better performance (5308c5d)
- fix(test-cases): improve xlsx error handling to avoid double-wrapping validation errors, provide clearer error messages for file not found, empty sheets, and invalid data (#4841)
- fix(docs): update xlsx documentation to use consistent version (0.18.5) and correct anchor links (#4841)
- fix(assertions): fix runtime variables not working in custom rubricPrompt for factuality and model-graded-closedqa assertions (#5340)
- fix(openai): fix timeouts on gpt-5-pro models by extending automatic timeout to 10 minutes (#6147)
- fix(deps): add @vitest/coverage-v8@3.2.4 to app workspace to match vitest version and fix coverage reporting "Cannot read properties of undefined (reading 'reportsDirectory')" error
- fix(deps): fix test coverage reporting errors (#6122)
- fix(cli): honor `commandLineOptions` from config file for `maxConcurrency`, `repeat`, `delay`, `cache`, `progressBar`, `generateSuggestions`, `table`, `share`, and `write` — previously ignored in favor of defaults (#6142)

### Changed

- chore(ci): make staging redteam test non-blocking to prevent intermittent API timeouts from failing CI runs (#6159)
- refactor(redteam): update risk score thresholds to match CVSS v3.x/v4.0 standards (Critical: 9.0-10.0, High: 7.0-8.9, Medium: 4.0-6.9, Low: 0.1-3.9) (#6132)
- chore(server): change traces fetch log to debug level (#6152)
- chore(redteam): rename `gradingGuidance` to `graderGuidance` for consistency with `graderExamples` - `gradingGuidance` still works as a deprecated alias for backward compatibility (#6128)

### Documentation

- docs(cli): document `promptfoo view --no` flag in command-line docs (#6067)
- docs(site): add blog post on Anthropic threat intelligence covering PROMPTFLUX and PROMPTSTEAL (first observed LLM-querying malware by Google), AI-orchestrated extortion campaigns, three categories of AI-assisted attacks (operator/builder/enabler), operational security implications, and practical Promptfoo testing examples for AI system exploitation risks (#5583)
- docs(site): re-add adaptive guardrails documentation covering enterprise feature for generating target-specific security policies from red team findings, including architecture, API integration, use cases, troubleshooting, and comparison to AWS Bedrock/Azure AI Content Safety (#5955)
- docs(guides): add comprehensive Portkey integration guide covering prompt management, multi-model testing across 1600+ providers, red-teaming workflows, and production deployment strategies by @ladyofcode (#5730)

### Tests

- test(webui): fix act() warnings and clean up test output by wrapping 16 tests in act(), removing 22 unnecessary console suppression patterns, and reducing setupTests.ts from 95 to 37 lines (#6199)
- test(providers): add test coverage for auto-detection of reasoning models by deployment name in Azure provider (#6154)
- test(assertions): add comprehensive test coverage for rendered assertion value metadata including variable substitution, loops, static text handling, and UI display fallback priority (#6145)

### Dependencies

- chore(deps): update 76 packages to latest minor and patch versions across all workspaces (#6139)

## [0.119.4] - 2025-11-06

### Added

- feat(cli): add `code-scans run` command for scanning code changes for LLM security vulnerabilities including prompt injection, PII exposure, and excessive agency - uses AI agents to trace data flows, analyze vulnerabilities across batches, and suggest fixes with configurable severity thresholds (see https://promptfoo.com/docs/code-scanning/ for more details) (#6121)
- feat(github-action): add Code Scan GitHub Action for automated PR security scanning with GitHub App OIDC authentication or manual API token setup; automatically posts review comments with severity levels and suggested fixes (see https://promptfoo.com/docs/code-scanning/ for more details) (#6121)
- feat(webui): add confirmation dialog and smart navigation for delete eval with improved UX (Material-UI dialog, next→previous→home navigation, loading states, toast notifications) (#6113)
- feat(redteam): pass policy text to intent extraction for custom policy tests, enabling more accurate and self-contained testing objectives that include specific policy requirements (#6116)
- feat(redteam): add timestamp context to all grading rubrics for time-aware evaluation and temporal context in security assessments (#6110)
- feat(model-audit): add revision tracking, content hash generation, and deduplication for model scans to prevent re-scanning unchanged models (saving ~99% time and bandwidth); add `--stream` flag to delete downloaded files immediately after scan ([#6058](https://github.com/promptfoo/promptfoo/pull/6058))
- feat(redteam): add FERPA compliance plugin

### Fixed

- fix(redteam): dynamically update crescendo system prompt with currentRound and successFlag each iteration instead of rendering once with stale values (#6133)
- fix(examples): change Zod schema from `.optional()` to `.default('')` for OpenAI Agents SDK compatibility (#6114)
- fix(redteam): pass all gradingContext properties to rubric templates to fix categoryGuidance rendering errors in BeavertailsGrader (#6111)
- fix(webui): custom policy name consistency (#6123)
- fix(docker): resolve @swc/core SIGSEGV on Alpine Linux by upgrading to 1.15.0 and aligning base image with Node 24 (#6127)

## [0.119.2] - 2025-11-03

### Added

- feat(integrations): add Microsoft SharePoint dataset support with certificate-based authentication for importing CSV files (#6080)
- feat(providers): add `initialMessages` support to simulated-user provider for starting conversations from specific states, with support for loading from JSON/YAML files via `file://` syntax (#6090)
- feat(providers): add local config override support for cloud providers - merge local configuration with cloud provider settings for per-eval customization while keeping API keys centralized (#6100)
- feat(providers): add linkedTargetId validation with comprehensive error messages (#6053)
- feat(redteam): add `gradingGuidance` config option for plugin-specific grading rules to reduce false positives by allowing per-plugin evaluation context (#6108)
- feat(webui): add Grading Guidance field to plugin configuration dialogs in open-source UI (#6108)
- feat(webui): add eval copy functionality to duplicate evaluations with all results, configuration, and relationships via UI menu (#6079)
- feat(redteam): add pharmacy plugins (controlled substance compliance, dosage calculation, drug interaction) and insurance plugins (coverage discrimination, network misinformation, PHI disclosure) (#6064)
- feat(redteam): add goal-misalignment plugin for detecting Goodhart's Law vulnerabilities (#6045)
- feat(webui): add jailbreak:meta strategy configuration UI in red team setup with numIterations parameter (#6086)
- feat(redteam): OpenTelemetry traces feed back into red team strategies
- feat(redteam): expand OWASP Agentic preset to cover 8/10 threats with 20 plugins; add 'owasp:agentic:redteam' alias for easy selection (#6099)
- fix: max concurrency run options override scan template settings

### Changed

- feat(redteam): display specific subcategory metrics for harmful plugins (e.g., "Copyright Violations", "Child Exploitation") instead of generic "Harmful" label, enabling granular vulnerability tracking and analysis (#6134)
- chore(examples): update openai-agents-basic example from weather to D&D dungeon master with gpt-5-mini, comprehensive D&D 5e tools (dice rolling, character stats, inventory), and maxTurns increased to 20 (#6114)
- fix(python): use REQUEST_TIMEOUT_MS for consistent timeout behavior across providers (300s default, previously 120s) (#6098)
- refactor(redteam): Prevent early (evaluator-based) exits in Jailbreak, Crescendo, and Custom Strategies (#6047)
- chore(webui): expand language options to 486 ISO 639-2 languages with support for all 687 ISO codes (639-1, 639-2/T, 639-2/B) in red team run settings (#6069)
- chore(app): larger eval selector dialog (#6063)
- refactor(app): Adds useApplyFilterFromMetric hook (#6095)
- refactor(cli): extract duplicated organization context display logic into shared utility function to fix dynamic import issue and improve code maintainability (#6070)
- chore: make meta-agent a default strategy

### Fixed

- fix(providers): selective env var rendering in provider config with full Nunjucks filter support (preserves runtime variables for per-test customization) (#6091)
- fix(core): handle Nunjucks template variables in URL sanitization to prevent parsing errors when sharing evals; add unit tests covering sanitizer behavior for Nunjucks template URLs (#6089)
- fix(app): Fixes the metric is defined filter (#6082)
- fix(webui): handle plugin generation when target URL is not set (#6055)
- fix(redteam): improve image strategy text wrapping to handle long lines and prevent overflow (#6066)
- fix(evaluator): force uncached provider calls for repeat iterations (#6043)
- fix(providers): fix Python worker ENOENT errors by ensuring error responses are written before completion signal, improving error messages with function suggestions and fuzzy matching, and removing premature function validation to support embeddings-only and classification-only providers (#6073)

### Tests

- test(examples): add 9 D&D test scenarios for openai-agents-basic (combat, stats, inventory, scenes, saves, crits, edge cases, short rest, magic item) (#6114)
- test(providers): add coverage for simulated-user initialMessages (vars/config precedence, file:// loading from JSON/YAML, validation, conversation flow when ending with user role) (#6090)
- test(redteam): add comprehensive tests for `gradingGuidance` feature and `graderExamples` flow-through, including full integration regression tests (#6108)
- test(webui): add tests for gradingGuidance UI in PluginConfigDialog and CustomIntentPluginSection (#6108)
- test(providers): add Python worker regression tests for ENOENT prevention, helpful error messages with function name suggestions, and embeddings-only provider support without call_api function (#6073)

### Documentation

- docs(examples): update openai-agents-basic README for D&D theme with tracing setup and example interactions; shorten openai-agents.md provider documentation (#6114)
- docs(python): update timeout documentation with REQUEST_TIMEOUT_MS environment variable and add retry logic example for handling rate limits (#6098)
- docs(redteam): add comprehensive documentation for `jailbreak:meta` strategy including usage guide, comparison with other jailbreak strategies, and integration into strategy tables (#6088)
- docs(site): add remediation reports documentation (#6083)
- docs(site): add custom strategy to the strategies reference table (#6081)
- docs(site): pricing page updates (#6068)
- docs(site): clarify remote inference in Community edition (#6065)

### Dependencies

- chore(deps): bump the github-actions group with 4 updates (#6092)
- chore(deps): bump @aws-sdk/client-bedrock-runtime from 3.920.0 to 3.921.0 (#6075)
- chore(deps): bump @aws-sdk/client-bedrock-runtime from 3.919.0 to 3.920.0 (#6060)

### Fixed

- fix(redteam): enable layer strategy with multilingual language support; plugins now generate tests in multiple languages even when layer strategy is present (#6084)
- fix(redteam): reduce multilingual deprecation logging noise by moving from warn to debug level (#6084)

## [0.119.1] - 2025-10-29

### Changed

- chore(redteam): categorize `jailbreak:meta` under agentic strategies and mark as remote-only for correct UI grouping and Cloud behavior (#6049)
- chore(redteam): improve support for custom policy metric names that should include strategy suffix (#6048)

### Fixed

- fix(providers): render environment variables in provider config at load time (#6007)
- fix(redteam): validate custom strategy strategyText requirement to prevent confusing errors during test execution (#6046)
- fix(init): include helpful error message and cleanup any directories created when example download fails (#6051)
- fix(providers): removing axios as a runtime dependency in google live provider (#6050)
- fix(csv): handle primitive values directly in red team CSV export to avoid double-quoting strings (#6040)
- fix(csv): fix column count mismatch in red team CSV export when rows have multiple outputs (#6040)
- fix(internals): propagate originalProvider context to all model-graded assertions (#5973)

### Dependencies

- chore(deps): bump better-sqlite3 from 11.10.0 to 12.4.1 for Node.js v24 support (#6052) by @cdolek-twilio
- chore(deps): update Biome version with force-include patterns (`!!`) for faster local linting/CI by @sklein12 (#6042)

## [0.119.0] - 2025-10-27

### Added

- feat(webui): filtering eval results by metric values w/ numeric operators (e.g. EQ, GT, LTE, etc.) (#6011)
- feat(providers): add Python provider persistence for 10-100x performance improvement with persistent worker pools (#5968)
- feat(providers): add OpenAI Agents SDK integration with support for agents, tools, handoffs, and OTLP tracing (#6009)
- feat(providers): add function calling/tool support for Ollama chat provider (#5977)
- feat(providers): add support for Claude Haiku 4.5 (#5937)
- feat(redteam): add `jailbreak:meta` strategy with intelligent meta-agent that builds dynamic attack taxonomy and learns from full attempt history (#6021)
- feat(redteam): add COPPA plugin (#5997)
- feat(redteam): add GDPR preset mappings for red team testing (#5986)
- feat(redteam): add modifiers support to iterative strategies (#5972)
- feat(redteam): add authoritative markup injection strategy (#5961)
- feat(redteam): add wordplay plugin (#5889)
- feat(redteam): add pluginId, strategyId, sessionId, and sessionIds to metadata columns in CSV export (#6016)
- feat(redteam): add subcategory filtering to BeaverTails plugin (a70372f)
- feat(redteam): Add Simba Red Team Agent Strategy (#5795)
- feat(webui): persist inline-defined custom policy names (#5990)
- feat(webui): show target response to generated red team plugin test case (#5869)
- feat(cli): log all errors in a log file and message to the console (#5992)
- feat(cli): add errors to eval progress bar (#5942)
- feat(cache): preserve and display latency measurements when provider responses are cached (#5978)

### Changed

- chore(internals): custom policy type def (#6037)
- chore(changelog): organize and improve Unreleased section with consistent scoping and formatting (#6024)
- refactor(redteam): migrate multilingual from per-strategy config to global language configuration; plugins now generate tests directly in target languages without post-generation translation (#5984)
- chore(cli): show telemetryDisabled/telemetryDebug in `promptfoo debug` output (#6015)
- chore(cli): improve error handling and error logging (#5930)
- chore(cli): revert "feat: Improved error handling in CLI and error logging" (#5939)
- chore(webui): add label column to prompts table (#6002)
- chore(webui): gray out strategies requiring remote generation when disabled (#5985)
- chore(webui): gray out remote plugins when remote generation is disabled (#5970)
- chore(webui): improve test transform modal editor (#5962)
- chore(webui): add readOnly prop to EvalOutputPromptDialog (#5952)
- refactor(webui): organize red team plugins page into tabs with separate components (#5865)
- chore(redteam): remove "LLM Risk Assessment" prefix (#6004)
- chore(redteam): add top-level redteam telemetry events (#5951)
- refactor(webui): reduce unnecessary API health requests (#5979)
- chore(api): export GUARDRAIL_BLOCKED_REASON constant for external use (#5956)
- chore(providers): add rendered request headers to http provider debug output (#5950)
- refactor(transforms): refactor transform code to avoid 'require' (#5943)
- refactor(transforms): refactor createRequest/ResponseTransform functions into separate module (#5925)
- chore(examples): consolidate Ollama examples into unified directory (#5977)
- chore(deps): move dependencies to optional instead of peer (#5948)
- chore(deps): move `natural` to optional dependency (#5946)
- chore(redteam): improve GOAT and Crescendo error logs with additional error details for easier debugging (#6036)

### Fixed

- fix(providers): revert eager template rendering that broke runtime variable substitution (5423f80)
- fix(providers): support environment variables in provider config while preserving runtime variable templates
- fix(providers): improve Python provider reliability with automatic python3/python detection, worker cleanup, request count tracking, and reduced logging noise (#6034)
- fix(providers): simulated-user and mischievous-user now respect assistant system prompts in multi-turn conversations (#6020)
- fix(providers): improve MCP tool schema transformation for OpenAI compatibility (#5965)
- fix(providers): sessionId now properly stored in metadata for providers that use server side generated sessionIds (#6016)
- fix(redteam): don't test session management if target is not stateful (#5989)
- fix(redteam): improve crescendo prompt example alignment with actual objective statements to increase accuracy (#5964)
- fix(redteam): fewer duplicate errors for invalid strategy and plugin ids (#5954)
- fix(fetch): use consistent units in retry counter log messages - now shows attempt count vs total attempts (#6017)
- fix(fetch): include error details in final error message when rate limited (#6019)
- fix(webui): pass extensions config when running eval from UI (#6006)
- fix(webui): in red team setup, reset config button hidden by version banner (#5896)
- fix(webui): sync selected plugins to global config in red team setup UI (#5991)
- fix(webui): HTTP test agent (#6033)
- fix(webui): reset red team strategy config dialog when switching strategies (#6035)

### Dependencies

- chore(deps): bump @aws-sdk/client-bedrock-runtime from 3.914.0 to 3.916.0 (#6008)
- chore(deps): bump @aws-sdk/client-bedrock-runtime from 3.913.0 to 3.914.0 (#5996)
- chore(deps): bump pypdf from 6.0.0 to 6.1.3 in /examples/rag-full (#5998)
- chore(deps): bump @aws-sdk/client-bedrock-runtime from 3.911.0 to 3.913.0 (#5975)
- chore(deps): bump @aws-sdk/client-bedrock-runtime from 3.910.0 to 3.911.0 (#5945)
- chore(deps): bump @anthropic-ai/sdk from 0.65.0 to 0.66.0 (#5944)

### Documentation

- docs(model-audit): improve accuracy and clarity of ModelAudit documentation (#6023)
- docs(contributing): add changelog and GitHub Actions enforcement (#6012)
- docs(redteam): add global language configuration section to red team configuration docs; remove multilingual strategy documentation (#5984)
- docs(providers): add OpenAI Agents provider documentation and example (#6009)
- docs(providers): update AWS Bedrock model access documentation (#5953)
- docs(providers): fix apiKey environment variable syntax across provider docs and examples (#6018)
- docs(providers): add echo provider examples for evaluating logged production outputs (#5941)
- docs(blog): add blog post on RLVR (Reinforcement Learning with Verifiable Rewards) (#5987)
- docs(site): configuring inference (#5983)
- docs(site): update about page (#5971)
- docs(site): add export formats (#5958)
- docs(site): September release notes (#5712)
- docs(site): add red-team claude guidelines (616844d)
- docs(site): remove duplicate links (5aea733)
- docs(examples): add example demonstrating conversation session id management using hooks (#5940)

### Tests

- test(server): add comprehensive unit tests for POST /providers/test route (#6031)
- test(providers): fix flaky latencyMs assertions in TrueFoundry provider tests (#6026)
- test(providers): add unit test verifying assistant system prompt inclusion for simulated-user provider (#6020)
- test(providers): add comprehensive tests for OpenAI Agents provider, loader, and tracing (#6009)
- test(redteam): update strategy and frontend tests for global language configuration migration (#5984)
- test(redteam): remove redteam constants mocks from unit tests (#6010)
- test(webui): add tests for evaluation UI components and hooks (#5981)

## [0.118.17] - 2025-10-15

### Changed

- chore: bump version to 0.118.17 (#5936)

### Fixed

- fix(evaluator): support `defaultTest.options.provider` for model-graded assertions (#5931)
- fix(webui): improve UI email validation handling when email is invalid; add better tests (#5932)
- fix(deps): move `claude-agent-sdk` to optionalDependencies (#5935)

### Dependencies

- chore(deps): bump `@aws-sdk/client-bedrock-runtime` from 3.908.0 to 3.910.0 (#5933)

## [0.118.16] - 2025-10-15

### Added

- feat(providers): add TrueFoundry LLM Gateway provider (#5839)
- feat(redteam): add test button for request and response transforms in red-team setup UI (#5482)

### Changed

- chore(providers): count errors in websocket responses as errors (#5915)
- chore(providers): update Alibaba model support (#5919)
- chore(redteam): validate emails after prompt for red team evaluations (#5912)
- chore(redteam): implement web UI email verification (#5928)
- chore(redteam): display estimated probes on red team review page (#5863)
- chore(webui): add flag to hide traces (#5924)
- chore(build): stop tracking TypeScript build cache file (#5914)
- chore(build): update dependencies to latest minor versions (#5916)
- chore(cli): remove duplicate 'Successfully logged in' message from auth login (#5907)
- chore(redteam): add max height and scroll to custom policies container (#5910)
- chore: bump version to 0.118.16 (#5920)
- docs: add docstrings to `feat/ruby-provider` (#5903)
- test: cover red team setup components and hooks in `src/app` (#5911)

### Fixed

- fix(providers): dynamically import `DefaultAzureCredential` from `@azure/identity` (#5921)
- fix(providers): improve debugging and address hanging in websocket provider (#5918)
- fix(http): parse stringified JSON body in provider config (#5927)
- fix(redteam): improve ASR calculation accuracy in redteam report (#5792)

### Documentation

- docs(site): fix typo (#5922)

## [0.118.15] - 2025-10-13

### Added

- feat(providers): add ruby provider (#5902)
- feat(providers): Claude Agent SDK provider support (#5509)
- feat(providers): Azure AI Foundry Assistants provider (#5181)
- feat(providers): add support for streaming websocket responses (#5890)
- feat(providers): snowflake cortex provider (#5882)

### Changed

- chore(providers): add support for new OpenAI models (GPT-5 Pro, gpt-audio-mini, gpt-realtime-mini) (#5876)
- chore(providers): rename azure ai foundry assistant to ai foundry agent (#5908)
- chore(providers): update params passed to azure ai foundry provider (#5906)
- chore(webui): group agentic strategies by turn compatibility in red team UI (#5861)
- chore(webui): sort red team plugins alphabetically by display name (#5862)
- chore(webui): improved color consistency and dark mode legibility on Red Team dashboard (#5829)
- chore(test): add snowflake provider tests and environment variables (#5883)
- chore(config): add conductor config (#5904)
- chore: bump version 0.118.15 (#5909)

### Fixed

- fix(app): disable red team scan Run Now button when Promptfoo Cloud is unavailable (#5891)
- fix(webui): fix infinite re-render when custom intents are specified (#5897)
- fix(redteam): clean up multilingual strategy logging and fix chunk numbering (#5878)
- fix(redteam): requested column in 'redteam generate' output incorporates fan out strategies (#5864)
- fix(core): resolve Windows path compatibility issues (#5841)
- fix(core): restore correct cache matching behavior for test results (#5879)

### Dependencies

- chore(deps): bump @aws-sdk/client-bedrock-runtime from 3.901.0 to 3.906.0 (#5877)
- chore(deps): bump @aws-sdk/client-bedrock-runtime from 3.906.0 to 3.907.0 (#5888)
- chore(deps): bump openai from 6.2.0 to 6.3.0 (#5887)
- chore(deps): update dependencies to latest safe minor/patch versions (#5900)

### Documentation

- docs(providers): add missing providers and troubleshooting pages to index (#5905)
- docs(guardrails): remove open source guardrails page (#5880)

## [0.118.14] - 2025-10-09

### Changed

- fix: there should always be a guardrails field passed out form openai chat provider (#5874)
- chore: bump version 0.118.14 (#5875)

## [0.118.13] - 2025-10-08

### Added

- feat(cli): Add connectivity tests to promptfoo validate (#5802)
- feat(guardrails): map content filter response to guardrails output (#5859)
- feat(webui): Download full results (#5674)

### Changed

- chore(core): change default log level to debug for network errors (#5860)
- chore(core): Don't log all request error messages (#5870)
- chore(linter): Enforce no unused function params (#5853)
- chore(providers): remove deprecated IBM BAM provider (#5843)
- refactor(webui): improve EvalOutputPromptDialog with grouped dependency injection (#5845)
- chore: bump version 0.118.13 (#5873)

### Fixed

- fix(webui): Don't prepend fail reasons to output text (#5872)
- fix(redteam): filter out placeholders before purpose generation (#5852)
- fix(tests): make auth login test tolerate colorized output (#5851)

### Dependencies

- chore(deps): bump @azure/identity from 4.12.0 to 4.13.0 (#5858)
- chore(deps): bump langchain-text-splitters from 0.3.5 to 1.0.0a1 in /examples/redteam-langchain in the pip group across 1 directory (#5855)

## [0.118.12] - 2025-10-08

### Added

- feat(providers): add Slack provider (#3469)

### Changed

- feat: postman import for http provider (#5778)
- feat: Bring request transform to parity with response transform (#5850)
- fix: import command (#5794)
- fix: implement remote generation environment variable controls (#5815)
- fix: resolve Windows path handling issues (#5827)
- fix: custom strategy UI (#5834)
- fix: eliminate Python validation race condition on Windows (#5837)
- fix: escape JSON special characters in raw HTTP request variables (#5842)
- fix: Show response headers in test target results (#5848)
- fix: double sharing red teams (#5854)
- chore: update DeepSeek provider to V3.2-Exp (#5787)
- chore: bump the github-actions group with 3 updates (#5789)
- chore: bump openai from 5.23.2 to 6.0.0 (#5790)
- chore: Revert "perf: Don't create new agent for every fetch (#5633)" (#5793)
- chore: add /index to directory imports for ESM compatibility (#5798)
- chore: bump @aws-sdk/client-bedrock-runtime from 3.899.0 to 3.901.0 (#5799)
- chore: bump openai from 6.0.0 to 6.0.1 (#5800)
- chore(telemetry): Add CI flag to identify call (#5801)
- chore: bump openai from 6.0.1 to 6.1.0 (#5806)
- chore: fix npm audit vulnerabilities (#5810)
- chore: Fix incorrect session parser help text (#5811)
- chore(internals): make `runAssertion` easier to read by moving const outside function scope (#5813)
- chore: update investor info and user count (#5816)
- chore(internals): Prevent `GradingResult.assertion` definition from being overridden in select red team grading cases (#5785)
- chore: show "why" in modelaudit ui (#5821)
- chore(site): migrate OG image generation to Satori (#5826)
- chore: remove outdated license notice (#5828)
- chore: show # github stars on site (#5831)
- chore(site): update Docusaurus to v3.9.1 and fix deprecated config (#5835)
- chore: bump openai from 6.1.0 to 6.2.0 (#5844)
- chore: invert default unblocking behavior (#5856)
- chore: bump version 0.118.12 (#5857)
- chore(site): Adds Travis to team page (#5786)
- docs: update readme.md (#5812)
- docs(contributing): add CLAUDE.md context files for Claude Code (#5819)
- docs(blog): safety benchmark blog post (#5781)
- docs(providers): update IBM WatsonX model list (#5838)
- docs(contributing): add warning against using commit --amend and force push (#5840)
- test: fix vitest timeout error in EvalOutputPromptDialog tests (#5820)
- test: fix flaky Python test failures on Windows (#5824)
- test: add mock cleanup to Python provider tests (#5825)
- refactor: Remove null from GradingResult.assertion type (#5818)

### Fixed

- fix(site): add metadata key to the provider response class (#5796)
- fix(webui): prevent empty state flash when loading large evals (#5797)
- fix(webui): Clicking "Show Charts" does not show charts (#5814)
- fix(webui): remove delimiter stripping logic from EvalOutputCell (#5817)
- fix(provider): merge config and prompt systemInstruction instead of throwing error in gemini (#5823)
- fix(assertions): allow is-refusal to detect refusals in provider error messages (#5830)
- fix(webui): improve usability of number inputs (#5804)
- test: Unit tests for fix(webui): improve usability of number inputs (#5836)

### Documentation

- docs(site): adding new hire bio (#5788)
- docs(site): fix formatting issue in about page (#5803)
- docs(site): add Dane to About page team section (#5833)

## [0.118.11] - 2025-09-30

### Added

- feat(providers): add support for Claude Sonnet 4.5 (#5764)
- feat(providers): add support for Gemini 2.5 Flash and Flash-Lite (#5737)
- feat(providers): add gpt-5-codex model support (#5733)
- feat(providers): add support for Qwen models in AWS Bedrock provider (#5718)
- feat(cli): add browser opening support for auth login command (#5722)
- feat(cli): add team switching functionality (#5750)
- feat(webui): add latency to eval export CSV (#5771)
- feat(cli): sanitize all log objects (#5773)
- feat(providers): add Anthropic web_fetch_20250910 and web_search_20250305 tool support (#5573)
- feat(providers): add CometAPI provider support with environment variable configuration and example usage (#5721)
- feat(providers): add Nscale provider support (#5690)
- feat(providers): add OpenAI gpt-realtime model with full audio support (#5426)
- feat(webui): add metadata `exists` operator to eval results filter (#5697)

### Changed

- chore(cli): improve installer-aware command generation utility for consistent CLI invocation (#5747)
- chore(core): sort metadata entries (#5751)
- chore(core): update error mapping (#5783)
- chore(providers): update Claude 4.5 Sonnet (#5763)
- chore(providers): update default Granite model to granite-3-3-8b-instruct (#5768)
- chore(redteam): remove on-topic call (#5774)
- chore(redteam): update red team init default to gpt-5 (#5756)
- chore: bump version 0.118.11 (#5784)
- chore: Add docstrings to `feat/add-latency-to-csv` (#5772)

### Fixed

- fix(core): ensure `-filter-failing` correctly filters failing tests when re-running an eval (#5770)
- fix(core): ensure Python and JavaScript providers have appropriate path prefix (#5765)
- fix(core): preserve glob patterns in vars context for test case expansion (#5701)
- fix(core): suppress verbose error logging for update check timeouts (#5745)
- fix(providers): improve OpenAI embedding provider error handling (#5742)
- fix(tests): resolve Windows test failures in Python tests (#5767)
- fix(webui): apply proper truncation initialization to variable cells (#5657)
- fix(webui): disable prompt editing in header row dialogs (#5746)
- fix(webui): handle login redirects (#5734)
- fix(webui): improve empty state UI and handle null eval data (#5780)

### Dependencies

- chore(deps): bump @anthropic-ai/sdk from 0.63.1 to 0.64.0 (#5758)
- chore(deps): bump @anthropic-ai/sdk from 0.64.0 to 0.65.0 (#5776)
- chore(deps): bump @aws-sdk/client-bedrock-runtime from 3.896.0 to 3.899.0 (#5777)
- chore(deps): bump openai from 5.23.0 to 5.23.1 (#5759)
- chore(deps): bump openai from 5.23.1 to 5.23.2 (#5775)

### Documentation

- docs(site): add new hire bio (#5769)
- docs(site): improve AWS Bedrock SSO authentication documentation (#5585)
- docs(site): refine and extend e2b sandbox evaluation guide with improved examples and fixes (#5753)
- docs(site): remove incorrect Python globals persistence tip (#5782)
- docs(site): strengthen git workflow warnings in CLAUDE.md (#5762)
- docs(site): write lethal trifecta blog (#5754)

### Tests

- test(webui): add tests for evaluation UI components (`src/app`) (#5766)

## [0.118.10] - 2025-09-26

### Changed

- feat: Revamp HTTP Provider setup (#5717)
- chore: introduce grading provider to RedteamProviderManager (#5741)
- chore(webui): UX improvements for displaying custom policies in Eval Results and Red Team Vulnerabilities Reports (#5562)
- chore: bump version 0.118.10 (#5749)

## [0.118.9] - 2025-09-25

### Changed

- feat: envoy ai gateway provider (#5731)
- feat: iso 42001 mappings (#5724)
- feat: Compress data when sharing an eval (#5738)
- fix: rename agentcore provider to bedrock agents provider (#5709)
- fix: increase timeout for version checks from 1s to 10s (#5715)
- fix: add missing backend support for filtering by highlights, plus tests (#5735)
- chore: improve parsing so in case a redteam provider doesn't take json obje… (#5700)
- chore: bump @aws-sdk/client-bedrock-runtime from 3.893.0 to 3.894.0 (#5706)
- chore: bump openai from 5.22.0 to 5.22.1 (#5707)
- chore: support multilingual provider set from server boot (#5703)
- chore: Add docstrings to `applying-column-format` (#5719)
- chore(webui): in eval creator disable `Run Eval` button if no prompts or test cases are available (#5558)
- chore: bump @aws-sdk/client-bedrock-runtime from 3.894.0 to 3.895.0 (#5727)
- chore: bump @anthropic-ai/sdk from 0.62.0 to 0.63.1 (#5728)
- chore: bump openai from 5.22.1 to 5.23.0 (#5729)
- chore: bump @aws-sdk/client-bedrock-runtime from 3.895.0 to 3.896.0 (#5732)
- chore: bump version 0.118.9 (#5740)

### Fixed

- fix(webui): prioritize JSON prettify over Markdown rendering when both enabled (#5705)
- fix(webui): Copying truncated text in eval results (#5711)
- fix(internals/redteam): decrease debug access grading false negatives (#5713)

## [0.118.8] - 2025-09-23

### Added

- feat(webui): populate metadata filter keys in results dropdown (#5584)

### Fixed

- fix: improve iterative judge parsing (#5691)
- fix(cli): prevent promptfoo CLI from hanging after commands complete (#5698)
- fix(dev): suppress noisy health check logs during local startup (#5667)
- fix(prompts): tune prompt set to reduce model refusals (#5689)

### Changed

- chore: bump version 0.118.8 (#5699)

### Documentation

- docs(site): publish August release notes (#5625)
- docs(site): document `linkedTargetId` usage for custom provider linking (#5684)

## [0.118.7] - 2025-09-22

### Added

- feat(webui): connect login page to promptfoo auth system (#5685)
- feat: ability to retry errors from cli (#5647)

### Changed

- chore(webui): add 404 page (#5687)
- refactor(webui): Vulnerability Report Table Improvements (#5638)
- chore: bump version 0.118.7 (#5695)
- chore: bump openai from 5.21.0 to 5.22.0 (#5694)
- chore: bump @aws-sdk/client-bedrock-runtime from 3.891.0 to 3.893.0 (#5693)

## [0.118.6] - 2025-09-18

### Tests

- test: network isolation for tests (#5673)

### Dependencies

- chore(deps): upgrade Vite to v7 and fix browser compatibility issues (#5681)

### Documentation

- docs(site): clarify webhook issue meaning (#5679)
- docs(examples): add HTTP provider streaming example (#5648)
- docs(blog): add autonomy and agency in AI article (#5512)

### Added

- feat(redteam): support threshold in custom plugin configuration (#5644)
- feat: upgrade Material UI from v6 to v7 (#5669)
- feat(redteam): Adds support for `metric` field on custom plugins (#5656)
- feat: migrate from MUI Grid to Grid2 across all components (#5578)
- feat: report filters (#5634)
- feat: Add string array support for context-based assertions (#5631)

### Changed

- chore: Exclude node modules and build/dist from biome (#5641)
- chore: improvements to framework compliance cards (#5642)
- chore: improve design of eval download dialog (#5622)
- chore: bump @aws-sdk/client-bedrock-runtime from 3.888.0 to 3.890.0 (#5636)
- chore: bump @aws-sdk/client-bedrock-runtime from 3.890.0 to 3.891.0 (#5649)
- chore: bump openai from 5.20.3 to 5.21.0 (#5651)
- chore: update redteam small model to gpt-4.1-mini-2025-04-14 (#5645)
- chore: reduce coloration on Report View Test Suites table (#5643)
- chore: bump version 0.118.6 (#5655)
- chore(webui): minor style tweaks to datagrid pages for consistency (#5686)
- chore: persistent header on report view (#5678)
- chore(webui): fix z-index on version update banner (#5677)
- refactor(webui): Reports table UX Improvements (#5637)
- ci: revert temporarily disable redteam multi-lingual strategy in integration tests (#5658)
- ci: temporarily disable redteam multi-lingual strategy in integration tests (#5639)
- refactor(redteam): remove dead code and optimize page meta handling (#5672)
- chore: remove accidentally committed site/package-lock.json (#5688)
- chore: Allow overwriting the logger (#5663)
- chore: Update names in workflow (#5659)
- chore: update dependencies to latest compatible versions (#5627)
- chore(internals): Improves support for defining LLM-Rubric assertion threshold in CSV test cases (#5389)

### Fixed

- fix(webui): Filtering eval results on severity (#5632)
- fix(tests): correct TypeScript errors in test files (#5683)
- fix(webui): unify page layout styles (#5682)
- fix: trace visualization circular dependency (#5676)
- fix(webui): re-enable sharing button by default (#5675)
- fix: apply prettier formatting to blog post (#5670)
- fix: Remove global fetch patch (#5665)
- fix(webui): Include description column, if defined, in CSV export of eval results (#5654)
- fix(redteam): add robust fallbacks, partial retries, dedupe, safer logs to multilingual strategy (#5652)
- fix: handle dynamic imports without eval (#5630)
- fix: Catch exception when no vertex projectId is found (#5640)
- fix: spacing on report view (#5646)
- fix: plugin counts flickering (#5635)

## [0.118.5] - 2025-09-16

### Tests

- test: Unit tests for feat: upload csv for custom policies (#5629)
- test: Unit tests for chore: organize EvalOutputPromptDialog and change it to a drawer (#5628)

### Added

- feat(webui): organize `EvalOutputPromptDialog` and convert it to a drawer, (#5619)
- feat(webui): add keyboard navigation to the web UI results table, (#5591)
- feat(webui): enable bulk deletion of eval results, (#5438)
- feat(providers): add `azure:responses` provider alias for Azure Responses API, (#5293)
- feat(providers): support application inference profiles in Bedrock, (#5617)
- feat(redteam): add "layer" strategy for combining multiple strategies, (#5606)
- feat(redteam): set severity on reusable custom policies, (#5539)
- feat(redteam): display unencrypted attacks in the web UI results table, (#5565)
- feat(redteam): enable test generation for custom policies in the plugins view, (#5587)
- feat(redteam): allow uploading CSVs for custom policies, (#5618)
- feat(cli): add ability to pause and resume evals, (#5570)

### Changed

- chore(examples): update model IDs to GPT-5 and latest models, (#5593)
- chore(providers): remove Lambda Labs provider due to API deprecation, (#5599)
- chore(providers): update Cloudflare AI models and remove deprecated ones, (#5590)
- chore(redteam): add MCP plugin preset, (#5557)
- chore(redteam): add UI indicators and documentation for HuggingFace gated datasets in redteam web UI, (#5545)
- chore(internals): improve error logging on redteam test generation failures, (#5458)
- chore(internals): reduce log level of global fetch logs, (#5588)
- chore(server): add context to health check logging during startup, (#5568)
- chore(webui): hide trace timeline section when no traces are available, (#5582)
- chore(webui): improve delete confirmation dialog styling, (#5610)
- chore(webui): remove `React.FC` type annotations for React 19 compatibility, (#5572)
- ci: increase test timeout from 8 to 10 minutes, (#5586)
- ci: temporarily disable macOS Node 24.x tests due to flaky failures, (#5579)
- refactor: move `src/util/file.node.ts` path utilities, (#5596)
- refactor: standardize all directory import paths for ESM compatibility, (#5603)
- refactor: standardize directory import paths for ESM compatibility, (#5605)
- refactor: standardize import paths for ESM preparation, (#5600)
- refactor: standardize TypeScript import paths for ESM compatibility, (#5597)
- test: CoverBot: add tests for UI interaction utilities and components (`src/app`), (#5611)
- chore: update `act` import for React 19 compatibility, (#5574)
- chore(dependencies): bump `@aws-sdk/client-bedrock-runtime` from 3.886.0 to 3.887.0, (#5580)
- chore(dependencies): bump `@aws-sdk/client-bedrock-runtime` from 3.887.0 to 3.888.0, (#5602)
- chore(dependencies): bump `axios` from 1.11.0 to 1.12.0 in npm_and_yarn group across one directory, (#5569)
- chore(dependencies): bump `openai` from 5.20.1 to 5.20.2, (#5601)
- chore(dependencies): bump `openai` from 5.20.2 to 5.20.3, (#5624)
- chore(dependencies): bump version to 0.118.5, (#5626)

### Fixed

- fix(assertions): handle `threshold=0` correctly across all assertion types, (#5581)
- fix(cli): prevent accidental escaping of Python path override, (#5589)
- fix(cli): fix table display for `promptfoo list`, (#5616)
- fix(cli): temporarily disable SIGINT handler, (#5620)
- fix(internal): strip authentication headers in HTTP provider metadata, (#5577)
- fix(redteam): ensure custom policies skip the basic refusal check, (#5614)
- fix(server): hide non-critical `hasModelAuditBeenShared` error logging, (#5607)
- fix(webui): always show failure reasons in the results view when available, (#5608)
- fix(webui): improve filter component styling and layout, (#5604)
- fix(webui): prevent phantom strategy filter options for non-redteam evaluations, (#5575)
- fix(webui): fix undulating CSS header animation, (#5571)

### Documentation

- docs(site): clarify llm-rubric pass/score/threshold semantics, (#5623)
- docs(site): add August 2025 release highlights (#5518)

## [0.118.4] - 2025-09-12

### Added

- feat(cli): Add CI-friendly progress reporting for long-running evaluations (#5144)
- feat(cli): Auto-share if connected to the cloud (#5475)
- feat(cli): Log all requests and persist debug logs (#5504)
- feat(internals): Reuse FilterMode type across backend (#5542)
- feat(providers): Add AWS Bedrock AgentCore provider (#5267)
- feat(providers): Extend configuration options for Ollama provider to support thinking (#5212)
- feat(providers): OpenAI real-time custom ws URLs (#5528)
- feat(redteam): Add VLGuard plugin for multi-modal red teaming (#5243)
- feat(redteam): More financial plugins (#5419)
- feat(redteam): Risk scoring (#5191)
- feat(redteam): Special token injection plugin (#5489)
- feat(webui): Add passes-only filter to results view (#5430)

### Changed

- chore(internals): Add probes and token metrics to eval event (#5538)
- chore(internals): Add support for reusable custom policies (#5290)
- chore(internals): Remove node-fetch (#5503)
- chore(internals): Send auth info to cloud (#3744)
- chore(modelaudit): Add support for modelaudit v0.2.5 CLI arguments (#5500)
- chore(onboarding): Add Azure preset (#5537)
- chore(onboarding): Make provider menu single-select (#5536)
- chore(providers): Make OpenAI max retries configurable (#5541)
- chore(providers): Update OpenAI pricing and add missing models (#5495)
- chore(redteam): Consolidate accordion UIs on review page (#5508)
- chore(redteam): Improve user persona question in config (#5559)
- chore(redteam): Minor improvements to red team setup flow (#5523)
- chore(redteam): Retire Pandamonium redteam strategy (#5122)
- chore(redteam): Unify all date formats across tables (#5561)
- chore(redteam): Update plugin prompts to reduce rejection (#5560)
- chore(redteam): Use sharp to modify unsafeBench image formats (#5304)
- perf(webui): Optimize history endpoint to eliminate N+1 queries (#5333)
- refactor(modelaudit): Move modelAuditCliParser.ts to correct directory (#5511)
- refactor(internals): Gracefully handle remote generation disabled in plugins that require it (#5413)
- revert(redteam): Remove red team limits functionality (#5527)

### Fixed

- fix(redteam): Allow users to delete values from numeric inputs and then type (#5530)
- fix(redteam): Deduplicate assertions in DoNotAnswer and XSTest (#5513)
- fix(internals): Eliminate flaky Unicode test timeouts on Windows CI (#5485)
- fix(config): Handle function references in external file loading (#5548)
- fix(providers): Fix MCP tool calls returning [object Object] in Azure Chat provider (#5423)
- fix(config): Preserve Python assertion file references in YAML tests (issue #5519) (#5550)
- fix(providers): Proxy HTTP provider generate request through server (#5486)
- fix(internals): Resolve SIGSEGV crash in evaluator tests on macOS Node 24 (#5525)
- fix(webui): Revert migration from MUI Grid to Grid2 across all components (#5510)
- fix(cli): Use fetch with proxy to get server version (#5490)
- fix(internals): Read evaluateOptions from config file properly (#5375)
- fix(onboarding): Don't throw error when user refuses permission to write (#5535)
- fix(provider): Prioritize explicit projectId config over google-auth-library (#5492)
- fix(providers): Handle system-only prompt in Gemini (#5502)
- fix(providers): Update outdated Azure OpenAI Provider data sources (#5411)
- fix(redteam): Add missing finance graders (#5564)
- fix(redteam): Add missing plugins to webui (#5546)
- fix(redteam): Handle empty string responses in multi-turn strategies (#5549)
- fix(redteam): Prevent JSON blob injection in Crescendo chat templates (#5532)
- fix(webui): Text truncation initialization on eval page (#5483)

### Dependencies

- chore(deps): Bump @anthropic-ai/sdk from 0.61.0 to 0.62.0 (#5551)
- chore(deps): Bump @aws-sdk/client-bedrock-runtime from 3.879.0 to 3.882.0 (#5480)
- chore(deps): Bump @aws-sdk/client-bedrock-runtime from 3.882.0 to 3.883.0 (#5506)
- chore(deps): Bump @aws-sdk/client-bedrock-runtime from 3.883.0 to 3.886.0 (#5553)
- chore(deps): Bump @azure/identity from 4.11.2 to 4.12.0 (#5533)
- chore(deps): Bump langchain-community from 0.3.14 to 0.3.27 in /examples/redteam-langchain in the pip group across 1 directory (#5481)
- chore(deps): Bump langchain-community from 0.3.3 to 0.3.27 in /examples/langchain-python in the pip group across 1 directory (#5484)
- chore(deps): Bump openai from 5.19.1 to 5.20.0 (#5526)
- chore(deps): Bump openai from 5.20.0 to 5.20.1 (#5552)
- chore(deps): Bump version to 0.118.4 (#5567)
- chore(deps): Bump vite from 6.3.5 to 6.3.6 in the npm_and_yarn group across 1 directory (#5531)

### Documentation

- docs(e2b-example): Add e2b-code-eval example (promptfoo + e2b sandbox) (#5477)
- docs(examples): Add Google ADK integration example (#5520)
- docs(examples): Add YAML schema directives to example configs (#5476)
- docs(redteam): Add missing plugins to sidebar and improve bias docs (#5498)
- docs(site): Add Alan DeLong to the team section on the About page (#5507)
- docs(site): Add comprehensive multilingual evaluation support (#5505)
- docs(site): Add SKIP_OG_GENERATION environment variable for faster docs builds (#5521)
- docs(site): Clarify file extension requirements for custom providers (#5478)
- docs(site): Clarify JFrog ML vs JFrog Artifactory distinction (#5543)
- docs(site): Complete parameters page migration (#5494)
- docs(site): Redteam limits documentation (#5516)
- docs(site): Update Lily bio (#5515)
- docs(site): Updates to agent guide (#5499)
- docs(site): Latency assertion description (#5479)

### Tests

- test(webui): CoverBot: Added tests for frontend UI components and discovery utility (`src/app`) (#5514)

## [0.118.3] - 2025-09-04

### Added

- feat: migrate MUI Grid to Grid2 across all components (#5435)
- feat: Add open source red team limits (#5230)

### Changed

- Add AWS Bedrock support for OpenAI GPT OSS models (#5444)
- Add Amazon Bedrock API key authentication support (#5468)
- Ability to filter evals view by severity (#5443)
- Check cloud permissions for target before running red team (#5400)
- Make vars and context available for request transform (#5461)
- Add Vertex AI responseSchema file loading support (#5414)
- Close menus when mouse leaves (#5456)
- Default sharing to false (#5473)
- Handle empty function arguments in OpenAI Responses API tool callbacks (#5454)
- Improve Windows Python detection and add sys.executable support (#5467)
- Prioritize tool calls over content in openrouter provider (#5417)
- Support commandLineOptions.envPath in config files (#5415)
- Support setting HELICONE_API_KEY for Cloud Gateway (#5465)
- Token tracking (#5239)
- Add "results" menu, link to red team reports view (#5459)
- Bump version 0.118.3 (#5474)
- Include provider response metadata on test case transform (#5316)
- Refactor Crescendo maxTurns property (#4528)
- Remove accidental server directory (#5471)
- Replace direct process.env calls with environment helpers (#5472)
- Reorganize misplaced test files from src/ to test/ directory (#5470)
- Fix enterprise email (#5463)
- Bump openai from 5.18.1 to 5.19.1 (#5466)
- Add Tusk test runner workflow for src Jest unit tests (#5469)

## [0.118.2] - 2025-09-03

### Added

- feat(providers): Add support for Meta Llama API provider (#5432)
- feat(providers): Support TLS certs in http provider (#5452)
- feat(providers): add support for xAI Grok Code Fast models (#5425)

### Changed

- fix: Update util.ts to reflect correct Anthropic Haiku 3.5 pricing (#5436)
- chore: drop Node.js 18 support (#5428)
- chore(http): improve PFX debug logging + tests (#5445)
- chore(webui): Show footer on custom metrics dialog (#5424)
- chore: silence dotenv commercial logging messages (#5453)
- chore: remove example (#5420)
- test: CoverBot: Added tests for analytics tracking and red team reporting components (`src/app`) (#5441)
- test: optimize Python Unicode test suite for CI reliability (#5449)
- chore: bump the github-actions group with 3 updates (#5440)
- chore: update dependencies (non-breaking) (#5448)
- chore: update dependencies to latest minor/patch versions (#5433)
- chore: bump version 0.118.2 (#5457)

### Fixed

- fix(sharing): Share when it's enabled via the Config or the CLI command (#5404)
- fix(grader): reduce grader false positives (#5431)

### Documentation

- docs(site): add more guardrails assertion doc (#5434)
- docs(site): add multi-lingual RAG evaluation guidance (#5447)
- docs(site): optimize OG image generation performance (#5451)
- docs(site): update blog post (#5422)

## [0.118.1] - 2025-08-29

### Added

- feat(redteam): Add AI auto-fill for HTTP target configuration in redteam target setup ui (#5391)
- feat(redteam): Handle uploaded signatureAuth in target setup ui (#5405)

### Changed

- chore(site): integrate pylon chat into site (#5407)
- chore: bump version 0.118.1 (#5418)

### Fixed

- fix(providers): Handle Qwen tool call responses in openrouter provider (#5416)

### Documentation

- docs(site): avoid logging full image/base64; use boolean presence only (#5408)

## [0.118.0] - 2025-08-28

### Added

- feat(providers): add support for database-stored certificates in HTTP provider for promptfoo cloud (#5401)

### Changed

- fix: stop progress bar to show a clearer share error message (#5399)
- chore(internals)!: send provider-transformed output directly to test context transforms (#5376)
  **Breaking:** `contextTransform` now receives the provider transform directly.
- chore(providers): sanitize sensitive credentials in HTTP provider debug logs (#5387)
- chore: warn when tests and red-team configuration are both present during generation (#5398)
- chore(release): bump version to 0.118.0 (#5402)
- test: add tests for CoverBot store management and red-team reporting components (`src/app`) (#5372)

### Documentation

- docs(site): update model-graded metrics (#5285)
- docs(site): remove references to "parallel" introduced by #5376 (#5403)

## [0.117.11] - 2025-08-27

### Added

- feat(redteam): add -t/--target option to redteam generate command (#5338)

### Changed

- feat: MCP Agent example to red team with tool call results (#5379)
- feat: medical offlabel use (#5342)
- feat: modelaudit ability to remove recent paths (#5330)
- fix: Address design nits in redteam setup UI (#5264)
- fix: allow custom ApiProvider instances in defaultTest configuration (#5381)
- fix: mcp eval example (#5390)
- fix: Prioritize tool calls over thinking for openrouter reasoning models (#5395)
- fix: use `model` role for gemini ai studio models (#5386)
- chore: Adjust padding in plugins page (#5396)
- chore: bump version 0.117.11 (#5397)
- chore(CI): enable and refactor Docker build for caching (#5374)
- chore: remove promptfoo/package-lock.json (#5380)
- chore: visual formatting for modelaudit flat list (#5331)
- refactor(webui): Clicking "show more" on eval results metric pills renders dialog (#5337)
- docs: expose sidebar on pages that aren't in the sidebar (#5377)
- docs: model audit ci/cd (#5335)
- docs: remove orphaned star animation gif (#5383)
- docs: update site user count to 150,000+ across site constants and pages (#5394)
- chore: bump @aws-sdk/client-bedrock-runtime from 3.873.0 to 3.876.0 (#5392)
- chore: bump openai from 5.15.0 to 5.16.0 (#5388)

### Documentation

- docs(site): fix context transform examples to use context.vars.prompt (#5393)

## [0.117.10] - 2025-08-25

### Changed

- feat: improve HuggingFace dataset fetching performance and reliability (#5346)
- feat: add Google AI Studio default providers (#5361)
- feat: share model audit scans to cloud (#5336)
- feat: add google vertex credentials in config (#5179)
- fix: safe raw HTTP templating via Nunjucks raw-wrap + CRLF normalization (#5358)
- fix: improve JSON export error handling for large datasets (#5344)
- fix: replace raw-request editor with auto-growing textarea to prevent layout overflow (#5369)
- chore: better error messages for browser (#5226)
- chore: improve strategy presets (#5357)
- chore: set onboarding defaults to gpt 5 (#5360)
- chore: update dependencies to latest minor versions (#5363)
- chore: log posthog errors to debug (#5359)
- chore: sync dependencies (#5367)
- test: clean up skipped tests and add FunctionCallbackHandler coverage (#5366)
- chore: bump version 0.117.10 (#5373)
- docs: add critical git workflow guidelines to CLAUDE.md (#5362)
- docs: add SARIF output format documentation for ModelAudit (#5364)

### Fixed

- fix(CI): refactor docker build (#5353)
- fix(internals): defaultTest.provider doesn't override (#5348)

## [0.117.9] - 2025-08-22

### Added

- feat(ollama): support for `think` and passthrough parameters (#5341)
- feat: Persist model audit scans (#5308)
- feat: add support for Claude Opus 4.1 (#5183)
- feat: support file:// in http provider `body` (#5321)

### Fixed

- fix(ui): prevent header dropdown collapse on hover (#5355)
- fix(webui): Apply metric filters to eval results via url search params (#5332)
- fix: loaders on all pages (#5339)
- fix(internals): Pass `vars.output` and `vars.rubric` to LLM rubric grading call (#5315)
- fix: resolve TypeScript errors in test files (7992892)
- fix: validation for no target label set (#5318)

### Changed

- chore(webui): add navigation in redteam report from severity table to vulnerabilities table filtered by severity (#5320)
- chore: dropdown menu design consistency (#5328)
- chore: fix build (#5326)
- chore: recursively resolve file:// references in json and yaml prompts (#5215)
- chore(modelAudit): defer auth to modelaudit via environment variable (#5296)
- chore: more share debug info on error (#5266)
- chore: add stack trace to redteam error in web runner (#5319)
- chore: copy for Review page (e957b5c)
- chore: explain why things are disabled on the targets page (#5312)

### Dependencies

- chore: bump @aws-sdk/client-bedrock-runtime from 3.864.0 to 3.872.0 (#5323)
- chore: bump openai from 5.13.1 to 5.15.0 (#5345)
- chore(deps): run npm audit fix dependencies (#5343)
- chore: bump openai from 5.12.2 to 5.13.1 (#5314)

### Documentation

- docs(site): add truncation marker to top-5-open-source-ai-red-teaming-tools-2025 blog post (#5351)
- docs: add writing for promptfoo guidelines to sidebar (#5277)
- docs(site): describe llm-rubric default grading providers (#5350)
- docs: og image updates (#5324)
- docs: red team data flow (#5325)
- docs: modelaudit updates (#5322)
- docs(site): Add GitHub Actions caching optimization tip (#5301)

### Tests

- test: Unit tests for fix: loaders on all pages (#5347)

## [0.117.8] - 2025-08-20

### Tests

- test: Unit tests for fix: loaders on all pages (#5347)

### Fixed

- fix(ui): prevent header dropdown collapse on hover (#5355)
- fix: audit fix dependencies (#5343)
- fix: loaders on all pages (#5339)
- fix(webui): Apply metric filters to eval results via url search params (#5332)
- fix: validation for no target label set (#5318)
- fix(internals): Pass `vars.output` and `vars.rubric` to LLM rubric grading call (#5315)

### Documentation

- docs(site): describe llm-rubric default grading providers (#5350)
- docs: red team data flow (#5325)
- docs: og image updates (#5324)
- docs: modelaudit updates (#5322)
- docs(site): Add GitHub Actions caching optimization tip (#5301)
- docs(site): correct author attribution (#5297)
- docs: add writing for promptfoo guidelines to sidebar (#5277)
- docs(site): add truncation marker to top-5-open-source-ai-red-teaming-tools-2025 blog post (#5351)
- docs(site): update security quiz questions and answers for prompt injection blog (#5302)

### Added

- feat(redteam): make unblock call optional for multi-turn strategies (#5292)
- feat(ollama): support for `think` and passthrough parameters (#5341)
- feat: support file:// in http provider `body` (#5321)
- feat: Persist model audit scans (#5308)
- feat: add support for Claude Opus 4.1 (#5183)

### Changed

- fix: add lru-cache dependency (#5309)
- chore: many plugins and strategies selected warning (#5306)
- chore: add max max concurrency to generate (#5305)
- chore: bump version 0.117.8 (#5311)
- ci: add depcheck (#5310)
- chore: fix build (#5326)
- chore(webui): add navigation in redteam report from severity table to vulnerabilities table filtered by severity (#5320)
- chore: explain why things are disabled on the targets page (#5312)
- chore: bump version 0.117.9 (#5356)
- chore: bump openai from 5.13.1 to 5.15.0 (#5345)
- chore: dropdown menu design consistency (#5328)
- chore: bump @aws-sdk/client-bedrock-runtime from 3.864.0 to 3.872.0 (#5323)
- chore: add stack trace to redteam error in web runner (#5319)
- chore: bump openai from 5.12.2 to 5.13.1 (#5314)
- chore(modelAudit): defer auth to modelaudit via environment variable (#5296)
- chore: more share debug info on error (#5266)
- chore: recursively resolve file:// references in json and yaml prompts (#5215)

## [0.117.7] - 2025-08-19

### Added

- feat(site): add hero image for red teaming tools blog post (#5291)
- feat(webui): Demarcate redteam results (#5255)

### Changed

- feat: Add unverifiable claims red team plugin (#5190)
- fix: lower sharing chunk size (#5270)
- chore(webui): Rename "Redteam" to "Red Team" in evals datagrid (#5288)
- chore: bump version 0.117.7 (#5299)
- test: CoverBot: Added test coverage for History page component (`src/app`) (#5289)
- docs: add open source ai red teaming tools post (#5259)
- docs: add red team github action info (#5294)

### Fixed

- fix(webui/reports): Don't exclude failure cases from stats (#5298)
- fix(internals): Gracefully handle object responses during target purpose discovery (#5236)
- fix(site): fix YAML front matter parsing error in jailbreaking blog post (#5287)
- fix(webui): Improved handling of long loglines (#5227)

### Documentation

- docs(site): add AI Safety vs AI Security blog post with interactive quiz (#5268)
- docs(site): add blog post about prompt injection vs jailbreaking differences (#5282)
- docs(site): document transform and contextTransform for model-graded assertions (#5258)
- docs(site): improve context assertion documentation (#5249)

## [0.117.6] - 2025-08-18

### Changed

- feat: Add Agent provider types in red team setup (#5244)
- feat: add update check for modelaudit package (#5278)
- feat: add update notification banner to web UI (#5279)
- feat: edit and replay requests in details dialog (#5242)
- feat: Surface run options and probes on red team review page (#5272)
- fix: composite indices and query optimization (#5275)
- fix: exclude errors from report (#5271)
- fix: Fix json-output example (#5213)
- fix: handle json schema for openrouter provider (#5284)
- fix: handle thinking tokens for openrouter (#5263)
- fix: OpenAI Responses API function callbacks and Azure implementation (#5176)
- fix: throw error instead of failing when trace data is unavailable (#5192)
- perf(webui): Reduces eval results load-time when filters are applied via search param (#5234)
- chore: add bias to foundation plugins list (#5280)
- chore: Add .serena to .gitignore (#5225)
- chore: bump version 0.117.6 (#5273)
- chore: fix model id name (#5232)
- chore: improve generated constants handling to prevent accidental commits (#5148)
- chore: remove file (#5229)
- chore: show final prompt in table view for attacks that mutate prompts (#5269)
- chore: simplify eval progress bar (#5238)
- chore: update dark mode styles, formatting, etc (#5251)
- chore(webui): Don't show loading animations while streaming eval results (#5201)
- chore(webui/eval results): Sticky header sticks to the top of the viewport (#5208)
- test: CoverBot: Added tests for red team reporting components (`src/app`) (#5228)
- docs: Add AWS Bedrock Guardrails image testing documentation (#5253)
- docs: add july release notes (#5133)
- docs: hide events banner (#5217)
- docs: separate malicious code plugin documentation (#5222)
- chore: bump @anthropic-ai/sdk from 0.58.0 to 0.59.0 (#5218)
- chore: bump @anthropic-ai/sdk from 0.59.0 to 0.60.0 (#5257)
- chore: bump @aws-sdk/client-bedrock-runtime from 3.862.0 to 3.863.0 (#5211)
- chore: bump @aws-sdk/client-bedrock-runtime from 3.863.0 to 3.864.0 (#5221)
- chore: bump openai from 5.12.0 to 5.12.1 (#5210)
- chore: bump openai from 5.12.1 to 5.12.2 (#5219)
- chore: bump pypdf from 5.7.0 to 6.0.0 in /examples/rag-full in the pip group across 1 directory (#5252)
- chore: bump the npm_and_yarn group with 2 updates (#5276)

### Fixed

- fix(provider): Remove maxTokens for gpt-5 calls (#5224)
- fix(providers): Validate that OpenAI response reasoning outputs have summary items (#5235)
- fix(site): suppress noisy font loading warnings in OG image plugin (#5254)

### Documentation

- docs(site): add cross-links between multimodal strategy documentation (#5241)
- docs(site): add missing meta descriptions and optimize existing ones for SEO (#5247)
- docs(site): enhance OG image generation with full metadata support (#5246)
- docs(site): remove unused markdown-page.md (#5245)

## [0.117.5] - 2025-08-08

### Added

- feat(assertions): add conversational relevancy metric (#2130)
- feat(export): add metadata to exported evaluation files (#4886)
- feat(providers): add support for Docker Model Runner provider (#5081)
- feat(webui): add plugin and strategy filters for red team results (#5086)

### Changed

- feat: add GPT-5 support (#5205)
- feat: add collapsible header to ResultsView (#5159)
- feat: add contains-html and is-html assertions (#5161)
- feat: add Google Imagen image generation support (#5104)
- feat: add max-score assertion for objective output selection (#5067)
- feat: add selected state to provider type picker (#5152)
- feat: add unified page wrapper around each red team setup step (#5136)
- feat: apply plugin modifiers for crescendo (#5032)
- feat: help text to nudge towards better red teams (#5153)
- feat: improve red team plugin selection UI with test generation (#5125)
- feat: respect prompt config override in all providers (#5189)
- feat: update red team provider selection UI (#5078)
- fix: adjust padding on docs sidebar to prevent overlap (#5099)
- fix: fix XML crash (#5194)
- fix: list reasoning tokens on the left side of token breakdown tooltip (#5113)
- fix: map critical severity to error in ModelAudit scanner output (#5098)
- fix: prevent double stateful target question in strategies page (#4988)
- fix: prevent Unicode corruption in Python providers (#5108)
- fix: remove problematic caching from ModelAudit installation check (#5120)
- fix: replace broken Ashby iframe with link to careers page (#5088)
- fix: reset provider type correctly and handle Go providers (#5154)
- fix: share debugging (#5131)
- chore: add link to documentation in plugin sample modal (#5193)
- chore: add missing image back to home page (#5196)
- chore: fix width on application details page (#5139)
- chore: improve RAG metrics with detailed metadata and fix context relevance scoring (#5164)
- chore: memoize context value in PostHog provider (#5089)
- chore: remove accidentally committed PR description file (#5175)
- chore: rename scan templates to attack profiles (#5165)
- chore: support verbosity and reasoning parameters for GPT-5 (#5207)
- chore: update dependencies to latest minor and patch versions (#5109)
- chore: update dependencies to latest minor and patch versions (#5173)
- chore: update Replicate provider (#5085)
- chore(providers): improve Google API key error handling and test reliability (#5147)
- chore(webui): add intelligent scroll-timeline polyfill loading (#5130)
- chore: bump @anthropic-ai/sdk from 0.57.0 to 0.58.0 (#5186)
- chore: bump @aws-sdk/client-bedrock-runtime from 3.848.0 to 3.855.0 (#5096)
- chore: bump @aws-sdk/client-bedrock-runtime from 3.855.0 to 3.856.0 (#5107)
- chore: bump @aws-sdk/client-bedrock-runtime from 3.856.0 to 3.857.0 (#5126)
- chore: bump @aws-sdk/client-bedrock-runtime from 3.857.0 to 3.858.0 (#5145)
- chore: bump @aws-sdk/client-bedrock-runtime from 3.858.0 to 3.859.0 (#5167)
- chore: bump @aws-sdk/client-bedrock-runtime from 3.859.0 to 3.861.0 (#5188)
- chore: bump @aws-sdk/client-bedrock-runtime from 3.861.0 to 3.862.0 (#5198)
- chore: bump @azure/identity from 4.10.2 to 4.11.0 (#5180)
- chore: bump @azure/identity from 4.11.0 to 4.11.1 (#5185)
- chore: bump openai from 5.10.2 to 5.11.0 (#5127)
- chore: bump openai from 5.11.0 to 5.12.0 (#5187)
- chore: bump version to 0.117.5 (#5206)
- chore(webui/evals): filter by categorical plugins (#5118)
- docs: add bert-score example (#5091)
- docs: add dynamic OG image generation for social media previews (#5157)
- docs: add red teaming best practices (#5155)
- docs: clarify contains-any/contains-all CSV format (#5150)
- docs: fix company name (#5143)
- docs: fix images (#5197)
- docs: fix multi-turn strategy documentation (#5156)
- docs: guide for evaluating LangGraph agents with Promptfoo (#4926)
- docs: include font for meta image (#5158)
- docs: make MCP image taller (#5199)
- docs: update Ollama documentation with latest models and defaultTest guidance (#5084)
- perf: make database migrations non-blocking and fix error handling (#5105)
- style: extract helper function for deduplicating strategy IDs (#5138)
- test: add tests for fix width on application details page (#5140)
- test: add tests for red team compliance reporting utilities in src/app (#5170)
- test: fix flaky Python Unicode tests (#5128)
- test: fix modelGradedClosedQa test segmentation fault on macOS/Node 24 (#5163)
- test: increase test coverage for unified page wrapper around each red team setup step (#5142)

### Fixed

- fix(internals): force CommonJS mode for db:migrate in Node 24 (#5123)
- fix(openrouter): handle Gemini thinking tokens correctly (#5116)
- fix(providers): correct WebP image detection in Google provider (#5171)
- fix(webui): deduplicate strategy IDs (#5132)
- fix(webui): fix custom policy validation timing issue (#5141)
- fix(webui): refresh eval list when navigating back after editing eval name (#5090)
- fix(webui/evals): prevent applying the same plugin/strategy multiple times (#5114)
- fix(webui/evals): show highlights after search results (#5137)

### Documentation

- docs(site): add comprehensive command line options documentation (#5135)
- docs(site): add Lily Liu to team page (#5177)
- docs(site): add Series A post (#5097)
- docs(site): rename will.jpg to will.jpeg for consistency (#5178)

## [0.117.4] - 2025-07-29

### Changed

- fix: progress bars incrementing beyond their maximum values (#5049)
- docs: clarifiy derivedMetrics documentation (#5068)
- chore: refactor token tracking utilities, track all tokens (#4897)
- fix: resolve Jest test failures and open handles (#5052)
- fix: skip validation for defaultTest to allow partial test case properties (#4732)
- chore: add new fields to eval_ran telemetry (#4638)
- chore(redteam): improve redteam plugin error messaging (#4330)
- feat: add support for OpenAI deep research models (#4661)
- feat: add mcp server (#4595)
- feat: add support for connecting to existing Chrome browser sessions (#5069)
- docs: update defcon posting (#5070)
- docs: update defcon posting (#5071)
- fix: Nested config field for custom target json (#5076)
- docs: switch to likert preview image (#5083)
- test: CoverBot: Added tests for model audit and prompt management UI components (`src/app`) (#5087)
- fix: handle multi-line prompts in parseGeneratedPrompts for testGenerationInstructions (#5093)
- chore: bump version 0.117.4 (#5094)

### Fixed

- fix(providers): Preserve text formatting when no images present for Google provider (#5058)
- fix(simba): fix simba host (#5092)

### Documentation

- docs(site): add AI red teaming for first-timers blog post (#5017)
- docs(blog): defcon and blackhat info (#5050)

## [0.117.3] - 2025-07-25

### Added

- feat(eval-creator): add YAML file upload support for test cases (#5054)

### Changed

- fix: improve x.ai provider error handling for 502 errors (#5051)
- fix: Infinite re-render on redteam review page (#5061)
- fix: sessionid(s) in extension hooks (#5053)
- fix: Bias Plugins should send config in remote generation (#5064)
- chore(redteam): regenerate sessionId for each iteration in single-turn strategies (#4835)
- chore: Change mcp log from error to debug (#5060)
- chore: Improve telemetry (#5062)
- chore: Add simba command (#5063)
- chore(webui): improve redteam setup UI with progressive disclosure for advanced options (#5028)
- refactor: remove redundant dotenv from Vite app (#4983)
- chore: bump version 0.117.3 (#5066)
- test: CoverBot: Added tests for eval-creator components and feature flag hook (`src/app`) (#5013)
- docs: fix cli command and remove gratuitous hover (#5056)
- docs: update user count from 100,000 to 125,000 (#5046)
- docs: updates to political bias post (#5057)
- docs: improve crewai eval example (#5035)
- docs: update GitHub Actions to v4 across documentation and examples (#5008)
- docs: add style check guidance to CLAUDE.md (#5065)

### Fixed

- fix(webui): Eval results pass rate chart rendering incorrect percentages (#5048)
- fix(webui): Eval results histogram improvements (#5059)
- fix(google): handle multiple candidates in gemini response (#5020)

### Documentation

- docs(blog): grok-4 political bias post (#4953)

## [0.117.2] - 2025-07-24

### Added

- feat(webui): First-class support for zooming eval results table by @will-holley in #4966
- feat(webui): Apply metrics filter when clicking on a metric pill rendered in eval results cell by @will-holley in #4991

### Changed

- feat: Grading and test generation improvements for BFLA, BOLA and RBAC by @sklein12 in #4982
- feat: New Sample Target by @sklein12 in #4979
- feat: HTTP Target test button improvements by @faizanminhas in #5007
- feat: Add metadata filtering to eval results by @will-holley in #5014
- fix: add goal related rubric when grade crescendo turns to increase grading accuracy by @MrFlounder in #4980
- fix: update HTTP config generator endpoint to use v1 API by @mldangelo in #4989
- fix: View logs button on redteam report by @sklein12 in #5009
- fix: undo unintended changes to http config editor by @faizanminhas in #5012
- fix: Autofocus on Redteam configuration description field by @sklein12 in #5019
- fix: remove filter icon by @sklein12 in #5021
- fix: Ollama token usage by @SamPatt in #5022
- chore: revert eval view ui improvements by @mldangelo in #4969
- chore(webui): Improvements to pagination "go to" functionality by @will-holley in #4976
- chore(webui): Eval results sticky header improvements by @will-holley in #4978
- chore: update custom strategy prompt by @MrFlounder in #4994
- chore(cli): add support for 'help' argument to display command help by @mldangelo in #4823
- chore(examples): remove redteam-agent example by @mldangelo in #5001
- chore(providers): add GEMINI_API_KEY environment variable support by @mldangelo in #5004
- chore(webui): Migrate from JS to CSS for eval results scroll effects by @will-holley in #4995
- chore(webui): Eval result pagination UX improvements by @will-holley in #4993
- chore: Sort imports and turn on rule against unused imports by @faizanminhas in #5010
- chore: Make default target stateful by @faizanminhas in #4992
- chore: add medical plugins collection by @MrFlounder in #5006
- chore: Improve grading accuracy with Goal-Aware Grading for iterative/iterative tree by @MrFlounder in #4996
- chore: Add additionalRubric and storedGraderResult to GOAT and Custom providers by @MrFlounder in #5015
- chore: prevent testGenerationInstructions from being serialized if not present by @faizanminhas in #5029
- chore: Add lint rule to ensure key in jsx by @faizanminhas in #5034
- chore(webui): Eval Results UI Tweaks by @will-holley in #5023
- chore: skip goal extraction for datasets by @MrFlounder in #5036
- chore(providers): add GitHub Models provider by @mldangelo in #4998
- chore: bump version 0.117.2 by @MrFlounder in #5045
- ci: increase build job timeout from 4 to 5 minutes by @mldangelo in #5043
- test: refactor share.test.ts to prevent flaky timeouts by @mldangelo in #5037
- test: remove share.test.ts file by @mldangelo in #5044
- docs: remove label from featured blog post by @typpo in #5011
- chore: bump @aws-sdk/client-bedrock-runtime from 3.846.0 to 3.848.0 by @dependabot in #4985
- chore: bump the npm_and_yarn group with 2 updates by @dependabot in #4984
- chore: bump @anthropic-ai/sdk from 0.56.0 to 0.57.0 by @dependabot in #5016
- chore: bump openai from 5.10.1 to 5.10.2 by @dependabot in #5024
- chore: bump the npm_and_yarn group with 2 updates by @dependabot in #5026
- chore: bump axios from 1.10.0 to 1.11.0 in the npm_and_yarn group by @dependabot in #5031

### Fixed

- fix(redteam): find plugin assertion in strategy providers by @MrFlounder in #4981
- fix(site): dark mode style on redteam setup ui by @mldangelo in #5000
- fix(test): improve share test isolation to prevent CI timeouts by @mldangelo in #5038

### Documentation

- docs(providers): update OpenAI Assistants example by @aloisklink in #4987
- docs(redteam): improve custom strategy documentation by @mldangelo in #4990
- docs(blog): correct author attribution in DeepSeek censorship post by @mldangelo in #5002
- docs(openai): remove gpt-4.5-preview references after API deprecation by @mldangelo in #5005
- docs(site): vegas contact redirect by @typpo in #5033
- docs(browser): improve browser provider documentation and examples by @mldangelo in #5030
- docs(providers): remove deprecated claude-3-sonnet-20240229 model references by @mldangelo in #5018
- docs(site): add hipaa badge by @typpo in #5039
- docs(site): add documentation for using text and embedding providers with Azure by @mldangelo in #5027
- docs(blog): fix missing blog posts by removing even-number enforcement by @mldangelo in #5042

## [0.117.1] - 2025-07-17

### Changed

- fix: move inquirer dependencies to production dependencies (#4973)
- fix: grading in crescendo (#4960)
- fix: composite strategy test generation (#4971)
- chore: bump version 0.117.1 (#4974)
- docs: remove tags from blog card (#4970)

### Documentation

- docs(blog): add system cards security analysis with vulnerability testing (#4937)

## [0.117.0] - 2025-07-17

### Added

- feat(http): support JKS and PFX Certificates in HTTP providers (#4865)
- feat(langfuse): add Langfuse prompt label support with improved parsing (#4847)
- feat(prompts): preserve function names when using glob patterns (#4927)
- feat(providers): add grok-4 support (#4855)
- feat(providers): image understanding for Google providers (#4767)
- feat(azure): add system prompt support for azure provider (#4869)
- feat(cli): xml output (#4912)

### Changed

- chore(knip): integrate knip for unused code detection and clean up codebase (#4464)
- chore(linting): migrate from ESLint + Prettier to Biome (#4903)
- chore(assertions): additional checking on llm-rubric response (#4954)
- chore(assertions): include reason in model-graded-closedqa pass reason (#4931)
- chore(build): resolve build warnings and optimize bundle size (#4895)
- chore(csv): improve \_\_metadata warning message and test coverage (#4842)
- chore(providers): improve guardrails handling in Azure providers (#4788)
- chore(redteam): add domain-specific risks section and reduce verbose descriptions (#4879)
- chore(release): bump version 0.117.0 (#4963)
- chore(server): check if server is already running before starting (#4896)
- chore(server): log correct eval ID instead of description in WebSocket updates (#4910)
- chore(telemetry): add telemetry logging when tracing is enabled (#4925)
- chore(types): typings needed for enterprise (#4955)
- chore(vscode): use Biome as default formatter of TS files in vscode (#4920)
- chore(webui): conditionally render metrics selector (#4936)
- chore(webui): display context values in eval results (#4856)
- chore(webui): improves eval results table spacing (#4965)
- chore(webui): revert eval view ui improvements (#4967)
- chore(webui/eval): allow filtering results by >1 metrics simultaneously (disabled by default) (#4870)
- refactor(eval-config): modernize eval-creator state management (#4908)
- refactor(webui): improve metrics ui (#4938)
- refactor(webui/eval results): pagination improvements (#4914)

### Fixed

- fix(cli): --filter-failing not working with custom providers (#4911)
- fix(google-sheets): replace hardcoded range with dynamic approach (#4822)
- fix(internal): fixes filtering by metric keys which contain dots (#4964)
- fix(providers): add thinking token tracking for Google Gemini models (#4944)
- fix(providers): esm provider loading (#4915)
- fix(providers): implement callEmbeddingApi for LiteLLM embedding provider (#4952)
- fix(redteam): prevent redteam run from hanging when using an mcp client (#4924)
- fix(redteam): respect PROMPTFOO_DISABLE_REDTEAM_REMOTE_GENERATION for cloud users (#4839)
- fix(redteam): set pluginId on eval results (#4928)
- fix(redteam): test target in http provider setup with non-200 status codes (#4932)
- fix(webui): eval results table horizontal scrolling (#4826)
- fix(webui): fix hard-coded light mode colors in model audit interface (#4907)
- fix(webui): handle null table.body in DownloadMenu disabled prop (#4913)
- fix(webui): resolve pagination scrolling and layout issues in ResultsTable (#4943)
- fix(webui): scrolling when `tbody` is outside of viewport (#4948)

### Dependencies

- chore(deps): add overrides to fix build issues (#4957)
- chore(deps): bump @aws-sdk/client-bedrock-runtime from 3.842.0 to 3.844.0 (#4850)
- chore(deps): bump aiohttp from 3.11.11 to 3.12.14 in /examples/redteam-langchain in the pip group across 1 directory (#4922)
- chore(deps): bump openai from 5.8.3 to 5.9.0 (#4863)
- chore(deps): bump openai from 5.9.2 to 5.10.1 (#4961)
- chore(deps): move knip to dev dependencies (#4958)
- chore(deps): npm audit fix (#4962)
- chore(deps): test removing knip to resolve installation errors (#4956)
- chore(deps): update all example dependencies to latest versions (#4900)
- chore(deps): update dependencies to latest minor/patch versions (#4899)
- chore(deps): update non-breaking dependencies (#4935)
- chore(deps): update Jest to version 30 (#4939)

### Documentation

- docs(analytics): add google tag manager (#4904)
- docs(api): improves `contextTransform` documentation (#4854)
- docs(assertions): add missing deterministic assertions (#4891)
- docs(azure): improve Azure provider documentation (#4836)
- docs(blog): add blog image generation script (#4945)
- docs(blog): add truncation markers to articles without them (#4934)
- docs(blog): add truncation markers to blog posts (#4906)
- docs(blog): mcp proxy blog (#4860)
- docs(blog): revise article tags (#4949)
- docs(blog): soc2 type ii and iso 27001 blog (#4880)
- docs(comparison): pyrit comparison (#4679)
- docs(config): clarify PROMPTFOO_EVAL_TIMEOUT_MS and PROMPTFOO_MAX_EVAL_TIME_MS descriptions (#4947)
- docs(enterprise): adaptive guardrails enterprise (#4951)
- docs(events): blackhat landing page (#4862)
- docs(events): defcon landing page (#4864)
- docs(events): events banner (#4867)
- docs(examples): add mischievous-user strategy to redteam multi-turn examples (#4837)
- docs(gemini): update experimental Gemini model IDs to stable versions (#4894)
- docs(google): add examples for gemini URL context and code execution tools (#4923)
- docs(guide): guide for evaluating CrewAI agents with Promptfoo (#4861)
- docs(images): standardize CrewAI image filenames to kebab-case (#4941)
- docs(integration): add n8n integration (#4917)
- docs(litellm): fix example with modern model IDs and proper embedding config (#4885)
- docs(mcp): add mcp testing guide (#4846)
- docs(mcp): add mcp to sidebar (#4852)
- docs(metrics): add similar to model graded metrics table (#4830)
- docs(providers): update available databricks models (#4887)
- docs(providers): update provider index with missing providers and latest 2025 model IDs (#4888)
- docs(release): add monthly release notes (#4358)
- docs(resources): add arsenal link (#4878)
- docs(security): add soc2 badge (#4877)
- docs(site): add OWASP top 10 tldr blog post (#4853)
- docs(site): expand June 2025 release notes with detailed feature documentation (#4881)
- docs(site): improve Google AI and Vertex authentication documentation (#4892)
- docs(site): improve NLP metric explanations and add SEO metadata (#4890)
- docs(site): update python documentation for basePath config option (#4819)
- docs(ui): better mobile wrap on homepage tabs (#4884)
- docs(ui): colors (#4875)
- docs(ui): contrast fixes (#4901)
- docs(ui): fix button clickability issue on hero sections (#4905)
- docs(ui): remove bouncing down arrow in mobile (#4882)
- docs(ui): remove text shadow (#4898)

### Tests

- test(core): coverBot: added tests for core UI components and user context hooks (`src/app`) (#4929)
- test(EnterpriseBanner): add unit tests for EnterpriseBanner component (#4919)
- test(redteam): add unit test for src/redteam/remoteGeneration.ts (#4834)
- test(server): fix flaky server share tests (#4942)
- test(server): fix flaky server tests (#4968)
- test(server): mock database in server tests (#4959)
- test(tusk): update Tusk test runner workflow - coverage script (#4921)

## [0.116.7] - 2025-07-09

### Tests

- test: add unit test for src/commands/export.ts (#4889)
- test: add unit test for src/commands/upgrade.ts (#4874)
- test: add unit test for src/main.ts (#4873)
- test: add unit test for src/models/eval.ts (#4868)
- test: add unit test for src/assertions/contextRecall.ts (#4859)
- test: add unit test for src/assertions/contextFaithfulness.ts (#4858)
- test: add unit test for src/assertions/contextRelevance.ts (#4857)
- test: add unit test for src/util/xlsx.ts (#4843)
- test: add unit test for src/commands/eval.ts (#4824)

### Changed

- fix: Always do remote generation if logged into cloud (#4832)
- chore(providers/sagemaker): Improves error handling in SageMakerCompletionProvider (#4808)
- chore(providers/sagemaker): Improves validation of user-provided config (#4809)
- chore: update graderExamplesString (#4821)
- chore: bump version 0.116.7 (#4833)

## [0.116.6] - 2025-07-09

### Changed

- fix: Failing test (#4829)
- chore: bump version 0.116.6 (#4831)

## [0.116.5] - 2025-07-09

### Changed

- feat: add support for loading defaultTest from external files (#4720)
- feat: add embedding support to LiteLLM provider (#4804)
- feat: add mischievous user strategy (#4107)
- fix: add glob pattern support for loading scenario files (#4761)
- fix: improve model-audit installation check dark mode display (#4816)
- fix: pass env vars to MCP server (#4827)
- chore: better remote grading logs (#4820)
- chore: bump openai from 5.8.2 to 5.8.3 (#4817)
- chore: bump version 0.116.5 (#4828)
- chore: capitalize 'Red Team' in navigation menu for consistency (#4799)
- chore: remove redundant 'Done.' message from evaluation output (#4810)
- chore: remove python script result data type debug log (#4807)
- chore: update website with MCP Proxy (#4812)
- docs: add Azure OpenAI vision example (#4806)
- docs: add looper guide (#4814)
- docs: add SonarQube integration (#4815)
- test: add unit test for src/assertions/guardrails.ts (#4765)
- test: add unit test for src/redteam/commands/generate.ts (#4789)
- test: add unit test for src/redteam/constants/strategies.ts (#4800)
- test: add unit test for src/redteam/plugins/pii.ts (#4780)
- test: add unit test for src/types/providers.ts (#4766)
- test: add unit test for src/validators/redteam.ts (#4803)

## [0.116.4] - 2025-07-08

### Tests

- test: add unit test for src/redteam/types.ts (#4795)

### Added

- feat(redteam): add support for custom multi-turn strategy by @MrFlounder in #4783
- feat(redteam): expose generate function in redteam namespace by @mldangelo in #4793

### Changed

- chore: bump version 0.116.4 by @MrFlounder in #4805
- chore: rename strategy name from playbook to custom by @MrFlounder in #4798
- refactor: inline MEMORY_POISONING_PLUGIN_ID constant by @mldangelo in #4794
- docs: add doc for custom strategy by @MrFlounder in #4802
- docs: modular configuration management by @typpo in #4763
- refactor: move MULTI_MODAL_STRATEGIES constant (#4801)

## [0.116.3] - 2025-07-07

### Added

- feat(providers): add MCP provider (#4768)
- feat(providers): add new AIMLAPI provider (#4721)
- feat(assertions): add contextTransform support for RAG evaluation (#4467)
- feat(assertions): add finish reason as assertion option (#3879)
- feat(assertions): trace assertions (#4750)
- feat(tracing): add traces to JavaScript, Python asserts (#4745)

### Changed

- chore(schema): remove duplicate 'bias' entry in config-schema.json (#4773)
- chore(telemetry): add PostHog client to app (#4726)
- chore(redteam): add reason field to give clear/customized guardrails triggering reason (#4764)
- chore(providers): expose MCP plugin in UI (#4762)
- chore(providers): AWS SageMaker AI provider cleanup (#4667)
- chore(providers): update AIML integration (#4751)
- chore(redteam): improve organization of redteam strategies in setup UI (#4738)
- chore(telemetry): identify to PostHog whether user is also cloud user (#4782)
- chore: expose doRedteamRun in package exports (#4758)
- docs: add Gemini Live API audio (#4729)
- docs: ModelAudit vs ModelScan (#4769)
- docs: multiple MCP server connections (#4755)
- docs: update ModelAudit documentation with new features and fixes (#4699)
- test: add integrity check for generated-constants.ts (#4753)
- test: fix flaky Google Live test and improve test speed (#4774)
- test: fix mock pollution in testCaseReader (#4775)
- test: isolate mocks so tests can run in any order with --randomize (#4744)

### Fixed

- fix(telemetry): prevent PostHog initialization when telemetry is disabled (#4772)
- fix(redteam): fix modifiers application order in PII plugins (#4779)

### Dependencies

- chore(deps): bump @anthropic-ai/sdk from 0.55.1 to 0.56.0 (#4756)
- chore(deps): bump @aws-sdk/client-bedrock-runtime from 3.840.0 to 3.842.0 (#4747)
- chore(deps): bump @azure/identity from 4.10.1 to 4.10.2 (#4748)
- chore(deps): bump version 0.116.3 (#4792)
- chore(deps): update pbkdf2 to 3.1.3 (#4777)
- chore(deps): upgrade glob from v10 to v11 (#4776)

## [0.116.2] - 2025-07-02

### Changed

- fix: unblock postbuild for ci by @MrFlounder in #4742
- chore: bump version 0.116.2 by @MrFlounder in #4743

## [0.116.1] - 2025-07-02

### Added

- feat(cli): support pdb tracing in 3rd party Python scripts by @will-holley in #4723

### Changed

- fix: http body parsing when it comes from yaml string by @MrFlounder in #4728
- fix: remove accidentally committed redteam.yaml file by @mldangelo in #4733
- fix: fix the case when http body has not escaped charactors by @MrFlounder in #4739
- fix: update package-lock.json by @mldangelo in #4719
- test: fix SIGSEGV caused by better-sqlite3 in test environment by @mldangelo in #4737
- chore: Add unblocking detection to GOAT strategy by @MrFlounder in #4532
- chore: add preset for guardrails eval by @MrFlounder in #4640
- chore: Improve telemetry delivery by @sklein12 in #4655
- chore: reset generated constants after build by @mldangelo in #4731
- chore: update onboarding model defaults by @typpo in #4708
- chore(webui): improve styling of EvalsDataGrid by @mldangelo in #4736
- ci(workflows): gracefully handle missing PostHog secret in forks by @ggiiaa in #4725
- test: refactor assertion tests by @mldangelo in #4718
- chore: bump version 0.116.1 by @MrFlounder in #4741
- docs: add system prompt hardening blog post by @ladyofcode in #4630
- chore: bump @anthropic-ai/sdk from 0.55.0 to 0.55.1 by @dependabot in #4710
- chore: bump @aws-sdk/client-bedrock-runtime from 3.839.0 to 3.840.0 by @dependabot in #4709

### Fixed

- fix(webui): replace window.location.href with React Router navigation by @mldangelo in #4717

### Documentation

- docs(site): add guide on humanity's last exam by @mldangelo in #4694
- docs(site): clarify self-hosting workflow for eval sharing by @mldangelo in #4730
- docs(site): fix relative link in HLE benchmark guide by @mldangelo in #4711

## [0.116.0] - 2025-07-01

### Tests

- test: add unit test for src/redteam/providers/advNoise.ts (#4716)
- test: add unit test for src/redteam/strategies/advNoise.ts (#4715)
- test: add unit test for src/redteam/strategies/index.ts (#4714)
- test: add unit test for src/redteam/constants/strategies.ts (#4713)
- test: add unit test for src/providers/openai/image.ts (#4706)
- test: add unit test for src/providers/openai/util.ts (#4705)
- test: add unit test for src/providers/openai/completion.ts (#4703)

### Added

- feat(redteam): add financial plugins (#4416)
- feat(redteam): add bias plugins (#4382)
- feat(providers): add Helicone AI Gateway provider (#4662)

### Changed

- chore: enable WAL mode for SQLite (#4104)
- chore(providers): add thread ID function call for OpenAI and Azure assistants (#2263)
- chore(app): improve target test error handling (#4652)
- chore(cli): add missing CLI options to scan-model command for feature parity (#4670)
- chore(providers): convert Cloudflare AI to use OpenAI-compatible endpoints (#4683)
- chore(providers): log flagged output for Azure chat models (#4636)
- chore(redteam): add centralized REDTEAM_DEFAULTS and maxConcurrency support (#4656)
- chore(webui): add checkbox to clear all variables (#666)
- chore(webui): add defaultTest variables to red team setup UI (#4671)
- chore(webui): remove unused components (#4695)
- chore(webui): set page titles on every page (#4668)
- chore(telemetry): add pass/fail/errors to eval_run event (#4639)
- chore(telemetry): improve page view deduplication (#4651)
- test: add unit test for src/server/routes/providers.ts (#4658)
- test: verify that plugins are synced between code and documentation (#4681)

### Fixed

- fix(app): use client-generated session IDs when testing targets (#4653)
- fix(matchers): track token usage for successful API calls (#4677)
- fix(providers): handle content filter errors in Azure Assistant API (#4674)
- fix(providers): fix SageMaker Llama inference configuration serialization (#4637)
- fix(redteam): respect maxConcurrency from Web UI (#4605)
- fix(simulated-user): pass context variables to custom providers (#4654)
- fix(telemetry): add telemetry for red teams (#4641)
- fix(webui): handle undefined outputs in DownloadMenu (#4693)
- fix(webui): prevent pass/fail badge from disappearing when toggling highlight (#4700)
- fix(webui): support derived metrics in eval configuration uploaded via Web UI (#4647)
- fix(webui): use backendCounts first before counting metrics on page (#4659)
- fix(sharing): fix file outputs when sharing (#4698)

### Dependencies

- chore(deps): bump @anthropic-ai/sdk from 0.54.0 to 0.55.0 (#4628)
- chore(deps): bump openai from 5.7.0 to 5.8.1 (#4664)
- chore(deps): bump version to 0.116.0 (#4707)
- chore(deps): update minor and patch dependencies (#4686)

### Documentation

- docs(site): add async Python note (#4680)
- docs(site): add Garak comparison (#4660)
- docs(site): update Garak post (#4672)
- docs(site): add ModelAudit HuggingFace scanner (#4645)
- docs(redteam): add missing docs to sidebar (#4690)
- docs(redteam): remove duplicate ToxicChat plugin (#4689)
- docs(redteam): update Target Purpose documentation (#4523)
- docs(site): add FAQ section for offline environment usage (#4650)
- docs(site): add HuggingFace datasets integration documentation (#4691)
- docs(site): add truncation marker to Garak blog post (#4666)
- docs(site): clarify self-hosting replica limitations (#4669)
- docs(site): remove copy for LLM button (#4665)
- docs(site): remove unnecessary configuration review text from getting started guide (#4597)
- docs(site): reorganize configuration documentation structure (#4692)
- docs(site): use relative URLs for internal links and fix broken references (#4688)
- docs(site): correct typos in red team agent blog post (#4634)

## [0.115.4] - 2025-06-25

### Tests

- test: add unit test for src/providers/browser.ts (#4687)
- test: add unit test for src/migrate.ts (#4685)
- test: add unit test for src/commands/debug.ts (#4684)
- test: add unit test for src/esm.ts (#4682)
- test: add unit test for src/constants.ts (#4657)
- test: add comprehensive test coverage for SageMaker provider (#4646)
- test: add unit test for src/providers/shared.ts (#4643)
- test: add unit test for src/redteam/constants/plugins.ts (#4642)
- test: add unit test for src/assertions/counterfactual.ts (#4629)

### Changed

- feat: opentelemetry tracing support (#4600)
- chore: bump version 0.115.4 (#4635)
- chore: remove invariant (#4633)
- chore: update Tusk test runner workflow (#4627)\*
- docs: prevent copy button from overlapping screenshot overlay (#4632)

## [0.115.3] - 2025-06-24

### Tests

- test: add unit test for src/models/eval.ts (#4624)

### Changed

- fix: empty vars array on eval results [#4621](https://github.com/promptfoo/promptfoo/pull/4621) by @sklein12
- fix: save sessionId for multi-turn strategies [#4625](https://github.com/promptfoo/promptfoo/pull/4625) by @sklein12
- chore: PROMPTFOO_DISABLE_TEMPLATE_ENV_VARS controls process.env access, not `env:` access [#4620](https://github.com/promptfoo/promptfoo/pull/4620) by @mldangelo
- chore: bump version to 0.115.3 [#4626](https://github.com/promptfoo/promptfoo/pull/4626) by @sklein12

### Fixed

- fix(webui): handle null scores in ResultsCharts component [#4610](https://github.com/promptfoo/promptfoo/pull/4610) by @mldangelo
- fix(redteam): skip goal extraction when remote generation is disabled [#4623](https://github.com/promptfoo/promptfoo/pull/4623) by @mldangelo
- fix(test): hyperbolic provider tests failing due to env variable pollution [#4619](https://github.com/promptfoo/promptfoo/pull/4619) by @mldangelo
- fix(cli): remove context schema validation from extension hooks [#4622](https://github.com/promptfoo/promptfoo/pull/4622) by @will-holley

## [0.115.2] - 2025-06-24

### Added

- feat(cli): add assertion generation (#4559)
- feat(providers): add support for hyperbolic image and audio providers (#4260)

### Changed

- chore(redteam): add cross-session leak strategy exclusions (#4516)
- chore(cli): display key metrics (success, failures, pass rate) at the bottom of output (#4580)
- chore: remove unused import (#4530)
- chore(webui): show provider breakdown only for multiple providers (#4599)
- chore(redteam): update Target Purpose Discovery (#4480)
- chore(ci): update CodeRabbit config to be less aggressive (#4586)
- chore(providers): update Gemini models to include latest 2.5 Pro Preview and Flash models (#4499)
- chore(providers): update tau-simulated-user docs and example (#4468)
- chore(webui): use CSS to create PDF-optimized report and browser to save as PDF (#4535)
- chore(app): remove discovered purpose from report view (#4541)
- chore(cli): add cache busting for select provider API calls (#4508)
- chore(cli): improve concurrency log statements (#4606)
- chore(eval): add first-class support for `beforeAll` and `beforeEach` extension hooks mutation of context (#4197)
- chore(providers): document support for loading system instructions from files (#4582)
- chore(providers): enhance OpenAI provider with legacy models and new parameters (#4502)
- chore(redteam): add continueAfterSuccess option to multi-turn strategies (#4570)
- chore(webui): improve purpose form (#4603)
- chore(redteam): add JSON file support to intent plugin with enhanced UI (#4574)
- chore(redteam): add unblock multiturn (#4498)
- chore(ci): clean up CodeRabbit configuration and minimize automated comments (#4573)
- build: update Tusk vitest reporter (#4602)
- chore: bump version to 0.115.2 (#4617)
- docs: add audit logging documentation for enterprise features (#4482)
- docs: add feedback page and update CLI link (#4591)
- docs: add ISO badge (#4534)
- docs: improve contact form (#4531)
- docs: update ModelAudit documentation (#4585)
- docs: clarify no OpenAI key required for Claude redteam (#4524)
- docs: add red team Gemini documentation (#4542)
- docs: add trust center documentation (#4539)
- docs: update contact form (#4529)
- test: add unit test for src/commands/delete.ts (#4572)
- test: add unit test for src/commands/modelScan.ts (#4526)
- test: add unit test for src/commands/show.ts (#4571)
- test: add unit test for src/providers/azure/completion.ts (#4510)
- test: add unit test for src/providers/ollama.ts (#4509)
- test: add unit test for src/providers/ollama.ts (#4512)
- test: add unit test for src/providers/openai/completion.ts (#4511)
- test: add unit test for src/python/pythonUtils.ts (#4486)
- test: improve mock setup and teardown for --randomize (#4569)

### Fixed

- fix(openrouter): unpack passthrough at the root level (#4592)
- fix(webui): escape HTML special characters in output reports (#4555)
- fix(webui): sort EvalsDataGrid by creation date (#4594)
- fix(cli): include cached results in grand total (#4581)
- fix(webui): improve base64 matching (#4609)
- fix(modelaudit): use modelaudit binary (#4525)
- fix(webui): make Citations font consistent with other headers (#4598)
- fix(redteam): respect maxTurns from dev doc in crescendo (#4527)
- fix(webui): prevent Welcome component from rendering while loading eval data (#4604)
- fix(cli): prevent RangeError in progress bar variable display (#4475)
- fix(server): resolve Express.js NotFoundError when serving app (#4601)

### Dependencies

- chore(deps): bump @aws-sdk/client-bedrock-runtime from 3.830.0 to 3.835.0 (#4614)
- chore(deps): bump openai from 5.5.0 to 5.5.1 (#4537)
- chore(deps): bump openai from 5.5.1 to 5.6.0 (#4596)
- chore(deps): bump openai from 5.6.0 to 5.7.0 (#4615)
- chore(deps): bump urllib3 from 1.26.19 to 2.5.0 in /examples/docker-code-generation-sandbox (#4556)
- chore(deps): bump urllib3 from 2.3.0 to 2.5.0 in /examples/redteam-langchain (#4557)

### Documentation

- docs(blog): add authors to blog posts and update authors.yml (#4564)
- docs(blog): add descriptions and keywords to blog posts (#4565)
- docs(examples): add pydantic-ai example with structured output evaluation (#4575)
- docs(examples): consolidate Google Vertex Tools examples (#4587)
- docs(examples): consolidate Python assertion examples into unified folder (#4588)
- docs(examples): consolidate translation examples (#4590)
- docs(site): document new features in ModelAudit (#4593)
- docs(site): document new features in modelaudit (#4593)
- docs(site): fix author reference on 2025-summer-new-redteam-agent blog post (#4563)
- docs(site): Update ModelAudit scanners documentation with comprehensive scanner coverage (#4562)

## [0.115.1] - 2025-06-17

### Tests

- test: add unit test for src/redteam/sharedFrontend.ts (#4608)
- test: add unit test for src/redteam/types.ts (#4607)
- test: add unit test for src/redteam/providers/simulatedUser.ts (#4584)
- test: add unit test for src/redteam/strategies/index.ts (#4583)
- test: add unit test for src/providers/hyperbolic/chat.ts (#4578)
- test: add unit test for src/providers/hyperbolic/image.ts (#4577)
- test: add unit test for src/providers/hyperbolic/audio.ts (#4576)
- test: add unit test for src/redteam/strategies/counterfactual.ts (#4548)
- test: add unit test for src/redteam/strategies/index.ts (#4547)
- test: add unit test for src/redteam/constants/strategies.ts (#4545)
- test: add unit test for src/telemetry.ts (#4543)

### Changed

- fix: Windows Python path validation race condition (#4485)
- fix: View results as evaluation runs (#4459)
- chore: refactor modifiers and apply to all plugins (#4454)
- chore(cli): update plugin severity overrides API endpoint (#4460)
- chore(webui): fix text length reset value to use reasonable default (#4469)
- chore(webui): remove unused hook files (#4470)
- chore: remove unused token usage utilities (#4471)
- chore: convert console.logs to logger (#4479)
- chore: improve tusk workflow (#4461)
- chore: bump version to 0.115.1 (#4520)
- docs: add log file location section to troubleshooting guide (#4473)
- docs: capitalize Promptfoo (#4515)
- docs: update red-teaming agent blog post title (#4497)
- docs: improve installation and getting-started pages with tabbed interface and SEO metadata (#4395)
- docs: improve Python provider documentation (#4484)
- docs: add ModelAudit binary formats documentation (#4500)
- docs: update ModelAudit documentation (#4514)
- docs: add ModelAudit weighted distribution scanner documentation (#4501)
- docs: add ModelAudit ZIP feature documentation (#4491)
- docs: separate pages for prompts, test cases, and outputs (#4505)
- docs: update model reference in guide.md (#4513)
- docs: fix typo in blog post (#4496)
- docs: update title on blog post (#4495)
- test: add unit test for src/util/cloud.ts (#4462)
- test: add unit test for src/util/convertEvalResultsToTable.ts (#4457)

### Dependencies

- chore(deps): bump @aws-sdk/client-bedrock-runtime from 3.828.0 to 3.830.0 (#4519)
- chore(deps): bump @azure/identity from 4.10.0 to 4.10.1 (#4477)
- chore(deps): bump openai from 5.3.0 to 5.5.0 (#4518)
- chore(deps): update zod to 3.25.63 and zod-validation-error to 3.5.0 (#4463)

### Documentation

- docs(blog): add new redteam agent documentation (#4494)
- docs(examples): fix custom-grader-csv README inconsistencies (#4474)
- docs(site): add llms.txt mentions and documentation standards (#4481)
- docs(site): add robots.txt (#4488)

## [0.115.0] - 2025-06-12

### Added

- feat(providers): Google live audio output ([#4280](https://github.com/promptfoo/promptfoo/pull/4280)) by **@adelmuursepp**
- feat(webui): static model-scanning UI ([#4368](https://github.com/promptfoo/promptfoo/pull/4368)) by **@typpo**
- feat(tests): configuration support for test generators ([#4301](https://github.com/promptfoo/promptfoo/pull/4301)) by **@mldangelo**
- feat(cli): per-provider token-usage statistics ([#4044](https://github.com/promptfoo/promptfoo/pull/4044)) by **@mldangelo**
- feat(providers): optional token-estimation for HTTP provider ([#4439](https://github.com/promptfoo/promptfoo/pull/4439)) by **@mldangelo**
- feat(redteam): enable HTTP-token estimation by default in red-team mode ([#4449](https://github.com/promptfoo/promptfoo/pull/4449)) by **@mldangelo**
- feat(redteam): cloud-based plugin-severity overrides ([#4348](https://github.com/promptfoo/promptfoo/pull/4348)) by **@will-holley**
- feat(providers): custom-header support for Azure API ([#4409](https://github.com/promptfoo/promptfoo/pull/4409)) by **@yurchik11**
- feat(core): maximum evaluation-time limit via `PROMPTFOO_MAX_EVAL_TIME_MS` ([#4322](https://github.com/promptfoo/promptfoo/pull/4322)) by **@mldangelo**
- feat(redteam): Aegis red-team dataset ([#4119](https://github.com/promptfoo/promptfoo/pull/4119)) by **@mldangelo**
- feat(providers): Mistral Magistral reasoning models ([#4435](https://github.com/promptfoo/promptfoo/pull/4435)) by **@mldangelo**
- feat(core): WebSocket header support ([#4456](https://github.com/promptfoo/promptfoo/pull/4456)) by **@typpo**

### Changed

- refactor(redteam): consolidate constants ([#4372](https://github.com/promptfoo/promptfoo/pull/4372)) by **@mldangelo**
- chore(ci): set CodeRabbit review settings ([#4413](https://github.com/promptfoo/promptfoo/pull/4413)) by **@sklein12**
- chore(core): coding-rules for error messages ([#4401](https://github.com/promptfoo/promptfoo/pull/4401)) by **@sklein12**
- chore(core): improve `RangeError` diagnostics ([#4431](https://github.com/promptfoo/promptfoo/pull/4431)) by **@mldangelo**
- chore(core): prefer remote-purpose generation ([#4444](https://github.com/promptfoo/promptfoo/pull/4444)) by **@typpo**
- chore(core): remove unused types & deprecated functions ([#4450](https://github.com/promptfoo/promptfoo/pull/4450)) by **@mldangelo**
- chore(cursor): local-dev guidance for coding agents ([#4403](https://github.com/promptfoo/promptfoo/pull/4403)) by **@mldangelo**
- chore(docs): add README for missing examples ([#4404](https://github.com/promptfoo/promptfoo/pull/4404)) by **@mldangelo**
- chore(providers): initial o3-pro support ([#4397](https://github.com/promptfoo/promptfoo/pull/4397)) by **@mldangelo**
- chore(providers): o3-pro improvements ([#4396](https://github.com/promptfoo/promptfoo/pull/4396)) by **@mldangelo**
- chore(redteam): delimit user-inputs in purpose discovery ([#4405](https://github.com/promptfoo/promptfoo/pull/4405)) by **@typpo**
- chore(redteam): turn off discovery by default ([#4393](https://github.com/promptfoo/promptfoo/pull/4393)) by **@sklein12**
- chore(release): bump version → 0.115.0 ([#4451](https://github.com/promptfoo/promptfoo/pull/4451)) by **@mldangelo**
- chore(ui): improve `EvalOutputPromptDialog` styling ([#4364](https://github.com/promptfoo/promptfoo/pull/4364)) by **@typpo**
- chore(webui): remove extra OpenAI targets ([#4447](https://github.com/promptfoo/promptfoo/pull/4447)) by **@mldangelo**
- chore(webui): add token-estimation UI ([#4448](https://github.com/promptfoo/promptfoo/pull/4448)) by **@mldangelo**
- chore(docs): fix link to careers page (#4506)
- chore: bump @anthropic-ai/sdk from 0.53.0 to 0.54.0 (#4441)

### Fixed

- fix(eval): gracefully handle `RangeError` & truncate oversized output ([#4424](https://github.com/promptfoo/promptfoo/pull/4424)) by **@Sly1029**
- fix(providers): add timeout to `ProxyAgent` ([#4369](https://github.com/promptfoo/promptfoo/pull/4369)) by **@AegisAurora**
- fix(config): persist Goat configuration ([#4370](https://github.com/promptfoo/promptfoo/pull/4370)) by **@sklein12**
- fix(parser): lenient JSON parsing for MathPrompt ([#4361](https://github.com/promptfoo/promptfoo/pull/4361)) by **@typpo**
- fix(redteam): standardize plugin parameter to `prompt` ([#4425](https://github.com/promptfoo/promptfoo/pull/4425)) by **@mldangelo**
- fix(assertions): support `snake_case` fields in Python assertions ([#4398](https://github.com/promptfoo/promptfoo/pull/4398)) by **@mldangelo**
- fix(redteam): handle purpose without prompts ([#4445](https://github.com/promptfoo/promptfoo/pull/4445)) by **@typpo**
- fix(webui): stream test-cases to viewer ([#4440](https://github.com/promptfoo/promptfoo/pull/4440)) by **@mldangelo**
- fix(redteam): connect `MisinformationDisinformationGrader` ([#4452](https://github.com/promptfoo/promptfoo/pull/4452)) by **@mldangelo**

### Dependencies

- chore(deps): bump `@aws-sdk/client-bedrock-runtime` → 3.826.0 ([#4366](https://github.com/promptfoo/promptfoo/pull/4366)) by **@dependabot**
- chore(deps): bump `@aws-sdk/client-bedrock-runtime` → 3.828.0 ([#4442](https://github.com/promptfoo/promptfoo/pull/4442)) by **@dependabot**
- chore(deps): bump `brace-expansion` → 1.1.12 ([#4423](https://github.com/promptfoo/promptfoo/pull/4423)) by **@dependabot**
- chore(deps): bump `openai` → 5.3.0 ([#4407](https://github.com/promptfoo/promptfoo/pull/4407)) by **@dependabot**
- chore(deps): bump pip group dependencies ([#4379](https://github.com/promptfoo/promptfoo/pull/4379)) by **@dependabot**
- chore(deps): minor + patch bumps across workspaces ([#4377](https://github.com/promptfoo/promptfoo/pull/4377)) by **@mldangelo**
- chore(deps): upgrade Express → 5.1.0 ([#4378](https://github.com/promptfoo/promptfoo/pull/4378)) by **@mldangelo**

### Documentation

- docs(blog): GPT red-team post ([#4363](https://github.com/promptfoo/promptfoo/pull/4363)) by **@typpo**
- docs(blog): Claude red-team post ([#4365](https://github.com/promptfoo/promptfoo/pull/4365)) by **@typpo**
- docs(guides): clarify completion-variable for factuality ([#4385](https://github.com/promptfoo/promptfoo/pull/4385)) by **@mldangelo**
- docs(blog): fix broken image link in GPT post ([#4391](https://github.com/promptfoo/promptfoo/pull/4391)) by **@mldangelo**
- docs(blog): update Claude-4 post date ([#4392](https://github.com/promptfoo/promptfoo/pull/4392)) by **@mldangelo**
- docs(site): move discovery docs under _Tools_ ([#4408](https://github.com/promptfoo/promptfoo/pull/4408)) by **@typpo**
- docs(guides): GPT-4.1 vs GPT-4o MMLU comparison ([#4399](https://github.com/promptfoo/promptfoo/pull/4399)) by **@mldangelo**
- docs(blog): 100 k-users milestone post ([#4402](https://github.com/promptfoo/promptfoo/pull/4402)) by **@mldangelo**
- docs(redteam): configuration precedence section ([#4412](https://github.com/promptfoo/promptfoo/pull/4412)) by **@typpo**
- docs(policies): PromptBlock format for custom policies ([#4327](https://github.com/promptfoo/promptfoo/pull/4327)) by **@mldangelo**
- docs(site): improve copy-button positioning ([#4414](https://github.com/promptfoo/promptfoo/pull/4414)) by **@mldangelo**
- docs(workflow): GH-CLI rule improvements ([#4415](https://github.com/promptfoo/promptfoo/pull/4415)) by **@mldangelo**
- docs(blog): overflow in MCP blog post ([#4367](https://github.com/promptfoo/promptfoo/pull/4367)) by **@AISimplyExplained**
- docs(redteam): remove duplicate memory-poisoning entry ([#4388](https://github.com/promptfoo/promptfoo/pull/4388)) by **@mldangelo**

### Tests

- test(redteam): unique risk-category IDs ([#4390](https://github.com/promptfoo/promptfoo/pull/4390)) by **@mldangelo**
- test(pricing): add missing o3 pricing information ([#4400](https://github.com/promptfoo/promptfoo/pull/4400)) by **@mldangelo**
- test(providers): Azure embedding ([#4411](https://github.com/promptfoo/promptfoo/pull/4411)) & completion ([#4410](https://github.com/promptfoo/promptfoo/pull/4410)) by **@gru-agent**
- test(redteam): graders unit tests ([#4433](https://github.com/promptfoo/promptfoo/pull/4433), [#4455](https://github.com/promptfoo/promptfoo/pull/4455)) by **@gru-agent**
- test(redteam): Aegis plugin unit tests ([#4434](https://github.com/promptfoo/promptfoo/pull/4434)) by **@gru-agent**
- test(redteam): memory-poisoning plugin tests ([#4453](https://github.com/promptfoo/promptfoo/pull/4453)) by **@gru-agent**
- test: add unit test for src/util/tokenUsage.ts (#4472)
- test: add unit test for src/redteam/extraction/purpose.ts (#4446)
- test: add unit test for src/providers/defaults.ts (#4438)
- test: add unit test for src/providers/mistral.ts (#4437)
- test: add unit test for src/database/index.ts (#4436)
- test: add unit test for src/redteam/plugins/medical/medicalIncorrectKnowledge.ts (#4430)
- test: add unit test for src/redteam/plugins/medical/medicalSycophancy.ts (#4429)
- test: add unit test for src/redteam/plugins/medical/medicalAnchoringBias.ts (#4428)
- test: add unit test for src/redteam/plugins/medical/medicalPrioritizationError.ts (#4427)
- test: add unit test for src/redteam/plugins/medical/medicalHallucination.ts (#4426)
- test: add unit test for src/redteam/plugins/financial/financialComplianceViolation.ts (#4422)
- test: add unit test for src/redteam/plugins/financial/financialDataLeakage.ts (#4421)
- test: add unit test for src/redteam/plugins/financial/financialCalculationError.ts (#4420)
- test: add unit test for src/redteam/plugins/financial/financialSycophancy.ts (#4419)
- test: add unit test for src/redteam/plugins/financial/financialHallucination.ts (#4418)
- test: add unit test for src/redteam/graders.ts (#4417)

## [0.114.7] - 2025-06-06

### Tests

- test: add unit test for src/assertions/python.ts (#4406)
- test: add unit test for src/redteam/plugins/agentic/memoryPoisoning.ts (#4389)
- test: add unit test for src/redteam/plugins/harmful/graders.ts (#4384)
- test: add unit test for src/redteam/graders.ts (#4383)
- test: add unit test for src/server/server.ts (#4380)
- test: add unit test for src/redteam/constants/metadata.ts (#4376)
- test: add unit test for src/redteam/constants/plugins.ts (#4375)
- test: add unit test for src/redteam/constants/frameworks.ts (#4374)
- test: add unit test for src/redteam/constants/strategies.ts (#4373)
- test: add unit test for src/redteam/providers/goat.ts (#4371)

### Changed

- Revert "chore(redteam): add target option to generate command (#4215)" (#4359)
- chore: bump version 0.114.7 (#4360)

## [0.114.6] - 2025-06-06

### Added

- feat(redteam): add medical plugins for testing medical anchoring bias (#4196)

### Changed

- chore(redteam): add target option to generate command (#4215)
- chore(redteam): update OpenAI model options in redteam setup (#4344)
- chore(webui): update OpenAI model options with GPT-4.1 series and o4-mini models in eval-creator (#4350)
- docs: update getting-started example (#4346)
- test: clean up teardown and setup to remove side effects from tests (#4351)

### Fixed

- fix(redteam): include plugin and strategy IDs in report CSV output (#4347)
- fix(webui): reset defaultTest configuration on setup page (#4345)

### Dependencies

- chore(deps): bump @aws-sdk/client-bedrock-runtime from 3.823.0 to 3.825.0 (#4355)
- chore(deps): bump openai from 5.1.0 to 5.1.1 (#4354)
- chore(deps): bump version to 0.114.6 (#4357)

## [0.114.5] - 2025-06-05

### Changed

- chore(redteam): update custom policy template and generatedPrompts parser (#4324)
- chore(redteam): add severity levels to redteam plugin objects (#4310)
- chore(redteam): store original text for encoding strategies (#4248)
- chore(redteam): add emoji encoding strategy (#4263)
- chore(cli): terminal cleanup on Ctrl+C (#4313)
- chore(providers): improve logging when inheriting from OpenAiChatCompletionProvider (#4320)
- chore(tusk): fix tusk test runner workflow configuration (#4328)
- chore(tusk): add Tusk test runner workflow for even more unit tests (#4326)
- test: add unit test for src/redteam/providers/agentic/memoryPoisoning.ts (#4319)
- test: improve test setup and teardown for better isolation (#4331)

### Fixed

- fix(redteam): exclude memory poisoning plugin from strategies (#4317)
- fix(redteam): agent discovered info dark mode (#4312)
- fix(eval): handle undefined maxConcurrency with proper fallbacks (#4314)

### Dependencies

- chore(deps): bump @anthropic-ai/sdk from 0.52.0 to 0.53.0 (#4333)
- chore(deps): bump version 0.114.5 (#4332)

### Documentation

- docs(site): add Tabs Fakier as Founding Developer Advocate to team page (#4315)

### Tests

- test(webui): add telemetry hook tests (#4329)
- test: add unit test for src/redteam/plugins/eu-ai-act/deepfakeDisclosure.ts (#4342)
- test: add unit test for src/redteam/plugins/eu-ai-act/biometricEmotion.ts (#4341)
- test: add unit test for src/redteam/plugins/eu-ai-act/datasetShift.ts (#4340)
- test: add unit test for src/redteam/plugins/eu-ai-act/lawenforcementBiometricId.ts (#4339)
- test: add unit test for src/redteam/plugins/eu-ai-act/lawenforcementPredictivePolicing.ts (#4338)
- test: add unit test for src/redteam/plugins/eu-ai-act/biometricInference.ts (#4337)
- test: add unit test for src/redteam/plugins/eu-ai-act/explainability.ts (#4336)
- test: add unit test for src/redteam/plugins/eu-ai-act/identityAiDisclosure.ts (#4335)
- test: add unit test for src/redteam/plugins/policy.ts (#4325)
- test: add unit test for src/envars.ts (#4323)

## [0.114.4] - 2025-06-04

### Changed

- chore(templating): add PROMPTFOO_DISABLE_OBJECT_STRINGIFY environment variable for object template handling (#4297)
- chore(cli): improve token usage presentation (#4294)
- chore(providers): add base URL override for Google provider (#4255)
- chore(providers): add custom headers support for Google Gemini (#4308)
- chore(redteam): add tool-discovery:multi-turn alias to tool-discovery (#4302)
- chore(redteam): remove empty values from discovery result (#4295)
- chore(redteam): improve shell injection attack generation (#4304)
- chore(redteam): update goal extraction logic (#4285)
- chore(webui): add highlight count to eval view (#4249)
- docs: update GPT-4o to GPT-4.1 references (#4296)
- docs: refresh getting started models section (#4290)
- docs: standardize file references to use file:// scheme (#4291)
- docs: add descriptions to example configs (#4283)

### Fixed

- fix(webui): restore dark mode cell highlighting without breaking status pill visibility (#4300)
- fix(redteam): set plugin severity (#4303)
- fix(redteam): remove empty values from discovery result (#4295)
- fix: improve logging when inheriting from OpenAiChatCompletionProvider (#4110)

### Dependencies

- chore(deps): bump @aws-sdk/client-bedrock-runtime from 3.821.0 to 3.823.0 (#4306)
- chore(deps): bump openai from 5.0.1 to 5.0.2 (#4292)
- chore(deps): bump openai from 5.0.2 to 5.1.0 (#4307)
- chore(deps): bump tar-fs from 2.1.2 to 2.1.3 in npm_and_yarn group (#4293)
- chore(deps): bump version to 0.114.4 (#4309)

### Documentation

- docs(examples): update model references from gpt-4o-mini to gpt-4.1-mini (#4289)

### Tests

- test(redteam): add unit test for discover command (#4298)
- test: add unit test for src/redteam/strategies/mathPrompt.ts (#4316)
- test: add unit test for src/validators/redteam.ts (#4311)
- test: add unit test for src/redteam/plugins/shellInjection.ts (#4305)

## [0.114.3] - 2025-06-02

### Tests

- test: add unit test for src/envars.ts (#4299)

### Added

- **feat(redteam):** Update application definition flow to collect better info

### Changed

- **feat:** Display audio file variables in result table
  [#3864](https://github.com/promptfoo/promptfoo/pull/3864) by @faizanminhas
  [#4244](https://github.com/promptfoo/promptfoo/pull/4244) by @faizanminhas
- **fix:** Resolve model-graded assertion providers from providerMap
  [#4273](https://github.com/promptfoo/promptfoo/pull/4273) by @mldangelo
- **fix:** File content not being loaded when referenced with `file://` prefix in vars
  [#3793](https://github.com/promptfoo/promptfoo/pull/3793) by @adityabharadwaj198
- **fix:** Use array as type for vars
  [#4281](https://github.com/promptfoo/promptfoo/pull/4281) by @sklein12
- **test:** Add unit test for `src/globalConfig/accounts.ts`
  [#4259](https://github.com/promptfoo/promptfoo/pull/4259) by @gru-agent
- **test:** Add unit test for `src/util/config/manage.ts`
  [#4258](https://github.com/promptfoo/promptfoo/pull/4258) by @gru-agent
- **test:** Add vitest coverage for frontend pages
  [#4274](https://github.com/promptfoo/promptfoo/pull/4274) by @mldangelo
- **test:** Add unit test for `renderVarsInObject` formatting
  [#4254](https://github.com/promptfoo/promptfoo/pull/4254) by @mldangelo
- **test:** Add unit test for `src/redteam/plugins/base.ts`
  [#4233](https://github.com/promptfoo/promptfoo/pull/4233) by @gru-agent
- **test:** Add unit test for `src/redteam/providers/crescendo/index.ts`
  [#4211](https://github.com/promptfoo/promptfoo/pull/4211)
  [#4214](https://github.com/promptfoo/promptfoo/pull/4214) by @gru-agent
- **test:** Add unit test for `src/redteam/providers/crescendo/prompts.ts`
  [#4213](https://github.com/promptfoo/promptfoo/pull/4213) by @gru-agent
- **docs:** Add job board
  [#4264](https://github.com/promptfoo/promptfoo/pull/4264) by @typpo
- **docs:** Add custom policy to sidebar
  [#4272](https://github.com/promptfoo/promptfoo/pull/4272) by @typpo
- **docs:** Add native build guidance to troubleshooting section
  [#4253](https://github.com/promptfoo/promptfoo/pull/4253) by @mldangelo
- **docs:** Add anchor links to press page section headings
  [#4265](https://github.com/promptfoo/promptfoo/pull/4265) by @mldangelo
- **docs:** Add JSON schema to example
  [#4276](https://github.com/promptfoo/promptfoo/pull/4276) by @ladyofcode
- **docs:** Add schema header to example configs
  [#4277](https://github.com/promptfoo/promptfoo/pull/4277) by @mldangelo
- **docs:** Unify formatting across site
  [#4270](https://github.com/promptfoo/promptfoo/pull/4270) by @mldangelo
- **chore:** Fix open handles in readline tests preventing graceful Jest exit
  [#4242](https://github.com/promptfoo/promptfoo/pull/4242) by @mldangelo
- **chore:** Add external file loading support for `response_format` in OpenAI API
  [#4240](https://github.com/promptfoo/promptfoo/pull/4240) by @mldangelo
- **chore:** Always have unique redteam file when running live
  [#4237](https://github.com/promptfoo/promptfoo/pull/4237) by @sklein12
- **chore:** Add metadata to generated `redteam.yaml`
  [#4257](https://github.com/promptfoo/promptfoo/pull/4257) by @typpo
- **chore:** Bump `openai` from 4.103.0 to 5.0.1
  [#4250](https://github.com/promptfoo/promptfoo/pull/4250) by @dependabot
- **chore:** Redteam → red team
  [#4268](https://github.com/promptfoo/promptfoo/pull/4268) by @typpo
- **chore:** Improve dark mode highlight styling for eval cell views
  [#4269](https://github.com/promptfoo/promptfoo/pull/4269) by @mldangelo
- **chore:** Update dependencies to latest minor/patch versions
  [#4271](https://github.com/promptfoo/promptfoo/pull/4271) by @mldangelo
- **chore:** Clarify wording
  [#4278](https://github.com/promptfoo/promptfoo/pull/4278) by @typpo
- **chore:** Format estimated probes
  [#4279](https://github.com/promptfoo/promptfoo/pull/4279) by @typpo
- **chore:** Update grader for malicious code
  [#4286](https://github.com/promptfoo/promptfoo/pull/4286) by @MrFlounder
- **chore:** Add back example config to red team create flow
  [#4282](https://github.com/promptfoo/promptfoo/pull/4282) by @faizanminhas
- **chore:** Bump version 0.114.3
  [#4287](https://github.com/promptfoo/promptfoo/pull/4287) by @sklein12
- **chore(webui):** Hide diff filter option on /eval when single column
  [#4246](https://github.com/promptfoo/promptfoo/pull/4246) by @mldangelo
- **chore(webui):** Allow toggling highlight on eval outputs
  [#4252](https://github.com/promptfoo/promptfoo/pull/4252) by @mldangelo

## [0.114.2] - 2025-05-29

### Tests

- test: add unit test for src/redteam/strategies/index.ts (#4267)
- test: add unit test for src/redteam/constants.ts (#4266)
- test: add unit test for src/redteam/types.ts (#4245)
- test: add unit test for src/redteam/util.ts (#4234)
- test: add unit test for src/validators/redteam.ts (#4227)
- test: add unit test for src/redteam/plugins/bola.ts (#4226)
- test: add unit test for src/redteam/plugins/bfla.ts (#4225)
- test: add unit test for src/redteam/providers/goat.ts (#4223)
- test: add unit test for src/util/readline.ts (#4220)

### Added

- feat(redteam): Off-Topic Plugin (#4168)
- feat(redteam): Set a goal for attacks (#4217)

### Changed

- fix: fix border radius on purpose example (#4229)
- fix: resolve env variables in renderVarsInObject (issue #4143) (#4231)
- fix: Check if body is good json before sending warning (#4239)
- chore: bump version 0.114.2 (#4241)
- chore(redteam): handle null goal (#4232)

### Documentation

- docs(site): clarify deepseek model aliases and fix configuration examples (#4236)

## [0.114.1] - 2025-05-29

### Added

- feat(redteam): Target Discovery Agent (#4203)
- feat(providers): add OpenAI MCP (Model Context Protocol) support to Responses API (#4180)

### Changed

- fix: Relax private key validation (#4216)
- fix: Undefined values on red team application purpose page (#4202)
- chore: Add purpose to crescendo prompt (#4212)
- chore: Add purpose with goat generation (#4222)
- chore: Always include raw output from http provider, status code and status text (#4206)
- chore: centralize readline utilities to fix Jest open handle issues (#4219)
- chore: move http data to metadata (#4209)
- chore(redteam): tight up some graders (#4210)
- chore(redteam): tight up some graders (#4224)
- chore: bump version 0.114.1 (#4228)

## [0.114.0] - 2025-05-28

### Added

- feat(providers): Add xAI image provider (#4130)
- feat(cli): add validate command (#4134)
- feat(redteam): add camelCase strategy (#4146)

### Changed

- feat: add typed row interfaces for eval queries (#4186)
- feat: add goal/intent extraction (#4178)
- fix: isolate proxy vars in bedrock tests (#4181)
- fix: when there’s too many intents result won’t render error (#4175)
- fix: need to send auth request to api path (#4199)
- fix: Gemini MCP integration - can not parse $schema field (#4200)
- chore(redteam): add harmful plugin preset to redteam setup ui (#4132)
- chore(redteam): add label strategy-less plugins in redteam setup ui (#4131)
- chore(redteam): improve style of redteam purpose field in webui (#4124)
- chore(providers): add xai live search support (#4123)
- chore(providers): add Claude 4 support to anthropic, bedrock, and vertex providers (#4129)
- chore: bump @aws-sdk/client-bedrock-runtime from 3.816.0 to 3.817.0 (#4164)
- chore(providers): update fal provider (#4182)
- chore: remove redundant test comments (#4183)
- chore: add typed interface for MCP tool schemas (#4187)
- chore(redteam): add ToxicChat dataset as redteam plugin (#4121)
- chore(webui): add max concurrency as an option for run in browser (#4147)
- chore(app/evals): Adds Agent Discovered Information to Redteam Report (#4198)
- chore: bump version 0.114.0 (#4201)
- docs: fix DOM nesting warning and sort plugins array (#4174)
- docs: iterative jailbreak diagram (#4191)

### Fixed

- fix(prompts): splitting when PROMPTFOO_PROMPT_SEPARATOR is contained within a string with text files (#4142)
- fix(docs): Fix issue with docs links not scrolling to the top (#4195)

### Documentation

- docs(site): minimal copy page button + sanitize text (#4156)
- docs(site): scroll to top when using (#4162)
- docs(site): document missing redteam plugins (#4169)
- docs(site): restore scroll-to-top behavior on page navigation (#4176)

## [0.113.4] - 2025-05-26

### Tests

- test: add unit test for src/commands/canary.ts (#4193)
- test: add unit test for src/canary/index.ts (#4192)
- test: add unit test for src/assertions/sql.ts (#4185)
- test: re-enable sql assertion edge cases (#4184)
- test: add unit test for src/redteam/plugins/intent.ts (#4179)
- test: add unit test for src/redteam/graders.ts (#4173)
- test: add unit test for src/providers/xai/chat.ts (#4172)
- test: add unit test for src/redteam/plugins/offTopic.ts (#4171)
- test: add unit test for src/providers/xai/image.ts (#4170)
- test: add unit test for src/redteam/graders.ts (#4166)
- test: add unit test for src/providers/xai.ts (#4163)
- test: add unit test for src/redteam/constants.ts (#4161)

### Changed

- feat: Server-side pagination, filtering and search for eval results table (#4054)
- feat: add score to pass/fail in CSV and add json download (#4153)
- fix: Run red team from UI without email (#4158)
- chore: bump version 0.113.4 (#4160)
- refactor: unify React import style (#4177)
- refactor: organize xai providers into dedicated folder (#4167)
- refactor: organize bedrock providers into dedicated folder (#4165)

### Fixed

- fix(webui): defaultTest shown in webui YAML editor (#4152)

### Documentation

- docs(site): reduce sidebar padding (#4154)

## [0.113.3] - 2025-05-24

### Changed

- fix: zod error when state.answer has object (#4136)
- fix: use current working directory for redteam file if loading from cloud (#4145)
- fix: Throw error on un-supported command - redteam run with a cloud target but no config (#4144)
- fix: bias:gender plugin generation (#4126)
- chore: bump openai from 4.100.0 to 4.103.0 (#4140)
- chore: bump @aws-sdk/client-bedrock-runtime from 3.812.0 to 3.816.0 (#4137)
- chore: bump @anthropic-ai/sdk from 0.51.0 to 0.52.0 (#4138)
- chore(telemetry): add isRedteam property to telemetry events (#4149)
- build: increase build job timeout from 3 to 4 minutes (#4150)
- chore: bump version 0.113.3 (#4151)

## [0.113.2] - 2025-05-22

### Changed

- fix: intent grader crescendo (#4113)
- chore: revert telemtry changes (#4122)
- chore: bump version 0.113.2 (#4128)
- chore(cli/redteam/discover): Small improvements (#4117)

### Dependencies

- chore(deps): update peer dependencies to latest versions (#4125)

## [0.113.1] - 2025-05-21

### Tests

- test: add unit test for src/redteam/plugins/intent.ts (#4114)

### Changed

- chore(redteam): Target discovery agent by @sklein12 in [#4084](https://github.com/promptfoo/promptfoo/pull/4084)
- chore(redteam): Add log by @MrFlounder in [#4108](https://github.com/promptfoo/promptfoo/pull/4108)
- chore(redteam): Update purpose example by @MrFlounder in [#4109](https://github.com/promptfoo/promptfoo/pull/4109)
- chore(providers): Support templated URLs in HTTP by @mldangelo in [#4103](https://github.com/promptfoo/promptfoo/pull/4103)
- chore(redteam): Update default REDTEAM_MODEL from 'openai:chat:gpt-4o' to 'openai:chat:gpt-4.1-2025-04-14' by @mldangelo in [#4100](https://github.com/promptfoo/promptfoo/pull/4100)
- chore(telemetry): Add isRunningInCi flag to telemetry events by @mldangelo in [#4115](https://github.com/promptfoo/promptfoo/pull/4115)
- chore: Bump version 0.113.1 by @mldangelo in [#4116](https://github.com/promptfoo/promptfoo/pull/4116)
- docs: Add enterprise disclaimer to self-hosting by @mldangelo in [#4102](https://github.com/promptfoo/promptfoo/pull/4102)

### Fixed

- fix(redteam): Skip plugins when validation fails by @faizanminhas in [#4101](https://github.com/promptfoo/promptfoo/pull/4101)

### Dependencies

- chore(deps): Update Smithy dependencies to latest version by @mldangelo in [#4105](https://github.com/promptfoo/promptfoo/pull/4105)

## [0.113.0] - 2025-05-20

### Tests

- test: add unit test for src/assertions/llmRubric.ts (#4096)
- test: add unit test for src/telemetry.ts (#4094)

## [0.112.9] - 2025-05-20

### Fixed

- fix: target purpose not making it into redteam config (#4097)

### Changed

- chore: Remove deprecated sharing setups (#4082)
- chore: add vision grading example (#4090)

## [0.112.8] - 2025-05-20

### Changed

- feat: multilingual combinations (#4048)
- feat: add copy as markdown button to doc pages (#4039)
- fix: telemetry key (#4093)
- chore: bump @anthropic-ai/sdk from 0.50.4 to 0.51.0 (#4030)
- chore: add headers support for url remote mcp servers (#4018)
- chore(providers): Adds support for openai codex-mini-latest (#4041)
- chore(redteam): improve multilingual strategy performance and reliability (#4055)
- chore(providers): update default openai models for openai:chat alias (#4066)
- chore: Update prompt suffix help text (#4058)
- chore(docs): update model IDs in documentation to reflect latest naming convention (#4046)
- chore(redteam): introduce strategy collection for other-encodings (#4075)
- chore(webui): display currently selected eval in eval dialogue (#4079)
- chore: Improve memory usage when sharing results (#4050)
- chore(docs): Handle index.md files for copy page (#4081)
- chore: update Google Sheets fetch to use proxy helper (#4087)
- chore: simplify crypto usage in sagemaker provider (#4089)
- chore: bump version 0.112.8 (#4095)
- docs: add curl example for medical agent (#4049)
- docs: update CLI docs (#4063)
- docs: standardize code block titles (#4067)
- test: add unit test for src/redteam/commands/discover.ts (#4034)
- test: add unit test for src/redteam/commands/generate.ts (#4036)
- test: add unit test for src/providers/ai21.ts (#4056)
- test: add unit test for src/commands/eval.ts (#4062)
- test: add unit test for src/evaluatorHelpers.ts (#4037)

### Fixed

- fix(providers): AI21 response validation (#4052)
- fix(redteam): respect cliState.webUI in multilingual progressbar (#4047)
- fix(redteam): fix test count calculation for multiple strategies (#4065)
- fix(redteam): replace other-encodings with individual morse and piglatin strategies (#4064)
- fix(webui): evaluateOptions removal in YAML editor (#4059)
- fix(redteam): fix open handle in video test (#4069)
- fix(hooks): add missing results to afterAll hook context (#4071)

### Dependencies

- chore(deps): update dependencies (#4073)

### Documentation

- docs(examples): add uniform init commands to all example READMEs (#4068)

## [0.112.7] - 2025-05-15

### Tests

- test: add unit test for src/redteam/constants.ts (#4076)
- test: add unit test for src/redteam/strategies/multilingual.ts (#4060)
- test: add unit test for src/redteam/index.ts (#4057)
- test: add unit test for src/providers/openai/util.ts (#4042)
- test: add unit test for src/redteam/providers/offTopic.ts (#4028)
- test: add unit test for src/redteam/plugins/offTopic.ts (#4027)
- test: add unit test for src/redteam/constants.ts (#4026)
- test: add unit test for src/redteam/constants.ts (#4019)

### Added

- feat(redteam): add MCP plugin (#3989)
- feat(redteam): Target Purpose Discovery (#3907)

### Changed

- fix: stringify objects in matcher templates (#3896)
- fix: Azure auth headers get set to null in subclass (#4015)
- fix: move custom policies into the correct accordion (#4017)
- fix: update return type for task extract-goat-failure (#4021)
- chore: adjust framework compliance column width (#4005)
- chore: bump @aws-sdk/client-bedrock-runtime from 3.808.0 to 3.810.0 (#4012)
- chore: bump @azure/identity from 4.9.1 to 4.10.0 (#4013)
- chore: bump version 0.112.7 (#4023)
- chore: exclude response from crescendo if privacy setting is enabled (#4009)
- chore: remove accidentally committed example prompt (#4008)
- chore: update GOAT implementation (#4011)
- chore: update multilingual description (#4016)
- chore(cli): improve color of Red Team test generation table headers (#4004)
- chore(redteam): add link to view all logs at top of report (#4007)
- chore(redteam): add feature flag for purpose discovery agent (#4040)
- chore(cli/redteam/discover): Sets default turn count to 5 (#4035)

### Fixed

- fix(redteam): remove duplicate Datasets section in Plugins component (#4022)
- fix(cli): Discovery bugs (#4032)
- fix: dont bomb redteam if discovery fails (#4029)

### Documentation

- docs(blog): Agent2Agent Protocol (#3981)
- docs(examples): add OpenAI Agents SDK example (#4006)
- docs(usage): update sharing instructions with API key details (#4010)

## [0.112.6] - 2025-05-14

### Added

- feat(redteam): add EU AI Act mappings (#4000)
- feat(redteam): add gender bias plugin (#3886)
- feat(eval): add evaluation duration display (#3996)

### Changed

- fix: autowrap prompts with partial nunjucks tags (#3999)
- chore(providers): improve Perplexity API integration (#3990)
- build: add Node.js 24 support (#3941)
- chore(redteam): set plugin config type (#3982)
- chore(providers): add EU Claude 3.7 Sonnet model to Bedrock (#3998)
- chore(redteam): update iterative tree (#3987)
- chore: bump version to 0.112.6 (#4003)
- refactor: clean up providers for redteam generate (#3954)
- docs: add basic enterprise architecture diagram (#3988)
- test: add unit test for src/redteam/types.ts (#3983)

### Fixed

- fix(python): resolve paths relative to promptfooconfig when not cloud config (#4001)

### Dependencies

- chore(deps): update dependencies (#3985)

### Documentation

- docs(ci): add Azure pipelines (#3986)
- docs(ci): add Bitbucket and Travis CI (#3997)
- docs(examples): add medical agent example (#3993)
- docs(blog): add truncation marker to MCP blog post (#3984)

## [0.112.5] - 2025-05-12

### Tests

- test: add unit test for src/redteam/constants.ts (#3995)
- test: add unit test for src/redteam/plugins/mcp.ts (#3994)

### Added

- chore(cli): revert "feat(cli): adds global `--verbose` option" (#3945)

### Changed

- chore(cli): add global env-file option to all commands recursively (#3969)
- chore(cli): add global verbose option to all commands recursively (#3950)
- chore(cli): better error handling and logging for remote generation (#3965)
- chore(cli): better error handling for remote generation (#3956)
- revert: "chore: better error handling for remote generation" (#3964)
- chore(cli): better response parsing errors (#3955)
- chore(providers): add support for Amazon Nova Premier model (#3951)
- chore(redteam): improvement, include purpose in iterative attacker prompt (#3948)
- chore(redteam): minor changes to category descriptions and ordering (#3960)
- chore(redteam): order attack methods by decreasing ASR (#3959)
- chore(redteam): red teamer two words (#3976)
- chore(logger): replace console.error with logger.error in MCPClient (#3944)
- chore(providers): add google ai studio embedding provider and improve docs (#3686)
- chore: lint with type info (#3932)
- docs: how to create inline assertions for package users (#3974)
- docs: improve Docusaurus documentation instructions (#3977)
- docs: instructions on how to run the documentation (#3973)
- docs: update CLAUDE.md with additional commands and project conventions (#3972)
- docs: update user count from 75,000 to 80,000 (#3940)
- test: add unit test for src/redteam/plugins/pii.ts (#3947)

### Fixed

- fix(config): resolve relative paths in combineConfigs (#3942)
- fix(evaluator): correctly count named scores based on contributing assertions (#3968)
- fix(fetch): no proxy values should take priority in fetch (#3962)
- fix(providers): combine prompt config with provider config for bedrock (#3970)
- fix(providers): ensure correct addition for bedrock token counts (#3762)
- fix(redteam): crescendo formatting (#3952)
- fix(redteam): pii grader false positives (#3946)
- fix(redteam): shell injection false positives (#3957)
- fix(redteam): add strategy pills and output details to passed tests (#3961)

### Dependencies

- chore(deps): bump version 0.112.5 (#3980)
- chore(deps): sync dependencies (#3971)
- chore(deps): update dependencies (#3943)

### Documentation

- docs(google-vertex): fix duplicate readme (#3979)
- docs(openai): update structured output external schema file example (#3967)

## [0.112.4] - 2025-05-08

### Tests

- test: add unit test for src/redteam/constants.ts (#3963)
- test: add unit test for src/commands/view.ts (#3928)
- test: add unit test for src/redteam/commands/setup.ts (#3923)
- test: add unit test for src/constants.ts (#3922)
- test: add unit test for src/redteam/commands/report.ts (#3921)
- test: add unit test for src/redteam/types.ts (#3912)

### Added

- feat(assertions): add PI scorer (#3799)
- feat(redteam): add video strategy (#3820)
- feat(evals): optionally time out eval steps (#3765)

### Changed

- fix: foreign key error in better-sqlite3 and adapt new transaction API (#3937)
- chore(cli): add global `--verbose` option (#3931)
- chore(redteam): implement agentic plugin UI (#3880)
- chore(providers): improve error message in http provider transform (#3910)
- chore(cloud): improve error messages on cloud requests (#3934)
- chore: bump version 0.112.4 (#3939)
- chore(telemetry): implement minor telemetry changes (#3895)
- chore(telemetry): remove assertion-used event (#3894)
- chore(assertions): add throw error option for LLM Rubric if provider doesn't return a result or errors out (#3909)
- chore(cli): allow sharing urls with auth credentials (#3903)
- revert: "chore(cli): allow sharing urls with auth credentials" (#3918)
- refactor: improve self hosting environment variable handling (#3920)
- test: add unit test for src/models/eval.ts (#3904)
- test: add unit test for src/python/pythonUtils.ts (#3915)
- test: add unit test for src/redteam/constants.ts (#3881)
- test: fix huggingface dataset tests to mock environment variables (#3936)

### Fixed

- fix(redteam): filter null values in harmful completion provider output (#3908)
- fix(python): increase timeout for python path validation (#3914)
- fix(cli): read `.env` file prior to calling env var getters (#3892)

### Dependencies

- chore(deps): bump @anthropic-ai/sdk from 0.40.1 to 0.41.0 (#3930)
- chore(deps): bump @aws-sdk/client-bedrock-runtime from 3.799.0 to 3.803.0 (#3898)
- chore(deps): bump @aws-sdk/client-bedrock-runtime from 3.803.0 to 3.804.0 (#3913)
- chore(deps): bump openai from 4.96.2 to 4.97.0 (#3890)

### Documentation

- docs(http-provider): add documentation about returning object for custom parser (#3897)
- docs(http-provider): fix missing return statement in HTTP provider example (#3925)
- docs(blog): fix scroll to top when linking into blog post (#3889)
- docs(assertions): improve PI scorer documentation (#3924)
- docs(redteam): add memory poisoning plugin documentation (#3867)
- docs(usage): add information about HTTP Basic Authentication (#3919)
- docs(site): fix landing page content jumping on step switch (#3891)
- docs(blog): add mcp blog (#3893)

## [0.112.3] - 2025-05-02

### Tests

- test: add unit test for src/util/convertEvalResultsToTable.ts (#3876)
- test: add unit test for src/models/evalResult.ts (#3875)
- test: add unit test for src/types/index.ts (#3874)

### Changed

- Red team: Added memory poisoning plugin ([#3785](https://github.com/promptfoo/promptfoo/pull/3785)) @will-holley
- CLI: Improved progress bar visualization with thread grouping ([#3768](https://github.com/promptfoo/promptfoo/pull/3768)) @AISimplyExplained
- Improved red team strategy documentation ([#3870](https://github.com/promptfoo/promptfoo/pull/3870)) @mldangelo
- Bumped version to 0.112.2 ([#3872](https://github.com/promptfoo/promptfoo/pull/3872)) @sklein12
- Bumped version to 0.112.3 ([#3877](https://github.com/promptfoo/promptfoo/pull/3877)) @sklein12
- Implemented plumbing and prompt enabling customers to use cloud attacker and unified configurations ([#3852](https://github.com/promptfoo/promptfoo/pull/3852)) @MrFlounder
- Optimized Meteor tests for improved performance ([#3869](https://github.com/promptfoo/promptfoo/pull/3869)) @mldangelo
- Optimized Nova Sonic tests for improved performance ([#3868](https://github.com/promptfoo/promptfoo/pull/3868)) @mldangelo
- Retrieve unified config with provider from cloud ([#3865](https://github.com/promptfoo/promptfoo/pull/3865)) @sklein12
- Dataset plugins now clearly marked in setup UI ([#3859](https://github.com/promptfoo/promptfoo/pull/3859)) @mldangelo
- Moved maybeLoadFromExternalFile to file.ts ([#3851](https://github.com/promptfoo/promptfoo/pull/3851)) @benbuzz790

## [0.112.2] - 2025-05-01

### Tests

- test: add unit test for src/redteam/constants.ts (#3860)

### Added

- **feat(providers):** support Google Search grounding [#3800](https://github.com/promptfoo/promptfoo/pull/3800)
- **feat(providers):** mcp support for all models that support function calling [#3832](https://github.com/promptfoo/promptfoo/pull/3832)
- **feat(providers):** Add support for Amazon nova-sonic [#3713](https://github.com/promptfoo/promptfoo/pull/3713)

### Changed

- **fix:** allow escaping of `{{ }}` placeholders in prompts [#3858](https://github.com/promptfoo/promptfoo/pull/3858)
- **fix:** Trim CSV assertion values [#3863](https://github.com/promptfoo/promptfoo/pull/3863)
- **chore(providers):** add llama4 support for bedrock [#3850](https://github.com/promptfoo/promptfoo/pull/3850)
- **chore:** make custom metrics more obviously clickable [#3682](https://github.com/promptfoo/promptfoo/pull/3682)
- **refactor:** colocate fetching evalID [#3715](https://github.com/promptfoo/promptfoo/pull/3715)
- **chore:** Respect Max text length for variable cells in results table [#3862](https://github.com/promptfoo/promptfoo/pull/3862)
- **docs:** updates to grading documentation [#3848](https://github.com/promptfoo/promptfoo/pull/3848)
- **docs:** add false positives [#3857](https://github.com/promptfoo/promptfoo/pull/3857)
- **chore(workflows):** update permissions in GitHub workflows [#3849](https://github.com/promptfoo/promptfoo/pull/3849)
- **chore:** bump `openai` from 4.96.0 to 4.96.2 [#3853](https://github.com/promptfoo/promptfoo/pull/3853)
- **chore:** bump `vite` from 6.2.6 to 6.2.7 [#3856](https://github.com/promptfoo/promptfoo/pull/3856)
- **chore:** bump `@aws-sdk/client-bedrock-runtime` from 3.798.0 to 3.799.0 [#3854](https://github.com/promptfoo/promptfoo/pull/3854)
- **chore:** bump `@aws-sdk/client-bedrock-runtime` from 3.797.0 to 3.798.0 [#3843](https://github.com/promptfoo/promptfoo/pull/3843)
- **chore:** bump `@anthropic-ai/sdk` from 0.40.0 to 0.40.1 [#3842](https://github.com/promptfoo/promptfoo/pull/3842)
- **chore:** bump `formidable` from 3.5.2 to 3.5.4 [#3845](https://github.com/promptfoo/promptfoo/pull/3845)

### Fixed

- **fix(sharing):** sharing to self-hosted [#3839](https://github.com/promptfoo/promptfoo/pull/3839)
- **fix(webui):** align settings icon to top right in strategy cards [#2938](https://github.com/promptfoo/promptfoo/pull/2938)

### Documentation

- **docs(site):** improve pricing page [#3790](https://github.com/promptfoo/promptfoo/pull/3790)

## [0.112.1] - 2025-04-29

### Tests

- test: add unit test for src/share.ts (#3840)

### Changed

- chore: set telemetry key (#3838)
- chore: improve chunking (#3846)
- chore: bump version 0.112.1 (#3847)

## [0.112.0] - 2025-04-29

### Added

- feat(env): allow every env variable to be overridden within the env block in a promptfoo config (#3786)
- feat(redteam): homoglyph strategy (#3811)
- feat(redteam): add more encodings (#3815)
- feat(providers): add cerebras provider (#3814)

### Changed

- feat: persist search in url (#3717)
- feat: METEOR score (#3776)
- feat: enable custom response parser to optionally return provider response (#3824)
- fix: update dependencies to address npm audit issues (#3791)
- fix: accordion positioning in plugins view (#3807)
- fix: results api returns elements ordered by date (#3826)
- chore: write static plugin severity to metadata (#3783)
- chore: respect redteam commandLineOptions from config (#3782)
- chore: update telemetry endpoint (#3751)
- chore: add cloud log in link (#3787)
- chore: bump h11 from 0.14.0 to 0.16.0 in /examples/python-provider in the pip group across 1 directory (#3794)
- chore: bump openai from 4.95.1 to 4.96.0 (#3792)
- chore: bump h11 from 0.14.0 to 0.16.0 in /examples/redteam-langchain in the pip group across 1 directory (#3796)
- chore: add target option to cli redteam run (#3795)
- chore: bump @aws-sdk/client-bedrock-runtime from 3.787.0 to 3.796.0 (#3802)
- refactor: remove if string check (#3801) (Refactor categorized as chore)
- chore: add info banner for community red teams (#3809)
- chore(examples): remove moderation assertions from foundation model redteam (#3804)
- refactor: remove unused datasetGenerationProvider in favor of synthesizeProvider (#3818) (Refactor categorized as chore)
- chore: resolve relative provider paths from cloud configs (#3805)
- chore: bump @aws-sdk/client-bedrock-runtime from 3.796.0 to 3.797.0 (#3829)
- chore: bump @anthropic-ai/sdk from 0.39.0 to 0.40.0 (#3828)
- chore: bump version 0.112.0 (#3844)
- docs: donotanswer example (#3780)
- docs: "red team" two words (#3798)
- docs: add self-hosting caveats (#3808)
- docs: add CLAUDE.md (#3810)
- test: add unit test for src/redteam/plugins/xstest.ts (#3779)
- test: add unit test for src/models/eval.ts (#3827)

### Fixed

- fix(provider): OpenAI Realtime history issue (#3719)
- fix(matchers): score results correctly with trailing newlines. (#3823)
- fix(webui): overlapping text results pill on narrow screens (#3831)
- fix(build): add missing strategy entries for build (#3836)

### Dependencies

- chore(deps): update react-router-dom to v7.5.2 (#3803)
- chore(deps): move 'natural' to peer dependency (#3813)

### Documentation

- docs(plugins): `harmful:bias` => `bias` name correction (#3731)
- docs(vertex): put setup and config at the top (#3830)
- docs(site): add redirect from /docs to /docs/intro (#3837)

## [0.111.1] - 2025-04-22

### Tests

- test: add unit test for src/providers/mcp/client.ts (#3835)
- test: add unit test for src/providers/mcp/transform.ts (#3834)
- test: add unit test for src/redteam/strategies/simpleVideo.ts (#3822)
- test: add unit test for src/redteam/strategies/index.ts (#3821)
- test: add unit test for src/providers/cerebras.ts (#3819)
- test: add unit test for src/redteam/strategies/otherEncodings.ts (#3817)
- test: add unit test for src/redteam/strategies/index.ts (#3816)
- test: add unit test for src/redteam/strategies/homoglyph.ts (#3812)
- test: add unit test for src/util/file.ts (#3806)
- test: add unit test for src/envars.ts (#3788)

### Changed

- chore(release): bump version to 0.111.1 (#3778)
- chore(ui): capitalize "UI" in text (#3773)

### Fixed

- fix(redteam): correct the URL format in XSTest plugin (#3777)

### Dependencies

- chore(deps): bump @azure/identity from 4.9.0 to 4.9.1 (#3775)

### Documentation

- docs(about): add Ben Shipley to team section (#3758)

## [0.111.0] - 2025-04-21

### Tests

- test: add unit test for src/providers/defaults.ts (#3757)

### Added

- feat(grading): update OpenAI grading model to GPT-4.1 (#3741)
- feat(assertions): modify LLM Rubric rubricPrompt rendering to support arbitrary objects (#3746)
- feat(redteam): add donotanswer plugin (#3754)
- feat(redteam): add xstest plugin (#3771)
- feat(webui): add anchor link to specific row and show on top (#1582)

### Changed

- chore!(redteam): default to outputting generated Redteam config in same dir as input config (#3721)
- chore(providers): add support for gemini-2.5-flash (#3747)
- chore: use ajv with formats everywhere (#3716)
- chore(cli): improve readline handling and tests (#3763)
- chore(eval): add warning for redteam config without test cases (#3740)
- chore(providers): increase max output tokens for `google:gemini-2.5-pro-exp-03-25` to 2048 in Gemini example (#3753)
- chore(redteam): add canGenerateRemote property to redteam plugins (#3761)
- chore(webui): improve Eval Quick Selector (cmd+k) (#3742)
- chore: bump version to 0.111.0 (#3772)
- docs: update homepage (#3733)
- test: add unit test for src/redteam/plugins/donotanswer.ts (#3755)

### Dependencies

- chore(deps): bump @azure/identity from 4.8.0 to 4.9.0 (#3737)
- chore(deps): bump openai from 4.94.0 to 4.95.0 (#3736)
- chore(deps): bump openai from 4.95.0 to 4.95.1 (#3766)

### Documentation

- docs(redteam): add donotanswer to sidebar and plugins list (#3767)
- docs(redteam): add isRemote to all harmful plugins (#3769)
- docs(providers): update model IDs to latest versions (#3770)
- docs(about): add Asmi Gulati to team section (#3760)
- docs(about): add Matthew Bou to team section (#3759)

## [0.110.1] - 2025-04-17

### Added

- feat(openai): add support for GPT-4.1 model by [@mldangelo](https://github.com/promptfoo/promptfoo/pull/3698)
- feat(openai): add support for o4-mini reasoning model by [@mldangelo](https://github.com/promptfoo/promptfoo/pull/3727)
- feat(openai): add support for o4-mini reasoning model (#3727)

### Changed

- feat: Change pass rate to ASR and add export in report by [@sklein12](https://github.com/promptfoo/promptfoo/pull/3694)
- fix: Update prompt extraction to work in more scenarios without providing a prompt by [@sklein12](https://github.com/promptfoo/promptfoo/pull/3697)
- fix: google is valid function call allow property_ordering field in tool schema by [@abrayne](https://github.com/promptfoo/promptfoo/pull/3704)
- fix: settings positioning in strategies view by [@typpo](https://github.com/promptfoo/promptfoo/pull/3723)
- fix: stricter test for null or undefined in transform response by [@typpo](https://github.com/promptfoo/promptfoo/pull/3730)
- chore(dependencies): update dependencies to latest versions by [@mldangelo](https://github.com/promptfoo/promptfoo/pull/3693)
- chore: rename owasp plugin presets by [@typpo](https://github.com/promptfoo/promptfoo/pull/3695)
- chore: expand frameworks section by [@typpo](https://github.com/promptfoo/promptfoo/pull/3700)
- chore(self-hosting): update self-hosting instructions by [@mldangelo](https://github.com/promptfoo/promptfoo/pull/3701)
- chore: bump openai from 4.93.0 to 4.94.0 by [@dependabot](https://github.com/promptfoo/promptfoo/pull/3702)
- chore(cli): When sharing, show auth-gate prior to re-share confirmation by [@will-holley](https://github.com/promptfoo/promptfoo/pull/3706)
- chore: email verification analytics by [@sklein12](https://github.com/promptfoo/promptfoo/pull/3708)
- chore(cli): improves robustness of hasEvalBeenShared util by [@will-holley](https://github.com/promptfoo/promptfoo/pull/3709)
- chore: easily remove plugins/strats from review page by [@typpo](https://github.com/promptfoo/promptfoo/pull/3711)
- chore: bump the npm_and_yarn group with 2 updates by [@dependabot](https://github.com/promptfoo/promptfoo/pull/3714)
- chore(cli): Health check API before running Redteam by [@will-holley](https://github.com/promptfoo/promptfoo/pull/3718)
- chore: make strategies configurable where applicable by [@typpo](https://github.com/promptfoo/promptfoo/pull/3722)
- chore: remove moderation assertions from foundation model redteam example by [@mldangelo](https://github.com/promptfoo/promptfoo/pull/3725)
- chore(cli): Improve description of Redteam run command by [@will-holley](https://github.com/promptfoo/promptfoo/pull/3720)
- chore: better parsing by [@MrFlounder](https://github.com/promptfoo/promptfoo/pull/3732)
- docs: add owasp selection image by [@typpo](https://github.com/promptfoo/promptfoo/pull/3696)
- docs: best-of-n documentation fixes by [@typpo](https://github.com/promptfoo/promptfoo/pull/3712)
- perf(webui): Reduce memory usage of eval results by [@will-holley](https://github.com/promptfoo/promptfoo/pull/3678)
- refactor: update export syntax for functions by [@mldangelo](https://github.com/promptfoo/promptfoo/pull/3734)
- test: add unit test for src/providers/google/util.ts by [@gru-agent](https://github.com/promptfoo/promptfoo/pull/3705)
- test: add unit test for src/redteam/commands/poison.ts by [@gru-agent](https://github.com/promptfoo/promptfoo/pull/3728)
- chore: bump version 0.110.1 (#3739)
- refactor: update export syntax for functions (#3734)

### Fixed

- fix(providers): output json rather than string from google live provider by [@abrayne](https://github.com/promptfoo/promptfoo/pull/3703)
- fix(cli): Use correct url for sharing validation by [@will-holley](https://github.com/promptfoo/promptfoo/pull/3710)
- fix(cli/redteam/poison): Write docs to the output dir by [@will-holley](https://github.com/promptfoo/promptfoo/pull/3726)
- fix(evaluator): handle prompt rendering errors gracefully by [@mldangelo](https://github.com/promptfoo/promptfoo/pull/3729)
- fix: stricter test for null or undefined in transform response (#3730)
- fix(evaluator): handle prompt rendering errors gracefully (#3729)

### Documentation

- docs(sharing): add troubleshooting section for upload issues by [@mldangelo](https://github.com/promptfoo/promptfoo/pull/3699)

## [0.110.0] - 2025-04-14

### Tests

- test: add unit test for src/redteam/commands/poison.ts (#3728)
- test: add unit test for src/providers/google/util.ts (#3705)
- test: add unit test for src/app/src/pages/eval/components/TableSettings/hooks/useSettingsState.ts (#3679)

### Added

- feat(assertions): add GLEU metric (#3674)
- feat(providers): add Grok-3 support (#3663)
- feat(providers): add support for AWS Bedrock Knowledge Base (#3576)
- feat(openai): add support for GPT-4.1 model (#3698)
- feat: Change pass rate to ASR and add export (#3694)

### Changed

- fix: correct formatting issues (#3688)
- chore(webui): add X to report drawer (#3680)
- chore(share): improve error message on sharing (#3654)
- chore(redteam): implement reset button for strategies (#3684)
- chore(report): make eval output text expansion clearer (#3681)
- chore(report): make it clearer that plugins on the report can be clicked (#3683)
- chore(webui): change model to target in report view (#3646)
- chore(strategies): update Large preset strategies (#3675)
- chore(docker): update base images to Node.js 22 (#3666)
- chore(redteam): make audio strategy remote-only (#3618)
- chore(redteam): remove stale check for buildDate when fetching a config from cloud (#3658)
- docs: improve styles on nav buttons (#3637)
- docs: update user count to 75,000+ (#3662)
- refactor: change multimodal live to live (#3657)
- refactor(util): consolidate tool loading and rendering (#3642)
- test: add unit test for src/commands/auth.ts (#3652)
- chore: easily remove plugins/strats from review page (#3711)
- perf(webui): Reduce memory usage of eval results (#3678)
- chore: bump version 0.110.0 (#3692)
- chore: better parsing (#3732)
- chore: remove moderation assertions from foundation model redteam example (#3725)
- chore: make strategies configurable where applicable (#3722)
- chore(cli): Improve description of Redteam run command (#3720)
- chore(cli): Health check API before running Redteam (#3718)
- chore: bump the npm_and_yarn group with 2 updates (#3714)
- chore(cli): improves robustness of hasEvalBeenShared util (#3709)
- chore: email verification analytics (#3708)
- chore(cli): When sharing, show auth-gate prior to re-share confirmation (#3706)
- chore: bump openai from 4.93.0 to 4.94.0 (#3702)
- chore: expand frameworks section (#3700)
- chore: rename owasp plugin presets (#3695)
- chore(dependencies): update dependencies to latest versions (#3693)

### Fixed

- fix(auth): remove deprecated login flow (#3650)
- fix(evals): implement sharing idempotence (#3653)
- fix(huggingface): disable var expansion for huggingface datasets to prevent array field expansion (#3687)
- fix(logger): resolve `[Object object]` empty string error (#3638)
- fix(providers): address scenario where type refers to function field rather than schema type (#3647)
- fix(providers): handle transformRequest for Raw HTTP (#3665)
- fix(providers): resolve Google Vertex AI output format (#3660)
- fix(providers): support gemini system_instruction prompt format (#3672)
- fix(share): add backward compatibility for '-y' flag (#3640)
- fix(share): ensure promptfoo share respects sharing config from promptfooconfig.yaml (#3668)
- fix(testCaseReader): make JSON test file parsing preserve test case structure (#3651)
- fix(webui): fix eval comparison mode filter (#3671)
- fix(cli/redteam/poison): Write docs to the output dir (#3726)
- fix: settings positioning in strategies view (#3723)
- fix(cli): Use correct url for sharing validation (#3710)
- fix: google is valid function call allow property_ordering field in tool schema (#3704)
- fix(providers): output json rather than string from google live provider (#3703)
- fix: Update prompt extraction to work in more scenarios without providing a prompt (#3697)

### Dependencies

- chore(deps): bump @aws-sdk/client-bedrock-runtime from 3.784.0 to 3.785.0 (#3644)
- chore(deps): bump @aws-sdk/client-bedrock-runtime from 3.785.0 to 3.787.0 (#3670)
- chore(deps): bump openai from 4.92.1 to 4.93.0 (#3643)
- chore(deps): bump vite from 6.2.5 to 6.2.6 in the npm_and_yarn group (#3677)

### Documentation

- docs(nav): add lm security db to nav (#3690)
- docs(blog): add interactive blog on invisible Unicode threats (#3621)
- docs: best-of-n documentation fixes (#3712)
- docs(self-hosting): update self-hosting instructions (#3701)
- docs(sharing): add troubleshooting section for upload issues (#3699)
- docs: add owasp selection image (#3696)

## [0.109.1] - 2025-04-08

### Added

- feat: Eval sharing idempotence (#3608)

### Changed

- chore(schema): make extensions field nullable (#3611)
- chore(webui): add multi-turn tool discovery to UI (#3622)
- chore(scripts): ensure GitHub CLI is installed in preversion (#3614)
- refactor(share): improve formatting of cloud sharing instructions (#3628)
- refactor(tests): consolidate and reorganize test files (#3616)
- chore: bump version 0.109.1 (#3634)
- chore: bump version 0.109.0 (#3613)

### Fixed

- fix(assertions): handle both string and object outputs from llm-rubric providers (#3624)
- fix(assertions): fix google is-valid-function-call (#3625)
- fix(eval): handle providers array with file references to multiple providers (#3617)

### Dependencies

- chore(deps): bump @aws-sdk/client-bedrock-runtime from 3.782.0 to 3.784.0 (#3619)
- chore(deps): bump openai from 4.91.1 to 4.92.1 (#3620)
- chore(deps): update dependencies to resolve vulnerabilities (#3631)

### Documentation

- docs(contributing): add guidance on adding a new assertion (#3610)
- docs(enterprise): add enterprise documentation (#3596)
- docs(moderation): update moderation documentation for LlamaGuard 3 (#3630)
- docs(providers): clarify AWS Bedrock credential resolution order (#3633)
- docs(providers): improve Lambda Labs documentation (#3615)

### Tests

- test(providers): add unit test for src/providers/google/util.ts (#3626)
- test: add unit test for src/commands/share.ts (#3641)
- test: add unit test for src/app/src/pages/eval/components/store.ts (#3635)
- test: add unit test for src/types/index.ts (#3612)

## [0.109.0] - 2025-04-08

### Added

- feat(eval): track assertion tokens in token usage (#3551)
- feat(plugins): add CCA plugin with documentation and grader (#3590)
- feat(providers): add Google valid function call support (#3605)
- feat(providers): add Lambda Labs integration (#3601)
- feat(webui): add pass rate column (#3580)

### Changed

- chore(api): prefix API routes with /api/v1/ (#3587)
- chore(evals): remove print option from evals data grid (#3595)
- chore(webui): update provider selector in create eval page (#3597)

### Fixed

- fix(dataset): resolve issue when generating a dataset without a `providers` key in configuration (#3603)
- fix(server): prevent server crash when unknown model is selected (#3593)

### Dependencies

- chore(deps): bump vite from 6.2.4 to 6.2.5 in the npm_and_yarn group (#3594)
- chore(deps): bump @aws-sdk/client-bedrock-runtime from 3.779.0 to 3.782.0 (#3592)

### Documentation

- docs(plugins): add llms.txt plugin and convert config to TypeScript (#3600)
- docs(plugins): remove duplicate plugins in list (#3599)
- docs(providers): add Llama 4 model details (#3598)
- docs(self-hosting): clarify configuration and sharing options (#3591)

## [0.108.0] - 2025-04-03

### Tests

- test: add unit test for src/providers/lambdalabs.ts (#3602)

### Added

- feat(sharing): migrate sharing to promptfoo.app (#3572)
- feat(providers): add Google AI Studio tool use (#3564)
- feat(providers): add promptfoo model endpoint (#3534)
- feat(providers): implement Google Live mock stateful API (#3500)
- feat(redteam): add multi-turn tool discovery plugin (#3448)
- feat(dataset-generation): output generated datasets as CSV (#3573)

### Changed

- chore(redteam): add OWASP red team mappings (#3581)
- chore(webui): link URLs in metadata (#3569)
- chore(webui): use datagrids for Prompts, Datasets, and History (#3556)
- chore(build): split test and build jobs for faster CI workflow (#3586)
- chore: 0.108.0 (#3589)
- docs: add link to API reference (#3583)
- docs: add screenshot (#3582)
- docs: update docs around Google tools and rename multimodal live (#3578)
- refactor: rename vertexUtil to util and Google provider to AIS provider (#3567)
- test: add unit test for src/commands/generate/dataset.ts (#3575)

### Fixed

- fix(providers): make AIStudio & Live handle system prompts as thoroughly as vertex (#3588)
- fix(providers): enable Google to load tools from vars (#3579)
- fix(csv): update CSV docs and trim whitespace for keys in CSV test files (#3571)

### Dependencies

- chore(deps): bump @aws-sdk/client-bedrock-runtime from 3.778.0 to 3.779.0 (#3563)
- chore(deps): bump openai from 4.90.0 to 4.91.0 (#3562)
- chore(deps): bump openai from 4.91.0 to 4.91.1 (#3577)
- chore(deps): update jspdf and dompurify dependencies (#3585)
- chore(deps): update to vite 6 (#3584)

### Documentation

- docs(azure): add guidance on configuring DeepSeek models (#3559)

## [0.107.7] - 2025-04-01

### Added

- feat(evals): add evals index page (#3554)
- feat(guardrails): implement adaptive prompting guardrails (#3536)
- feat(prompts): add support for loading prompts from CSV files (#3542)
- feat(providers): load arbitrary files in nested configs in python provider (#3540)
- feat(redteam): add UnsafeBench plugin for testing unsafe image handling (#3422)

### Changed

- chore: fix type of Prompt to use omit (#3526)
- chore: hide navbar during report PDF generation (#3558)
- chore(dependencies): update package dependencies to latest versions (#3544)
- docs: add openapi reference page (#3550)
- docs: add foundation model guide (#3531)
- docs: rename guide (#3546)
- docs: update multi modal guide (#3547)
- refactor: improve google types (#3549)
- refactor: unify google apis (#3548)
- test: add unit test for src/python/pythonUtils.ts (#3508)
- chore: bump @aws-sdk/client-bedrock-runtime from 3.775.0 to 3.777.0 (#3521)
- chore: bump @aws-sdk/client-bedrock-runtime from 3.777.0 to 3.778.0 (#3541)
- chore: bump openai from 4.89.1 to 4.90.0 (#3520)
- chore: bump version 0.107.7 (#3560)
- chore: bump vite from 5.4.15 to 5.4.16 in the npm_and_yarn group (#3555)
- Revert "docs(azure): add guidance on configuring DeepSeek models" (#3561)

### Fixed

- fix(assertions): include reason in python score threshold message (#3528)
- fix(assertions): log all reasons in g-eval (#3522)
- fix(datasets): add support for jsonl test cases (#3533)
- fix(http): template strings directly in url (#3525)
- fix(providers): add logging and fix custom python provider caching (#3507)
- fix(redteam): correct tool count (#3557)
- fix(webui): handle : characters better in metadata search (#3530)

### Documentation

- docs(azure-example): update assistant prompts and test cases (#3529)
- docs(red-team): add metadata to foundation models guide (#3532)
- docs(sagemaker): improve documentation (#3539)
- docs(troubleshooting): add guidance for better-sqlite version mismatch (#3537)

## [0.107.6] - 2025-03-28

### Tests

- test: add unit test for src/models/eval.ts (#3553)
- test: add unit test for src/prompts/processors/csv.ts (#3543)
- test: add unit test for src/providers/promptfooModel.ts (#3535)

### Added

- feat(providers): add support for Amazon SageMaker (#3413)

### Changed

- feat: litellm provider (#3517)
- fix: handle circular provider references (#3511)
- chore: bump openai from 4.89.0 to 4.89.1 (#3509)
- chore(blog): improve pagination and post grid UI (#3504)
- chore: add support for `apiKeyRequired` in openai provider (#3513)
- chore: bump version 0.107.6 (#3519)
- docs: owasp red teaming guide (#3101)

### Fixed

- fix(providers): support token counting for every major type of bedrock model (#3506)
- fix(env): add override option to dotenv.config for --env-file support (#3502)

## [0.107.5] - 2025-03-26

### Tests

- test: add unit test for src/providers/openai/index.ts (#3514)
- test: add unit test for src/models/evalResult.ts (#3512)

### Added

- feat(csv): add CSV metadata column support with array values (#2709)

### Changed

- chore: add filepaths to debug output (#3464)
- chore: remove generate test cases button from UI (#3475)
- chore(content): update user statistics (#3460)
- chore(providers): add support and docs for gemini 2.5 pro to Google Chat Provider (#3485)
- chore(providers): support refusal and JSON schemas in openai responses api (#3456)
- chore(providers): update openai model costs and add missing models (#3454)
- chore(redteam): add a PlinyGrader to more accurately grade Pliny results (#3478)
- chore: bump @aws-sdk/client-bedrock-runtime from 3.758.0 to 3.772.0 (#3452)
- chore: bump @aws-sdk/client-bedrock-runtime from 3.772.0 to 3.774.0 (#3482)
- chore: bump @aws-sdk/client-bedrock-runtime from 3.774.0 to 3.775.0 (#3498)
- chore: bump openai from 4.88.0 to 4.89.0 (#3451)
- chore: bump version 0.107.5 (#3505)
- chore: bump vite from 5.4.14 to 5.4.15 in the npm_and_yarn group (#3483)
- docs: ensure consistent redteam flag usage in guides (#3477)
- docs: reduce size of profile pic (#3484)
- test: add unit test for src/app/src/pages/redteam/setup/components/strategies/utils.ts (#3495)
- test: add unit test for src/providers/openai/util.ts (#3455)

### Fixed

- fix(togetherai): ensure max_tokens is respected in configuration (#3468)
- fix(providers): handle malformed response in a21 (#3465)
- fix(csv): newlines in CSVs (#3459)
- fix(providers): simulated user bugs (#3463)
- fix(assertions): replace logical OR with nullish coalescing for thresholds (#3486)
- fix(redteam): filter out template variables in entity extraction (#3476)
- fix(redteam): type of ALL_STRATEGIES to be as const (#3494)

### Dependencies

- chore(deps): update dependencies to latest versions (#3453)

### Documentation

- docs(contributing): enhance contributing guide with additional details and formatting (#3457)
- docs(examples): improve instructions for running 4o vs. 4o mini example (#3474)
- docs(multilingual): improve multilingual strategy documentation (#3487)
- docs(readme): improve README formatting and add new sections (#3461)
- docs(security): add security policy (#3470)
- docs(site): add Faizan to team page (#3473)
- docs(site): add will to team page (#3472)

## [0.107.4] - 2025-03-20

### Tests

- test: add unit test for src/assertions/similar.ts (#3490)
- test: add unit test for src/assertions/rouge.ts (#3489)
- test: add unit test for src/assertions/levenshtein.ts (#3488)
- test: add unit test for src/redteam/graders.ts (#3479)
- test: add unit test for src/logger.ts (#3467)
- test: add unit test for src/redteam/providers/toolDiscoveryMulti.ts (#3450)
- test: add unit test for src/redteam/graders.ts (#3449)
- test: add unit test for src/providers/openai/util.ts (#3441)

### Added

- feat(providers): Added support for OpenAI Responses API (#3440)

### Changed

- chore(dependencies): Bumped OpenAI from 4.87.4 to 4.88.0 (#3436)
- chore(webui): Included error message in toast (#3437)
- chore(providers): Added o1-pro (#3438)
- chore(scripts): Specified repository for postversion PR creation (#3432)
- test: Added unit test for src/evaluatorHelpers.ts (#3430)
- chore: bump version 0.107.4 (#3447)

### Fixed

- fix(Dockerfile): Created .promptfoo directory in Dockerfile and removed initContainer (#3435)
- fix(providers): Fixed caching behavior for Azure assistants (#3443)
- fix(providers): Resolved Go provider CallApi redeclaration issue (#3414)
- fix(redteam): Added missing constants for RAG poisoning plugin (#3375)

### Documentation

- docs(blog): Added misinformation blog post (#3433)
- docs(examples): Added redteam-azure-assistant example (#3446)
- docs(redteam): Added guidance on purpose for image redteams (#3444)
- docs(redteam): Created guides section under red teaming (#3445)
- docs(site): Added responsible disclosure policy (#3434)

## [0.107.3] - 2025-03-19

### Tests

- test: add unit test for src/providers/azure/util.ts (#3427)
- test: add unit test for src/providers/azure/warnings.ts (#3426)

### Changed

- chore(providers): improve Azure Assistant integration (#3424)
- chore(providers): add Google multimodal live function callbacks (#3421)
- refactor(providers): split Azure provider into multiple files and update model pricing (#3425)
- docs: add multi-modal redteam example (#3416)
- chore: bump version 0.107.3 (#3431)

### Dependencies

- chore(deps): bump openai from 4.87.3 to 4.87.4 (#3428)

## [0.107.2] - 2025-03-17

### Tests

- test: add unit test for src/redteam/graders.ts (#3423)
- test: add unit test for src/providers/golangCompletion.ts (#3415)

### Added

- feat(assertions): update factuality grading prompt to improve compatibility across many different providers (#3408)
- feat(providers): add support for OpenAI Realtime API (#3383)
- feat(providers): update default Anthropic providers to latest version (#3388)

### Changed

- chore(cli): set PROMPTFOO_INSECURE_SSL to true by default (#3397)
- chore(webui): add success filter mode (#3387)
- chore(webui): add more copying options in EvalOutputPromptDialog (#3379)
- chore(onboarding): update presets (#3411)
- chore(auth): improve login text formatting (#3389)
- chore(init): add fallback to 'main' branch for example fetching (#3417)
- chore(prompts): remove unused prompts from grading.ts (#3407)
- chore(redteam): update entity extraction prompt (#3405)
- refactor(providers): split Anthropic provider into modular components (#3406)
- chore: bump version 0.107.2 (#3419)
- revert: "fix(workflow): temporarily disable redteam-custom-enterprise-server job" (#3418)

### Fixed

- fix(providers): update Bedrock output method signature (#3409)
- fix(redteam): correct strategyId for jailbreak (#3399)

### Dependencies

- chore(deps): update dependencies to latest stable versions (#3385)

### Documentation

- docs(blog): add data poisoning article (#2566)
- docs(examples): update Amazon Bedrock provider documentation (#3401)
- docs(guides): add documentation on testing guardrails (#3403)
- docs(guides): add more content on agent and RAG testing (#3412)
- docs(providers): update AWS Bedrock documentation with Nova details (#3395)
- docs(redteam): remove duplicate plugin entry (#3393)
- docs(redteam): update examples (#3394)
- docs(style): introduce a cursor rule for documentation and do some cleanup (#3404)

## [0.107.1] - 2025-03-14

### Tests

- test: add unit test for src/redteam/strategies/iterative.ts (#3400)

### Fixed

- fix(workflow): temporarily disable redteam-custom-enterprise-server job (#3410)

### Changed

- chore: more copying options in EvalOutputPromptDialog (#3379)
- chore: add filter mode (#3387)
- chore(providers): update default Anthropic providers to latest version (#3388)
- chore(auth): improve login text formatting (#3389)
- chore: PROMPTFOO_INSECURE_SSL true by default (#3397)
- chore: bump version 0.107.1 (#3398)
- docs: update redteam examples (#3394)

### Dependencies

- chore(deps): update dependencies to latest stable versions (#3385)

### Documentation

- docs(redteam): remove duplicate plugin entry (#3393)

## [0.107.0] - 2025-03-13

### Tests

- test: add unit test for src/globalConfig/cloud.ts (#3391)
- test: add unit test for src/providers/openai/util.ts (#3384)
- test: add unit test for src/redteam/graders.ts (#3382)

### Added

- feat(cli): Add model-scan command (#3323)
- feat(webui): Add metadata filtering in ResultsTable (#3368)
- feat(providers): Add multi-modal live sequential function calls (#3345)
- feat(server): Load dotenv file when starting server (#3321)
- feat(redteam): Add audio strategy (#3347)
- feat(redteam): Add convert to image strategy (#3342)
- feat(webui): Add download failed tests dialog (#3327)

### Changed

- chore(providers): Add Bedrock support for DeepSeek (#3363)
- chore(docs): Add Cursor AI rules for development workflow (#3326)
- chore(webui): Sync custom policies UI changes from promptfoo-cloud (#3257)
- chore(redteam): Make image jailbreak strategy runnable (#3361)
- chore(redteam): Add missing audio and image descriptions (#3372)
- chore(webui): Improve keyboard shortcut order in DownloadMenu (#3330)
- chore(error): Improve malformed target response error message (#3341)
- chore(prompts): Support j2 files (#3338)
- chore(providers): Add missing Bedrock models (#3362)
- chore(providers): Improve support for Azure reasoning models and update documentation (#3332)
- chore(providers): Integrate DeepSeek reasoning context into output (#3285)
- chore(providers): Support entire ProviderResponse output (#3343)
- chore(providers): Support multi-segment prompts in google:live provider (#3373)
- chore(redteam): Add fallback to harmful grader for specific ID patterns (#3366)
- chore(redteam): Add pluginId to plugin metadata (#3367)
- chore(redteam): Add strategyId metadata to test cases (#3365)
- chore(release): Bump version to 0.107.0 (#3378)
- chore(webui): Clean up YAML from download menu (#3328)
- chore(webui): Improve styling of table settings modal (#3329)
- chore(webui): Improve YAML editor component (#3325)
- chore(webui): Sort display metrics alphabetically in eval output cells (#3364)
- refactor(redteam): Remove harmCategory from harmful plugin vars (#3371)

### Fixed

- fix(evaluator): Merge test case metadata with provider response metadata (#3344)
- fix(redteam): Include assertion in remote grading result (#3349)
- fix(providers): Fix environment variable substitution in HTTP provider headers (#3335)
- fix(redteam): Update moderation flag default and adjust test case metadata (#3377)
- fix(share): Correct URL display when self-hosting (#3312)
- fix(webui): Fix missing plugins in report view (#3356)

### Dependencies

- chore(deps): Bump @azure/identity from 4.7.0 to 4.8.0 (#3352)
- chore(deps): Bump @babel/runtime from 7.26.7 to 7.26.10 in the npm_and_yarn group (#3348)
- chore(deps): Bump openai from 4.86.2 to 4.87.3 (#3353)
- chore(deps): Bump the npm_and_yarn group with 3 updates (#3336)
- chore(deps): Run `npm audit fix` (#3359)

### Documentation

- docs(blog): Add sensitive information disclosure post (#3350)
- docs(examples): Add foundation model redteam example (#3333)
- docs(scanner): Add model scanner documentation (#3322)

## [0.106.3] - 2025-03-07

### Added

- feat(redteam): Advanced redteam configurations from cloud provider (#3303)
- feat(redteam): Advanced redteam configurations from cloud provider (#3303)

### Changed

- chore: Bump version 0.106.3 (#3320)
- chore(providers): Add EU Nova models to Bedrock (#3318)
- chore: bump version 0.106.2 (#3317)

### Fixed

- fix(webui): Setting custom target ID (#3319)
- fix(providers): amazon nova outputs

### Documentation

- docs(self-hosting): Add a note about PROMPTFOO_CONFIG_DIR (#3315)

## [0.106.2] - 2025-03-07

### Changed

- chore(providers): add claude 3.7 thinking support in bedrock (#3313)
- chore(providers): add `showThinking` option to anthropic and bedrock (#3316)
- chore: Update cloud provider prefix (#3311)

## [0.106.1] - 2025-03-06

### Tests

- test: add unit test for src/providers/azure/moderation.ts (#3298)
- test: add unit test for src/providers/defaults.ts (#3297)
- test: add unit test for src/providers/defaults.ts (#3294)

### Added

- feat(providers): Google Multimodal Live provider by @abrayne in #3270
- feat(providers): add support for gpt-4o-audio-preview by @mldangelo in #3302
- feat(cloud): Fetch provider from cloud by @sklein12 in #3299
- feat(moderation): add Azure Content Safety API moderation by @MrFlounder in #3292

### Changed

- chore: bump version 0.106.1 by @MrFlounder in #3310
- chore(build): add pnpm support by @mldangelo in #3307
- chore(config): add fallback for eval without configuration by @mldangelo in #3279
- chore(config): enhance error message formatting by @mldangelo in #3306
- chore(dep): bump @anthropic-ai/sdk from 0.38.0 to 0.39.0 by @dependabot in #3269
- chore(dep): bump openai from 4.86.1 to 4.86.2 by @dependabot in #3305
- chore(providers): enable templating of Google API credentials by @mldangelo in #3283
- chore(providers): support for xai region by @typpo in #3281
- chore(scripts): remove unused and undocumented install script by @mldangelo in #3308
- chore(webui): set proper MIME types for JavaScript files by @mldangelo in #3271
- docs: more bedrock multimodal docs by @typpo in #3268
- docs: show remote status for plugins by @typpo in #3272
- docs: update azure moderation doc by @MrFlounder in #3309
- docs: improve JavaScript provider documentation by @mldangelo in #3301
- test: add unit test for src/globalConfig/accounts.ts by @gru-agent in #3254
- test: add unit test for src/providers/vertexUtil.ts by @gru-agent in #3278
- test: add unit test for src/util/cloud.ts by @gru-agent in #3300
- test: add unit test for src/providers/golangCompletion.ts by @gru-agent in #3276

### Fixed

- fix(providers): remove duplicate CallApi in golang completion by @MrFlounder in #3275
- fix(providers): support @smithy/node-http-handler ^4.0.0 by @aloisklink in #3288
- fix(config): env vars in promptfooconfig.yaml files are strings by @mldangelo in #3273
- fix(eval): honor evaluateOptions when config file is in a different directory by @mldangelo in #3287
- fix(providers): catch Vertex finish_reason errors correctly by @kieranmilan in #3277

## [0.106.0] - 2025-03-03

### Tests

- test: add unit test for src/providers/google.ts (#3284)
- test: add unit test for src/types/index.ts (#3274)

### Changed

- feat: base64 loader for images (#3262)
- feat: allow prompt functions to return config (#3239)
- fix: infinite rerender in provider editor (#3242)
- chore(providers): refactor OpenAI image provider to remove OpenAI Node SDK dependency (#3245)
- chore(providers): replace OpenAI moderation provider SDK with fetch (#3248)
- chore: Add Foundational Model Reports links to Resources menu and footer (#3250)
- chore: inference limit warning (#3253)
- chore: Fix an error in Google SpreadSheet(Authenticated) with a header without a value (#3255)
- chore: bump version 0.106.0 (#3267)
- test: add unit test for src/providers/openai/util.ts (#3241)

### Dependencies

- chore(deps): update dependencies to latest versions (#3247)

### Documentation

- docs(press): add new podcast to press page (#3252)

## [0.105.1] - 2025-02-28

### Added

- feat(providers): add support for execution of function/tool callbacks in Vertex provider (@abrayne) [#3215](https://github.com/promptfoo/promptfoo/pull/3215)

### Changed

- chore(cli): refactor share command (@mldangelo) [#3234](https://github.com/promptfoo/promptfoo/pull/3234)
- chore(providers): add support for GPT-4.5 OpenAI model (@mldangelo) [#3240](https://github.com/promptfoo/promptfoo/pull/3240)
- chore(providers): lazy load replicate provider (@typpo) [#3220](https://github.com/promptfoo/promptfoo/pull/3220)
- chore(providers): support inject vars in query params for raw requests for http provider (@sklein12) [#3233](https://github.com/promptfoo/promptfoo/pull/3233)
- chore(redteam): map RBAC-tagIds when pulling redteam configs from the cloud (@sklein12) [#3229](https://github.com/promptfoo/promptfoo/pull/3229)
- chore(webui): add reusable error boundary component (@mldangelo) [#3224](https://github.com/promptfoo/promptfoo/pull/3224)
- chore(webui): fix progress to history redirects (@mldangelo) [#3217](https://github.com/promptfoo/promptfoo/pull/3217)
- chore(webui): make datasets optional in history and prompts components (@mldangelo) [#3235](https://github.com/promptfoo/promptfoo/pull/3235)
- revert: "chore: Map RBAC-tagIds when pulling redteam configs from the cloud" (@sklein12) [#3231](https://github.com/promptfoo/promptfoo/pull/3231)
- docs: update Claude vs GPT comparison (@AISimplyExplained) [#3216](https://github.com/promptfoo/promptfoo/pull/3216)
- test: add unit test for src/app/src/pages/history/History.tsx (@gru-agent) [#3197](https://github.com/promptfoo/promptfoo/pull/3197)
- test: add unit test for src/providers/vertexUtil.ts (@gru-agent) [#3208](https://github.com/promptfoo/promptfoo/pull/3208)
- test: add unit test for src/server/server.ts (@gru-agent) [#3198](https://github.com/promptfoo/promptfoo/pull/3198)

### Dependencies

- chore(deps): bump @aws-sdk/client-bedrock-runtime from 3.751.0 to 3.755.0 (@dependabot) [#3213](https://github.com/promptfoo/promptfoo/pull/3213)
- chore(deps): bump version 0.105.1 (@mldangelo) [#3244](https://github.com/promptfoo/promptfoo/pull/3244)

### Documentation

- docs(command-line): update documentation with new commands and options (@mldangelo) [#3223](https://github.com/promptfoo/promptfoo/pull/3223)
- docs(vertex): enhance and update Vertex AI documentation (@mldangelo) [#3107](https://github.com/promptfoo/promptfoo/pull/3107)

### Tests

- test(history): remove obsolete History component tests (@mldangelo) [#3218](https://github.com/promptfoo/promptfoo/pull/3218)

## [0.105.0] - 2025-02-25

### Added

- feat(assertions): add custom assertion scoring functions (#3142)
- feat(providers): add Claude 3.7 (#3200)
- feat(providers): add Databricks provider (#3124)
- feat(providers): add support for multiple providers in single config file (#3156)
- feat(webui): add HTTPS option for raw request in redteam setup (#3149)

### Changed

- chore!(providers): remove direct provider exports in favor of loadApiProvider (#3183)
- chore(build): enable SWC for ts-node for faster dev server (#3126)
- chore(eval): add eval-id to --filter-failing and --filter-errors-only eval flags (#3174)
- chore(logging): replace console.error with logger.error (#3175)
- chore(providers): add support for Anthropic Claude 3.7 Sonnet model (#3202)
- chore(providers): add support for Claude on Vertex (#3209)
- chore(providers): update Claude 3.7 Sonnet configurations (#3199)
- chore(redteam): refactor HarmBench plugin (#3176)
- chore(release): bump version to 0.105.0 (#3210)
- chore(webui): add pagination to eval selector (#3189)
- chore(webui): add pagination to reports index frontend (#3190)
- chore(webui): add toggle for application vs model testing (#3194)
- chore(webui): enhance dataset dialog and table UI (#3154)
- chore(webui): improve external systems section styling (#3195)
- chore(webui): improve prompts page view (#3135)
- chore(webui): modernize UI components (#3150)
- chore(webui): refactor data loading in progress view for reusability (#3136)
- chore(webui): return detailed error messages from fetch (#3145)
- chore(webui): sync UI improvements from cloud (#3164)
- chore(webui): update outdated onboarding models (#3130)
- refactor(env): centralize environment variable schema (#3105)
- refactor(providers): extract provider registry to dedicated module (#3127)
- refactor(utils): separate database utilities from general utilities (#3184)
- refactor(webui): rename progress to history (#3196)

### Fixed

- fix(cli): fix list command for datasets (#3163)
- fix(cli): resolve issue where script.py:myFunc fails fs stat check with PROMPTFOO_STRICT_FILES=true (#3133)
- fix(env): ensure environment variables are properly merged and rendered in Nunjucks (#3134)
- fix(providers): update Go toolchain version to valid syntax (#3170)
- fix(providers): add JSON stringify for debug output in `http` provider (#3131)
- fix(providers): correct Gemini/OpenAI format conversion (#3206)
- fix(providers): handle OpenRouter empty content (#3205)
- fix(providers): properly classify API errors with ResultFailureReason.ERROR (#3141)
- fix(providers): remove content length header in HTTP provider (#3147)
- fix(site): resolve mobile responsiveness issues (#3201)
- fix(webui): improve dark mode colors (#3187)
- fix(webui): resolve share modal infinite loop (#3171)

### Dependencies

- chore(deps): bump @aws-sdk/client-bedrock-runtime from 3.744.0 to 3.749.0 (#3121)
- chore(deps): bump @aws-sdk/client-bedrock-runtime from 3.749.0 to 3.750.0 (#3128)
- chore(deps): bump @aws-sdk/client-bedrock-runtime from 3.750.0 to 3.751.0 (#3159)
- chore(deps): bump @azure/identity from 4.6.0 to 4.7.0 (#3160)
- chore(deps): bump openai from 4.85.0 to 4.85.1 (#3120)
- chore(deps): bump openai from 4.85.1 to 4.85.2 (#3161)
- chore(deps): bump openai from 4.85.2 to 4.85.3 (#3173)
- chore(deps): bump openai from 4.85.3 to 4.85.4 (#3192)
- chore(deps): update dependencies to latest versions (#3193)

### Documentation

- docs(vertex): add gemini-2.0-flash-001 fixes #3167 (#3168)
- docs(metrics): improve derived metrics documentation (#3157)
- docs(configuration): enhance CSV documentation with custom assertion example (#3158)
- docs(press): update press page with new content and resources (#3103)

### Tests

- test(routes): add unit test for src/server/routes/redteam.ts (#3181)

## [0.104.4] - 2025-02-17

### Added

- feat(redteam): add reasoning denial of service plugin (#3109)
- feat(providers): add support for tools in Vertex provider (#3077)

### Changed

- chore(providers): update replicate default moderation provider (#3097)
- chore(redteam): update grader prompt (#3092)
- chore(testCases): improve error message clarity in testCaseReader, clean up tests (#3108)
- chore(testCases): improve JSON field support in CSV test cases (#3102)
- chore(webui): add extension hooks support to red team configuration (#3067)
- chore(webui): display suggestion note (#3116)
- chore(webui): refine suggestion behavior (#3112)

### Fixed

- fix(providers): support nested directory structures in Go provider (#3118)

### Dependencies

- chore(deps): bump openai from 4.84.0 to 4.85.0 (#3095)
- chore(deps): bump version to 0.104.4 (#3119)

### Documentation

- docs(blog): add agent security blog post (#3072)
- docs(google-sheets): improve documentation clarity (#3104)
- docs: adds deprecation notice for PaLM models (#3172)

### Tests

- test(providers): add unit test for src/providers/openai/image.ts (#3086)
- test(redteam): add unit test for src/redteam/plugins/overreliance.ts (#3093)
- test(core): add unit test for src/table.ts (#3084)
- test: add unit test for src/types/index.ts (#3177)
- test: add unit test for src/types/index.ts (#3144)
- test: add unit test for src/assertions/assertionsResult.ts (#3143)

## [0.104.3] - 2025-02-14

### Tests

- test: add unit test for src/providers/replicate.ts (#3098)

### Changed

- chore(release): bump version to 0.104.3 (#3091)
- refactor(prompts): consolidate prompt processing logic (#3081)
- refactor(utils): move utils to util (#3083)

### Fixed

- fix(testCaseReader): correctly process file:// URLs for YAML files (#3082)

## [0.104.2] - 2025-02-13

### Tests

- test: add unit test for src/validators/redteam.ts (#3074)

### Changed

- chore(providers): add extra_body support for Anthropic API (#3079)
- chore(webui): add pagination and show more/less controls to intent sections (#2955)
- chore(auth): sync email between config and login commands (#3062)
- chore: remove debug log (#3071)
- chore(testCases): add HuggingFace Hub token support for datasets (#3063)
- docs: document `NO_PROXY` environment variable (#3070)

### Fixed

- fix(providers): Anthropic API error handling for 413s (#3078)
- fix(redteam): correct foundation plugin collection expansion (#3073)

### Dependencies

- chore(deps): bump openai from 4.83.0 to 4.84.0 (#3075)
- chore(deps): bump version to 0.104.2 (#3080)

## [0.104.1] - 2025-02-11

### Documentation

- docs: improve getting started guide (#3065)

### Added

- feat(test-cases): add support for loading dynamic test cases from Python and JavaScript/TypeScript files (#2993)
- feat(assertions): add `threshold` support for `llm-rubric` (#2999)
- feat(package): add guardrails in node package (#3034)

### Changed

- chore(assertions): improve parsing of llm-rubric outputs (#3021)
- chore(assertions): make JSON parsing less strict for matchers (#3002)
- chore(assertions): parse string scores in llm rubric outputs (#3037)
- chore(build): resolve CodeQL invalid Go toolchain version warning (#3022)
- chore(ci): remove unused nexe build workflow (#3014)
- chore(config): enhance email validation with zod schema (#3011)
- chore(config): handle empty config files gracefully (#3027)
- chore(download): include comment in download data (#3052)
- chore(eval): add redteamFinalPrompt to download menu (#3035)
- chore(harmful): refine grader logic for specific categories (#3054)
- chore(hooks): improve handling of absolute paths in hook/code import (#3060)
- chore(providers): add bedrock llama3.3 support (#3031)
- chore(providers): add fireworks provider (#3001)
- chore(providers): allow Alibaba API base URL override (#3040)
- chore(providers): correct golang behavior for prompts with quotes (#3026)
- chore(providers): expose `deleteFromCache` to evict cache keys after fetch by providers (#3009)
- chore(providers): handle edge case in openai chat completion provider (#3033)
- chore(providers): validate dynamic method call (#3023)
- chore(redteam): add --no-progress-bar support for redteam generate and run (#3043)
- chore(redteam): add support for job progress in RunEvalOptions (#3042)
- chore(redteam): enhance refusal detection (#3015)
- chore(redteam): improve progress plumbing changes (#3053)
- chore(redteam): purge signature auth from redteam config if disabled (#2995)
- chore(redteam): support progress callback in redteam run (#3049)
- chore(release): bump version 0.104.1 (#3061)
- chore(webui): add clear search buttons to search fields (#3048)
- chore(webui): color pass rates on a gradient (#2997)
- chore(webui): ensure extensions are serialized from config in getUnifiedConfig (#3050)
- chore(webui): ensure thumbs remain active after selection (#3059)
- chore(webui): improve column selector tooltip placement (#3005)
- chore(webui): move dropdown chevron to correct position (#3007)
- chore(webui): reorganize provider configurations (#3028)
- refactor(test): split test case loading from synthesis (#3004)
- docs: fix PromptFoo vs. Promptfoo capitalization (#3013)
- docs: update assert function context docs and examples (#3008)

### Fixed

- fix(providers): escape single quotes in golang provider (#3025)

### Dependencies

- chore(deps): bump @aws-sdk/client-bedrock-runtime from 3.741.0 to 3.743.0 (#3020)
- chore(deps): bump @aws-sdk/client-bedrock-runtime from 3.743.0 to 3.744.0 (#3038)
- chore(deps): bump esbuild from 0.24.2 to 0.25.0 (#3056)
- chore(deps): bump openai from 4.82.0 to 4.83.0 (#3019)
- chore(deps): bump vitest from 2.1.8 to 2.1.9 (#3018)
- chore(deps): update dependencies (#3032)
- chore(deps): update dependencies to latest versions (#3024)
- chore(deps): update vitest to resolve CVE issues (#3016)

### Tests

- test(unit): add test for src/redteam/sharedFrontend.ts (#3051)
- test: add unit test for src/integrations/huggingfaceDatasets.ts (#3064)

## [0.104.0] - 2025-02-06

### Tests

- test: add unit test for src/redteam/util.ts (#3017)

### Added

- feat(openai): Updated default grading provider to gpt-4o-2024-11-20 (#2987)
- feat(assertions): Added `.js` file support for `rubricPrompt` in `llm-rubric` assertion (#2972)
- feat(redteam): Added pandamonium strategy (#2920)
- feat(redteam): Added retry strategy for regression testing (#2924)
- feat(redteam): Added support for base64-encoded key strings in webui in addition to file paths and file upload (#2983)

### Changed

- chore(redteam): Improved RBAC grader (#2976)
- chore(redteam): Improved BOLA grader (#2982)
- chore(site): Added HTTP endpoint config generator link (#2957)
- chore(webui): Synced test target configuration key file UI with cloud (#2959)
- chore(docs): Changed Docusaurus default port (#2964)
- chore(redteam): Added foundation model plugin collection (#2967)
- chore(redteam): Cleaned up key validation code (#2992)
- chore(redteam): Sorted constants (#2988)
- chore(redteam): Sorted strategy list (#2989)
- chore(redteam): UI - Added new strategy presents and client-side session IDs (#2968)
- chore(share): Added confirmation step before generating public share link (#2921)
- chore(providers): Restructured OpenAI provider into modular files (#2953)
- chore: Fixed build due to duplicate import and cyclic dependency (#2969)
- chore(docusaurus): Added ability to override port via environment variable (#2986)
- test: Added unit test for src/assertions/utils.ts (#2974)
- test: Added unit test for src/redteam/plugins/rbac.ts (#2977)

### Fixed

- fix(redteam): Improved Crescendo strategy on refusals (#2979)
- fix(redteam): Added support for target delay in redteam setup UI (#2991)
- fix(redteam): Stringified guardrail headers (#2981)
- fix(redteam): Fixed harmbench plugin dataset pull location (#2963)

### Dependencies

- chore(deps): Bumped @aws-sdk/client-bedrock-runtime from 3.738.0 to 3.741.0 (#2973)
- chore(deps): Bumped version to 0.104.0 (#2994)
- chore(deps): Bumped vitest from 1.6.0 to 1.6.1 in /examples/jest-integration (#2978)

### Documentation

- docs(blog): DeepSeek tweaks (#2970)
- docs(blog): DeepSeek redteam (#2966)
- docs(cloud): Added service accounts (#2984)
- docs(guide): Added guide for doing evals with harmbench (#2943)
- docs(press): Added dedicated press page (#2990)
- docs(python): Updated Python provider docs to add guardrails usage example (#2962)

## [0.103.19] - 2025-02-02

### Tests

- test: add unit test for src/redteam/strategies/hex.ts (#2951)

### Added

- feat(redteam): Add a plugin to run redteams against the HarmBench dataset (#2896)
- feat(redteam): add hex strategy (#2950)

### Changed

- chore(providers): add o3 mini as an option to OpenAI provider (#2940)
- chore(providers): migrate Groq to use OpenAI provider - add groq reasoning example (#2952)
- chore(providers): update openai api version to support o3 models (#2942)
- chore(redteam): reduce false positives in politics plugin (#2935)
- chore(docs): re-add plugin documentation to the example (#2939)
- chore(examples): Example of a very simple barebones eval with Harmbench (#2873)
- chore: Reduced watched files for nodemon (#2949)
- chore(redteam): use shared penalized phrase function in `iterativeTree (#2946)
- chore: bump version 0.103.19 (#2954)

### Dependencies

- chore(deps): bump various dependencies (#2941)

## [0.103.18] - 2025-01-31

### Tests

- test: add unit test for src/redteam/constants.ts (#2928)
- test: add unit test for src/redteam/strategies/retry.ts (#2927)

### Added

- feat(providers): add Alibaba Model Studio provider (#2908)

### Changed

- fix: added tsx back to dependencies (#2923)
- fix: full rubricPrompt support for json/yaml filetypes (#2931)
- chore(grader): improve false positive detection for religion grader (#2909)
- chore(redteam): upgrade replicate moderation api to Llama Guard 3 (#2904)
- chore(webui): add preset collections for redteam plugins (#2853)
- chore: Move callEval outside of the function so we can re-use it (#2897)
- chore: Save test case from EvalResult (#2902)
- chore: bump @aws-sdk/client-bedrock-runtime from 3.734.0 to 3.738.0 (#2906)
- chore: bump openai from 4.80.1 to 4.81.0 (#2905)
- chore: bump version 0.103.18 (#2932)
- chore: improvements to refusal detection (#2903)
- test: configure default globalConfig mock and logger mock (#2915)

### Fixed

- fix(generation): handle cases where vars is not an array (#2916)
- fix(providers): handle function expressions in transform response (#2917)
- fix(webui): improve dark mode syntax highlighting in HTTP request editor (#2911)
- fix(webui): improve spacing between Back and Next buttons (#2912)
- fix(webui): update Next button styling to support dark mode (#2898)
- fix: broken docs build (#2937)

### Documentation

- docs(examples): update and clean up DeepSeek R1 example README (#2918)

## [0.103.17] - 2025-01-30

### Added

- feat(launcher): Add launcher page and Cloudflare deploy action (#2599)
- feat(providers): Add JFrog ML provider (#2872)

### Changed

- chore(build): Move dependencies to devDependencies (#2876)
- chore(redteam): Update grader SpecializedAdviceGrader (#2895)
- chore(redteam): Update graders: imitation, overreliance (#2882)
- chore(redteam): Update graders: politics and RBAC (#2878)
- chore(redteam): Update SQL injection and shell injection graders (#2870)
- chore(redteam): Remove RedTeamProvider response (#2899)
- chore(build): Bump version to 0.103.17 (#2900)
- docs: Fix broken transformVars example (#2887)
- test: Add unit test for src/providers/bedrockUtil.ts (#2879)
- test: Add unit test for src/redteam/plugins/shellInjection.ts (#2871)

### Fixed

- fix(assertions): Add valueFromScript support to contains, equals, and startsWith assertions (#2890)
- fix(golang-provider): Support internal package imports by preserving module structure (#2888)

### Dependencies

- chore(deps): Move tsx to dev dependencies (#2884)
- chore(deps): Update Drizzle dependencies (#2877)

### Documentation

- docs(providers): Fix syntax and formatting in examples (#2875)

## [0.103.16] - 2025-01-28

### Added

- feat(eval): Support reasoning effort and usage tokens (#2817)
- feat(providers): Add support for anthropic citations (#2854)
- feat(redteam): Add RAG Full Document Exfiltration plugin (#2820)
- feat(tests): Add support for loading tests from JSONL files (#2842)

### Changed

- chore(eval): Support reasoning field (#2867)
- chore(providers): Add common provider types for redteam providers (#2856)
- chore(providers): Update google provider with better support for latest gemini models (#2838)
- chore(redteam): Add redteam run analytics (#2852)
- chore(package): Bump version 0.103.16 (#2869)
- chore(package): Ensure correct branch name when incrementing package version (#2851)
- chore(package): Exclude test files from npm package (#2862)
- chore(package): Simplify files field in package.json (#2868)
- chore(dev): Upgrade development versions of Node.js to v22 and Python to 3.13 (#2340)

### Fixed

- fix(openrouter): Pass through `passthrough` (#2863)
- fix(redteam): Run strategies on intents (#2866)
- fix(sharing): Combine sharing configuration from multiple promptfooconfigs (#2855)

### Dependencies

- chore(deps): Remove unused dependencies (#2861)
- chore(deps): Update patch and minor dependency versions (#2860)

### Documentation

- docs(deepseek): Deepseek censorship article (#2864)
- docs(simulated-user): Improve simulated user example (#2865)

### Tests

- test(redteam): Add unit test for src/redteam/plugins/beavertails.ts (#2844)
- test(redteam): Add unit test for src/redteam/plugins/contracts.ts (#2845)
- test: add unit test for src/providers.ts (#2874)
- test: add unit test for src/redteam/providers/iterative.ts (#2858)
- test: add unit test for src/types/index.ts (#2857)

## [0.103.15] - 2025-01-28

### Changed

- chore(providers): Add Hyperbolic alias (#2826)
- chore(providers): Add Perplexity alias (#2836)
- chore(providers): Add Cloudera alias (#2823)
- chore(providers): Make Adaline a peer dependency (#2833)
- chore(providers): Support chatgpt-4o-latest alias in OpenAI provider (#2841)
- chore(providers): Handle empty content due to Azure content filter (#2822)
- chore(assertions): Add not-is-refusal assertion (#2840)
- chore(redteam): Add stack trace to generate/run errors (#2831)
- chore(redteam): Reduce science fiction jailbreaks (#2830)
- chore(redteam): Switch from stateless to stateful (#2839)
- docs: Update contributing guide and fix docs build break (#2849)
- docs: Add terms of service (#2821)
- docs: Clean up LocalAI title (#2824)
- docs: Minor updates to provider documentation sidebar order (#2827)
- docs: Update contributing guide with helpful links and update new release documentation (#2843)
- docs: Update documentation with new models and features (#2837)
- test: Add unit test for src/providers/portkey.ts (#2825)
- test: Add unit test for src/redteam/plugins/asciiSmuggling.ts (#2846)

### Dependencies

- chore(deps): Bump OpenAI from 4.80.0 to 4.80.1 (#2835)
- chore(deps): Bump version to 0.103.15 (#2850)

## [0.103.14] - 2025-01-24

### Added

- feat(redteam): add InsultsGrader for insult detection (#2814)

### Changed

- feat: ability to export to burp (#2807)
- feat: pull and set sessionIds in the request and response body (#2784)
- fix: use controlled accordion for signature auth (#2789)
- chore: bump @anthropic-ai/sdk from 0.33.1 to 0.35.0 (#2790)
- chore: bump openai from 4.79.1 to 4.79.4 (#2791)
- chore: improve specialized advice grader (#2793)
- chore: unsafe practices grader (#2796)
- chore: more harmful graders (#2797)
- chore: sort by priority strategies in report view (#2809)
- chore: add graders for drugs, illegal activities, cybercrime, radicalization (#2810)
- chore: burp docs, improvements, and ui (#2818)
- chore: bump @aws-sdk/client-bedrock-runtime from 3.731.1 to 3.734.0 (#2815)
- chore: add keyfile upload (#2787)
- test: add unit test for src/assertions/contextRelevance.ts (#2804)
- test: add unit test for src/assertions/geval.ts (#2803)
- test: add unit test for src/fetch.ts (#2781)
- test: add unit test for src/assertions/contextFaithfulness.ts (#2798)
- test: add unit test for src/assertions/answerRelevance.ts (#2799)
- test: add unit test for src/assertions/contextRecall.ts (#2800)
- test: add unit test for src/assertions/modelGradedClosedQa.ts (#2801)
- refactor(fetch): remove unnecessary debug log (#2806)

### Fixed

- fix(azure): handle 400 response for content filter errors (#2812)
- fix(ui): ensure that a default value of the signature data field is populated into the redteam config (#2788)
- fix(docs): random grammar fix for model-graded metrics (#2794)

### Dependencies

- chore(deps): update LLM provider dependencies (#2795)

### Documentation

- docs(config): add status page link to footer (#2811)

### Tests

- test(openai): move OpenAI provider tests to dedicated file (#2802)
- test: add unit test for src/providers/adaline.gateway.ts (#2834)

## [0.103.13] - 2025-01-21

### Tests

- test: add unit test for src/types/providers.ts (#2766)
- test: add unit test for src/redteam/plugins/competitors.ts (#2764)

### Added

- feat(redteam): Add guardrail option to redteam ui & update transform response (#2688)
- feat: Share chunked results (#2632)

### Changed

- feat: http provider auth signature support (#2755)
- chore: improve http signature setup (#2779)
- chore(fetch): sanitize sensitive data in debug logs (#2778)
- chore(redteam): enhance logging and test count formatting (#2775)

### Fixed

- fix(fetch): correct TLS options for proxy settings (#2783)

### Dependencies

- chore(deps): bump vite from 5.4.11 to 5.4.12 in the npm_and_yarn group (#2777)
- chore(deps): bump vite from 5.4.9 to 5.4.14 in /examples/jest-integration in the npm_and_yarn group across 1 directory (#2776)

## [0.103.12] - 2025-01-21

### Changed

- chore(providers): Add DeepSeek provider alias (#2768)
- chore(types): Remove unused 'getSessionId' field from ApiProvider (#2765)
- chore(redteam): Add copyright violations grader (#2770)
- chore(redteam): Show plugin in strategy stats prompt/response examples (#2758)
- chore(redteam): Improve competitors grader (#2761)
- chore(lint): Resolve trailing whitespace issues in YAML file (#2767)
- test: Add unit test for src/providers/bam.ts (#2748)
- test: Add unit test for src/redteam/graders.ts (#2762)
- test: Add unit test for src/redteam/plugins/harmful/graders.ts (#2763)
- test: Add unit test for src/redteam/plugins/harmful/graders.ts (#2771)
- test: Add unit test for src/redteam/providers/crescendo/index.ts (#2749)
- test: Add mocks to reduce CI flakes and logs (#2774)

### Fixed

- fix(providers): Add support for tool_resources in OpenAI assistants (#2772)
- fix(providers): Do not set top_p, presence_penalty, or frequency_penalty by default in OpenAI providers (#2753)
- fix(providers): Handle serialization bug in defaultTest for provider overrides with self references (Groq) (#2760)
- fix(webui): Add error boundary to React Markdown component (#2756)
- fix(redteam): Add missing strategy tags (#2769)
- fix(redteam): Empty response is not a failure for red team (#2754)
- fix(redteam): Self-harm, graphic, sexual content, competitors false positives (#2759)

### Dependencies

- chore(deps): Bump @aws-sdk/client-bedrock-runtime from 3.730.0 to 3.731.1 (#2750)
- chore(deps): Bump openai from 4.78.1 to 4.79.1 (#2751)

## [0.103.11] - 2025-01-20

### Changed

- chore: update vars type definition in Test Case to support nested objects (#2738)
- chore(providers): add config.o1 flag for Azure o1 model support (#2710)
- chore(assertions): handle OpenAI tool call with content (#2741)
- chore(fetch): use undici to set global proxy dispatcher (#2737)
- chore(providers): update Groq documentation with latest models (#2733)
- chore(logger): expose additional logger methods (#2731)
- refactor: remove dynamic import for OpenAiChatCompletionProvider (#2739)
- refactor: remove async imports for third-party integrations (#2746)
- refactor: remove dynamic import for fetchWithProxy (#2742)
- build: create `dist/` using TypeScript's `"module": "Node16"` setting (#2686)
- revert: "build: create `dist/` using TypeScript's `"module": "Node16"` setting (#2686)" (#2747)
- docs: LangChain example (#2735)
- docs: resolve duplicate route warning on docs/providers (#2676)
- docs: update app details (#2734)
- test: add unit test for src/logger.ts (#2732)
- test: Add unit test for src/providers/openai.ts (#2700)
- test: Add unit test for src/providers/websocket.ts (#2658)
- test: Add unit test for src/redteam/strategies/crescendo.ts (#2679)
- test: Add unit test for src/redteam/strategies/gcg.ts (#2680)
- test: Add unit test for src/redteam/strategies/index.ts (#2682)
- test: Add unit test for src/util/exportToFile/index.ts (#2666)

### Fixed

- fix(webui): ensure nested variables are rendered correctly (#2736)
- fix(assertions): support JavaScript files in CSV assertions file:// protocol (#2723)
- fix(redteam): don't blow up when translation fails (#2740)

### Dependencies

- chore(deps): bump @aws-sdk/client-bedrock-runtime from 3.726.1 to 3.730.0 (#2727)
- chore(deps): bump @azure/identity from 4.5.0 to 4.6.0 (#2728)
- chore(deps): update Docusaurus version (#2730)

### Documentation

- docs(faq): enhance documentation on proxies and SSL certificates (#2725)

## [0.103.10] - 2025-01-16

### Tests

- test: Add unit test for src/redteam/sharedFrontend.ts (#2690)

### Added

- feat(moderation): Add guardrail checks and logging for moderation (#2624)
- feat(redteam): Add support for built-in guardrails (#2654)

### Changed

- fix: Don't throw in HTTP provider on non-2xx (#2689)
- fix: Eval description in `promptfoo list evals` (#2668)
- fix: Handle HTTP errors better (#2687)
- fix: Make back/next icons consistent (#2707)
- fix: Resolve defaultTest and test providers when called via Node (#2664)
- fix: WebUI should automatically refresh with new evals (#2672)
- chore: Add email to remote inference requests (#2647)
- chore: Add envar for max harmful tests per request (#2714)
- chore: Bump @aws-sdk/client-bedrock-runtime from 3.726.0 to 3.726.1 (#2641)
- chore: Bump groq-sdk from 0.11.0 to 0.12.0 (#2642)
- chore: Bump openai from 4.78.0 to 4.78.1 (#2643)
- chore: Check email status (#2651)
- chore: Organize advanced configurations UI (#2713)
- chore: Standardize ellipsize function across codebase (#2698)
- chore: Update unaligned timeout (#2696)
- chore(assertion): Update doc (#2705)
- chore(ci): Add shell format check to CI workflow (#2669)
- chore(cli): Update show command to default to most recent eval (#2718)
- chore(config): Clean up and comment unused configurations (#2646)
- chore(providers): Add error handling for request transforms in HTTP provider (#2697)
- chore(providers): Add validateStatus option to HTTP provider (#2691)
- chore(providers): Change default validateStatus to accept all HTTP status codes (#2712)
- chore(redteam): Add more abort checkpoints for redteam runs (#2717)
- chore(redteam): Enhance debug logging in iterative provider (#2695)
- chore(redteam): Improve HTTP transform configuration placeholders (#2702)
- chore(webui): Add configurable validateStatus to redteam HTTP target setup (#2706)
- docs: Add redirect for troubleshooting link (#2653)
- docs: Updated plugin table and harmful page (#2560)
- test: Add unit test for src/assertions/guardrail.ts (#2656)
- test: Add unit test for src/providers/promptfoo.ts (#2662)
- test: Add unit test for src/providers/simulatedUser.ts (#2670)
- test: Add unit test for src/providers/webhook.ts (#2661)
- test: Add unit test for src/redteam/plugins/indirectPromptInjection.ts (#2663)
- test: Add unit test for src/redteam/strategies/bestOfN.ts (#2677)
- test: Add unit test for src/redteam/strategies/likert.ts (#2681)
- test: Add unit test for src/utils/text.ts (#2701)
- test: Fix flaky test (#2715)
- test: Make share test more robust (#2716)
- test: Support randomizing test execution order (#2556)
- chore(providers): automate watsonx provider to fetch model costs dynamically (#2703)
- Revert "test: Add unit test for src/redteam/sharedFrontend.ts" (#2721)

### Fixed

- fix(ci): Resolve redteam integration test failure by setting author (#2667)
- fix(logging): Enforce single-argument type for logger methods (#2719)
- fix(providers): Lazy load @azure/identity (#2708)
- fix(redteam): Adjust divergent repetition plugin prompt formatting (#2639)
- fix(ui): Don't select a stateful/stateless setting if discrepancy exists between configured providers (#2650)
- fix(ui): Fix stateful/stateless setting for providers (#2649)
- fix(webui): Ensure user's selection of system statefulness is correctly persisted in config and UI (#2645)

### Documentation

- docs(links): Update Discord links to new invite (#2675)
- docs(strategy-table): Enhance grouping and ordering logic (#2640)

## [0.103.9] - 2025-01-13

### Tests

- test: Add unit test for src/providers.ts (#2671)
- test: Add unit test for src/globalConfig/accounts.ts (#2652)

### Added

- feat(tests): Import tests from JS/TS (#2635)
- feat(redteam): Add GCG strategy (#2637)
- feat(redteam): Add Likert-based jailbreak strategy (#2614)

### Changed

- chore(redteam): Catch errors during iterative attacks and continue (#2631)
- chore(redteam): GCG number config (#2638)
- chore(redteam): Wrap iterative providers in try/catch (#2630)
- chore(webui): Don't actually truncate vars because they are scrollable (#2636)

### Fixed

- fix(webui): Revert 49bdcba - restore TruncatedText for var display (#2634)

## [0.103.8] - 2025-01-11

### Changed

- fix: Running redteam from cloud (#2627)
- fix: redteam strategies (#2629)
- chore: show # plugins and strats selected (#2628)o/pull/2626

## [0.103.7] - 2025-01-10

### Changed

- chore(redteam): record iterative history in metadata (#2625)
- chore(redteam): integrate grader into goat for ASR improvement (#2612)
- chore(cli): make db migrations quieter (#2621)
- chore(providers): update Azure API version for Azure provider (#2611)
- chore: Revert "chore(redteam): expose redteam run command and auto-share remote results" (#2613)
- docs: owasp illustrations (#2615)
- docs: plugin and strategy graphics (#2610)
- chore(site): add bio and photo of new team member (#2626)

### Fixed

- fix(webui): add default background for image lightbox (#2616)
- fix(openrouter): pass through openrouter-specific options (#2620)

### Dependencies

- chore(deps): bump @aws-sdk/client-bedrock-runtime from 3.723.0 to 3.726.0 (#2618)
- chore(deps): bump groq-sdk from 0.10.0 to 0.11.0 (#2619)
- chore(deps): bump openai from 4.77.4 to 4.78.0 (#2617)

### Documentation

- docs(site): add vedant to the about page (#2622)
- docs(site): update grid breakpoints for better spacing of team members on about page (#2623)

## [0.103.6] - 2025-01-09

### Changed

- chore(examples): add image saving hook for DALL-E outputs in redteam-dalle (#2607)
- chore(redteam): expose redteam run command and auto-share remote results (#2609)
- chore(redteam): store attack prompt instead of rendered prompt in metadata (#2602)
- chore(workflows): add actionlint GitHub Action for workflow validation (#2604)
- chore(ci): updated yanked dependency and ruff format (#2608)

### Fixed

- fix(docker): correct string concatenation for BUILD_DATE in GitHub Actions (#2603)
- fix(providers): convert anthropic bedrock lone system messages to user messages for compatibility with model graded metrics (#2606)

### Documentation

- docs(caching): expand documentation on caching mechanisms (#2605)

## [0.103.5] - 2025-01-09

### Added

- feat(fetch): Add support for custom SSL certificates (#2591)

### Changed

- chore(assertions): Improve Python assertion configuration passing (#2583)
- chore(debug): Enhance logging for null/undefined template variables (#2588)
- chore(providers): Allow ability to set custom default embedding provider (#2587)
- chore(providers): Improve error handling in HTTP provider (#2593)
- chore(redteam): Add grader to crescendo to increase ASR (#2594)
- chore(webui): Add plugin category on the recently used cards (#2600)
- chore(webui): Highlight selected strats just like plugins (#2601)
- chore(webui): Replace initial prompt with last redteam prompt when it exists (#2598)
- chore(webui): Response parser -> response transform (#2584)

### Fixed

- fix(cli): filterMode `failures` should omit `errors` (#2590)
- fix(providers): Handle bad HTTP status code (#2589)
- fix(redteam): ascii-smuggling is a plugin, not a strategy (#2585)
- fix(redteam): Use OS-agnostic temp file (#2586)

### Dependencies

- chore(deps): Update dependencies to latest versions (#2597)

### Documentation

- docs(license): Update year and clarify licensing terms (#2596)
- docs(providers): Update overview table with new entries (#2592)

## [0.103.4] - 2025-01-08

### Added

- feat(cli): add --filter-errors-only parameter to `eval` (#2539)
- feat(providers): f5 provider placeholder (#2563)
- feat(assertions): add support for specifying function names in external assertions (#2548)

### Changed

- chore(providers): add support for the WATSONX_AI_AUTH_TYPE env (#2547)
- chore(providers): add debug logs to llama provider (#2569)
- chore(redteam): add debug to cyberseceval (#2549)
- chore(redteam): add english language cyberseceval (#2561)
- chore(redteam): adjust parameters for iterativeTree strategy (#2535)
- chore(redteam): improve dialog content for load example configuration (#2574)
- chore(redteam): improve grader in jailbreak:tree strategy (#2565)
- chore(redteam): improve iterative provider with test case grader (#2552)
- chore(redteam): improve tree node selection. Add metadata (#2538)
- chore(redteam): reduce iterative image provider refusals (#2578)
- chore(tests): improve misc test setup and teardown (#2579)
- chore(webui): enhance metadata expand/collapse handling (#2550)
- chore(webui): Add type for provider test response (#2567)
- chore(assertions): minor change to python assert example and revert provider to gpt4 mini (#2564)
- chore(webui): ensure provider overrides are displayed correctly (#2546)
- docs: improve dark mode styles on security page (#2562)
- docs: jailbreak blog post (#2575)
- docs: missing plugins (#2558)
- docs: updates to llm vulnerability types page (#2527)
- docs: updating typo for g-eval pages (#2568)
- docs: only show frameworks in compliance section (#2559)
- chore(docs): improve dark mode on redteam configuration (#2553)
- chore(docs): sort plugins by pluginId (#2536)

### Fixed

- fix(assertions): ensure that Python assertions can reference the config as per the example given (#2551)

### Dependencies

- chore(deps): update dependencies to latest minor and patch versions (#2533)
- chore(deps): bump @aws-sdk/client-bedrock-runtime from 3.716.0 to 3.721.0 (#2532)
- chore(deps): bump @aws-sdk/client-bedrock-runtime from 3.721.0 to 3.723.0 (#2554)
- chore(deps): bump openai from 4.77.0 to 4.77.3 (#2544)
- chore(deps): update lock file to resolve dependency issues (#2545)
- chore(deps): update lock file to resolve yanked dependency (#2581)

### Documentation

- docs(blog): improve the usage instructions for jailbreak dalle post (#2576)
- docs(llm-vulnerability-scanner): improve dark mode styles (#2577)
- docs(styles): improve dark mode styles for index page (#2580)
- docs(troubleshooting): adjust sidebar order and update example version (#2557)

## [0.103.3] - 2025-01-03

### Added

- feat(redteam): add system prompt override plugin (#2524)

### Changed

- feat: cyberseceval plugin (#2523)
- chore(vertex): ability to override api version (#2529)
- chore: add more debug info to API health check (#2531)
- chore: switch cloud `run` to use --config param (#2520)
- docs: update owasp top 10 page (#2515)
- docs: misc improvements (#2525)

### Fixed

- fix(gemini): support gemini thinking model (#2526)
- fix(docs): correct broken link in blog post (#2522)
- fix(docs): conditionally enable gtag only in production (#2530)

### Documentation

- docs(blog): unbounded consumption (#2521)
- docs(redteam): update configuration.md (#2543)

## [0.103.2] - 2024-12-31

### Changed

- feat: run redteam from cloud config (#2503)
- feat: divergent repetition plugin (#2517)
- docs: guardrails ui (#2518)
- feat: granular envars for memory control (#2509)
- fix: use `default` when importing cjs module (#2506)
- docs: readme overhaul (#2502)
- chore(redteam): make numIterations configurable for iterative strategy (#2511)
- chore(webui): enhance styling and responsiveness for StrategyStats component (#2485)
- chore(providers): make number of retry attempts configurable for HTTP provider (#2512)
- chore(providers): add configurable retry attempts for AWS Bedrock. Improve error handling (#2514)
- chore(redteam): handle empty and refusal responses (#2516)
- docs: divergent repetition to plugins table (#2519)

### Fixed

- fix(moderation): handle empty output to avoid false positives (#2508)
- fix(fetch): correct retries logic to ensure at least one attempt (#2513)

## [0.103.1] - 2024-12-24

### Changed

- fix: send config purpose when running in web ui (#2504)
- fix: include `sharing` in generated redteam config (#2505)
- docs: g-eval docs (#2501)

## [0.103.0] - 2024-12-23

### Added

- feat(eval): Add sheet identifier to Google Sheets URL for saving eval results (#2348)
- feat(eval): Add support for Hugging Face datasets (#2497)
- feat(redteam): Ability to set the number of test cases per plugin (#2480)
- feat(redteam): Beavertails plugin (#2500)
- feat(redteam): Best-of-n jailbreak (#2495)
- feat(redteam): Dedicated custom input section (#2493)
- feat(redteam): Harmful:cybercrime:malicious-code (#2481)
- feat(redteam): Recently used plugins (#2488)
- feat(redteam): Support `intent` sequences (#2487)

### Changed

- chore(redteam): Add "View Probes" button (#2492)
- chore(redteam): Enhance metadata tracking for iterative provider (#2482)
- chore(redteam): Improve scoring in iterative providers (#2486)
- chore(redteam): Record stateless telemetry (#2477)
- chore(examples): Revert redteam-ollama example to previous version (#2499)
- docs: Cyberseceval (#2494)
- docs: Plugins overview (#2448)
- docs: Strategy overview (#2449)

### Fixed

- fix(redteam): Ability to set custom target (#2483)
- fix(redteam): Apply delay to redteam providers (#2498)
- fix(redteam): Scroll to top when changing tabs (#2484)
- fix(redteam): State management for raw HTTP requests (#2491)

### Dependencies

- chore(deps): Bump @aws-sdk/client-bedrock-runtime from 3.714.0 to 3.716.0 (#2479)

### Documentation

- docs(providers): Add new providers to documentation (#2496)

## [0.102.4] - 2024-12-20

### Changed

- feat: add G-Eval assertion (#2436)
- feat: ability to set delay from webui (#2474)
- fix: resolve circular reference issue in groq provider (#2475)
- chore: placeholder for ied (#2478)

### Fixed

- fix(provider): ensure system prompt is formatted correctly for amazon nova models (#2476)

### Documentation

- docs(red-team): update default strategy documentation (#2473)

## [0.102.3] - 2024-12-19

### Changed

- feat: pliny plugin (#2469)
- feat: meth plugin (#2470)

### Fixed

- fix(redteam): resolve prompt rendering issue in goat provider (#2472)

### Dependencies

- chore(deps): update dependencies to latest versions (#2442)

## [0.102.2] - 2024-12-19

### Added

- feat(eval): Add metadata filtering to `promptfoo eval` (#2460)
- feat(redteam): Implement `basic` strategy to skip strategy-less tests (#2461)
- feat(redteam): Show messages for multi-turn providers (#2454)
- feat(webui): Add search bar for reports (#2458)

### Changed

- chore(providers): Add new OpenAI O1 model versions (#2450)
- chore(ci): Handle fork PRs without secrets correctly (#2443)
- chore(ci): Update Node.js 22.x matrix configuration (#2444)
- chore(ci): Move workflow assets to .github/assets (#2445)
- chore(redteam): Update target handling for model-based strategies (#2466)
- docs: Update RAG red team details (#2459)

### Fixed

- fix(providers): Fix O1 model detection (#2455)
- fix(redteam): Handle invalid message from GOAT (#2462)
- fix(redteam): Handle null target model responses in GOAT and improve safeJsonStringify (#2465)
- fix(redteam): Improve logging and message handling in Crescendo and GOAT providers (#2467)
- fix(redteam): Properly write target response to iterative (#2447)
- fix(redteam): Skip iterative turn on refusal (#2464)

### Dependencies

- chore(deps): Bump @anthropic-ai/sdk from 0.32.1 to 0.33.1 (#2451)
- chore(deps): Bump @aws-sdk/client-bedrock-runtime from 3.712.0 to 3.714.0 (#2446)
- chore(deps): Bump openai from 4.76.3 to 4.77.0 (#2452)

## [0.102.1] - 2024-12-17

### Added

- feat(redteam): ability to upload intents from csv (#2424)
- feat(redteam): switch to rag example (#2432)

### Changed

- chore(cli): address punycode deprecation warning for Node.js 22 (#2440)
- chore(redteam): format extraction prompts as chat messages (#2429)
- chore(redteam): integration tests (#2413)
- chore(redteam): move plugin collections out of plugin type (#2435)
- chore(redteam): raise timeout on unaligned provider to 60s (#2434)
- chore(redteam): update owasp mappings (#2316)
- chore(redteam): update plugin and strategy display names and descriptions (#2387)
- chore(redteam): minor styling improvements to TestTargetConfiguration (#2430)
- chore(redteam): remove horizontal scroll from redteam setup tabs (#2420)

### Fixed

- fix(redteam): add support for entity merging in config (#2433)
- fix(redteam): combine strategy configs for chained strategies (#2415)
- fix(redteam): don't fall back if entity and purpose extraction fails (#2428)
- fix(redteam): integration test (#2431)
- fix(redteam): make cross-session-leak not default (#2427)
- fix(redteam): remove duplicate `intent` plugin (#2426)
- fix(redteam): dark mode in test targets ui (#2425)
- fix(redteam): resolve invalid DOM nesting of ul elements in Strategies component (#2421)
- fix(evaluator): handle circular references during error logging (#2441)

### Dependencies

- chore(deps): bump @aws-sdk/client-bedrock-runtime from 3.709.0 to 3.712.0 (#2418)
- chore(deps): bump groq-sdk from 0.9.0 to 0.9.1 (#2416)
- chore(deps): bump openai from 4.76.2 to 4.76.3 (#2417)

## [0.102.0] - 2024-12-16

### Added

- feat(redteam): add api healthcheck to redteam generate (#2398)

### Changed

- feat: add raw HTTP request support to Targets UI (#2407)
- feat: add HTTP provider configuration generator (#2409)
- feat: generate http config button (#2411)
- feat: run redteam in web ui (#2025)
- fix: exit codes and tests (#2414)
- docs: add docs for model-graded metrics (#2406)

## [0.101.2] - 2024-12-14

### Added

- feat(webui): implement cloud API health check functionality (#2397)
- feat(webui): redteam attack flow chart (#2389)
- feat(webui): strategy stats drawer (#2388)
- feat(webui): Filter Results view by errors (#2394)

### Changed

- revert: refactor(evaluator): enhance variable resolution and prompt rendering (#2386)
- chore(docker): add version info to docker build (#2401)
- chore(docs): Update README.md (#2391)

### Fixed

- fix(redteam): improve error message for plugin validation (#2395)
- fix(redteam): improve redteam strategy validation with detailed error messages (#2396)
- fix(webui): hide "show failures" checkbox on 1-column evals (#2393)

### Dependencies

- chore(deps): bump openai from 4.76.1 to 4.76.2 (#2390)

## [0.101.1] - 2024-12-13

### Added

- feat(eval): Separate errors from assert failures (#2214)
- feat(eval): Support more than one multi-turn conversation in the same eval with conversationId metadata field (#2360)
- feat: chunk results during share to handle large evals (#2381)

### Changed

- fix: use safeJsonStringify (#2385)
- chore(evaluator): Enhance variable resolution and prompt rendering (#2380)
- chore(ci): Remove outdated package-lock.json after enabling workspaces in package.json (#2377)
- chore(examples): Add Ollama red team example from blog post (#2374)
- Revert "feat: chunk results during share to handle large evals" (#2399)

### Fixed

- fix(cli): Fix punycode deprecation warning (#2384)
- fix(cli): Re-enable validation warning for invalid dereferenced configs (#2373)
- fix(prompts): Restore behavior that delays YAML parsing until after variable substitution (#2383)
- fix(redteam): Support file:// protocol for custom plugins (#2376)
- fix(webui): Use injectVar in redteam report view (#2366)

### Documentation

- docs(configuration): Add documentation for shared variables in tests (#2379)

## [0.101.0] - 2024-12-12

### Added

- feat(eval): Separate errors from assert failures (#2214)
- feat(eval): Support more than one multi-turn conversation in the same eval with conversationId metadata field (#2360)

### Changed

- chore(evaluator): Enhance variable resolution and prompt rendering (#2380)
- chore(ci): Remove outdated package-lock.json after enabling workspaces in package.json (#2377)
- chore(examples): Add Ollama red team example from blog post (#2374)

### Fixed

- fix(cli): Fix punycode deprecation warning (#2384)
- fix(cli): Re-enable validation warning for invalid dereferenced configs (#2373)
- fix(prompts): Restore behavior that delays YAML parsing until after variable substitution (#2383)
- fix(redteam): Support file:// protocol for custom plugins (#2376)
- fix(webui): Use injectVar in redteam report view (#2366)

### Documentation

- docs(configuration): Add documentation for shared variables in tests (#2379)

## [0.100.6] - 2024-12-11

### Changed

- chore: clean up invariant references (#2367)
- chore: invariant (#2363)
- chore(examples): add YAML schema and descriptions to config files (#2358)
- chore(providers): add debugs and make provider invariants more detailed (#2365)
- chore(redteam): add better error logging for multilingual (#2347)
- chore(redteam): add getRemoteGenerationUrl mocks to redteam tests (#2349)
- chore(redteam): Better error messaging for composite jailbreaks (#2372)
- chore(redteam): fix composite jailbreak docs (#2370)
- chore(redteam): respect --delay with redteam providers (#2369)
- chore(webui): add "save YAML" option to Save Config dialog (#2356)
- chore(webui): enhance redteam preset cards layout and styling (#2353)

### Fixed

- fix(providers): add regional model support to Bedrock (#2354)
- fix(webui): redteam setup UI should support request body objects (#2355)
- fix(providers): use Replicate moderation provider when OpenAI key not present (#2346)

### Dependencies

- chore(deps): bump @aws-sdk/client-bedrock-runtime from 3.706.0 to 3.709.0 (#2362)
- chore(deps): bump openai from 4.76.0 to 4.76.1 (#2361)
- chore(deps): update dependencies (#2350)

### Documentation

- docs(blog): new post on the EU AI Act (#2357)
- docs(redteam): Update documentation to suggest a detailed purpose (#2345)
- docs(troubleshooting): replace auto-generated index with custom overview (#2352)

## [0.100.5] - 2024-12-09

### Changed

- feat: Show current redteam and save state by @sklein12 in [#2336](https://github.com/promptfoo/promptfoo/pull/2336)
- fix: Our task API responds with a JSON object by @sklein12 in [#2337](https://github.com/promptfoo/promptfoo/pull/2337)
- fix: Attempt to fix metrics after share to self-hosted by @GICodeWarrior in [#2338](https://github.com/promptfoo/promptfoo/pull/2338)
- fix: Merge `defaultTest.vars` before applying `transformVars` by @mldangelo in [#2339](https://github.com/promptfoo/promptfoo/pull/2339)
- fix: Catch errors on purpose extraction and continue by @sklein12 in [#2344](https://github.com/promptfoo/promptfoo/pull/2344)
- chore: Allow overriding default and redteam providers globally by @sklein12 in [#2333](https://github.com/promptfoo/promptfoo/pull/2333)
- chore(providers): Align `transformRequest` with `transformResponse` behavior by @mldangelo in [#2334](https://github.com/promptfoo/promptfoo/pull/2334)
- chore: Update Node.js to v20.18.1 by @mldangelo in [#2342](https://github.com/promptfoo/promptfoo/pull/2342)
- chore: Add support for multiple Google Sheets in `promptfooconfig` by @mldangelo in [#2343](https://github.com/promptfoo/promptfoo/pull/2343)

## [0.100.4] - 2024-12-08

### Changed

- feat: "try example" in target configuration (#2335)
- chore(webui): add a reset config button (#2328)
- chore(redteam): add comments and schema to generated yaml (#2329)
- chore(webui): add select all/none for all plugins (#2326)
- chore: automate CITATION.cff version bump. Sort npm scripts (#2320)
- docs: Fix docs to reflect non-root docker user (#2324)

### Fixed

- fix(cli): recommend npx if necessary (#2325)
- fix(providers): use prompt config for structured outputs in azure (#2331)
- fix(redteam): Use cloud api for remote harmful generation (#2323)
- fix(webui): redteam bug where purpose was using old state (#2330)
- fix(webui): redteam config persist between refreshes (#2327)

### Dependencies

- chore(deps): bump openai from 4.75.0 to 4.76.0 (#2321)

## [0.100.3] - 2024-12-06

### Changed

- chore(providers): improve JSON schema support for openai azure (#2318)

### Dependencies

- chore(deps): bump the npm_and_yarn group with 2 updates (#2317)

### Documentation

- docs(aws-bedrock): add Nova model documentation and update examples (#2319)
- docs(multilingual): add language code references (#2311)

## [0.100.2] - 2024-12-06

### Added

- feat: multiline editor for http request body (#2314) by @typpo

### Fixed

- fix(redteam): Do not fail crescendo if the provider sends the wrong response (#2315) by @sklein12
- fix: remove log line (c539341)

## [0.100.1] - 2024-12-05

### Added

- feat(redteam): Multilingual generates test cases across all strats (#2313) by @sklein12

### Fixed

- fix(redteam): preserve assertion types in multilingual strategy (#2312) by @mldangelo

### Changed

- chore(redteam): Improve purpose output (779a8d4)
- chore: re-reorder target setup page (7dd11ae)
- chore: copy (158d841)
- ci: increase Docker workflow timeout to 60 minutes (414db79)

### Dependencies

- chore(deps): update multiple package dependencies (#2308) by @mldangelo

### Documentation

- docs: fix multilingual (e78e77d)

## [0.100.0] - 2024-12-05

### Added

- feat(providers): Add Amazon Nova models to Bedrock provider (#2300)
- feat(providers): Support TypeScript custom providers (#2285)
- feat(providers): Add transformRequest to HTTP provider. Rename responseParser to transformResponse (#2228)
- feat(cli): Add configurable CSV delimiter support (#2294)
- feat(redteam): Load `intents` plugin from file (#2283)
- feat(webui): Ability to configure strategies in redteam setup (#2304)
- feat(webui): Ability to upload YAML file to setup view (#2297)
- feat(webui): Column selector (#2288)

### Changed

- chore(webui): Add YAML preview and strategies to redteamReview page (#2305)
- chore(prompts): TypeScript for prompt functions (#2287)
- chore(webui): Display # selected plugins in accordion text (#2298)
- chore(redteam): Remote generation if logged into cloud (#2286)
- chore(cli): Write `promptfoo-errors.log` on error (#2303)
- chore(cli): Improve error message when attempting to share incomplete eval (#2301)
- chore(redteam): Fix stateless warning (#2282)
- chore(redteam): Plugin page UX (#2299)
- chore(webui): Display average cost alongside total (#2274)
- chore(webui): Remove prompt from redteam setup purpose page (#2295)
- docs: Guide on LangChain PromptTemplates (#2235)

### Fixed

- fix(redteam): Do not store config hash if redteam generation failed (#2296)
- fix(webui): Minor bugs in redteam config UI (#2278)
- fix(cli): Replace process.exitCode with process.exit calls in share command (#2307)

### Dependencies

- chore(deps): Bump @aws-sdk/client-bedrock-runtime from 3.699.0 to 3.704.0 (#2279)
- chore(deps): Bump @aws-sdk/client-bedrock-runtime from 3.704.0 to 3.705.0 (#2290)
- chore(deps): Bump groq-sdk from 0.8.0 to 0.9.0 (#2291)
- chore(deps): Bump openai from 4.73.1 to 4.74.0 (#2280)
- chore(deps): Bump openai from 4.74.0 to 4.75.0 (#2289)

### Documentation

- docs(examples): Add redteam chatbot example (#2306)

## [0.99.1] - 2024-12-02

### Changed

- chore(docs): update --config YAML file references to match actual behavior (#2170)
- chore(providers): add \*-latest models for Anthropic (#2262)
- chore(providers): remove optional chaining in goat provider (#2253)
- chore(redteam): ability to override severity (#2260)
- chore(redteam): improve hijacking grader (#2251)
- chore(redteam): improve overreliance grader (#2246)
- chore(redteam): improve politics grader (#2258)
- chore(redteam): move harmful specialized advice plugin to unaligned provider (#2239)
- chore(redteam): move misinformation plugin from aligned to unaligned provider (#2232)
- chore(redteam): shell injection grader improvement (25%) (#2277)
- chore(redteam): update policy grader (#2244)
- chore(site): improve architecture diagram dark mode (#2254)
- chore(site): move careers link (#2242)
- chore(tests): remove console.error debug statement (#2275)
- chore(types): add Zod schema for assertion types (#2276)
- chore(webui): ability to set image min/max height (#2268)
- chore(webui): add metric column in assertions table (#2238)
- chore(webui): add pointer cursor to report view (#2272)
- chore(webui): add support for custom targets to redteam setup (#2215)
- chore(webui): combine assertion context to eval output comment dialog (#2240)
- chore(webui): improve back and next buttons for purpose/targets pages (#2269)
- chore(webui): minor improvements to redteam setup strategy and plugin selection (#2247)
- chore(webui): only show action buttons for the currently hovered cell, rather than both cells for that row (#2270)
- chore(webui): preserve whitespace in TableCommentDialog (#2237)
- chore(webui): prevent dialog from popping up repeatedly when component rerenders (#2273)
- chore(webui): remove local dashboard (#2261)
- chore(webui): select all/none in redteam setup plugins view (#2241)
- docs: GitLab integration (#2234)

### Fixed

- fix(cli): improve debugging for fetchWithRetries (#2233)
- fix(cli): refuse to share incomplete evals (#2259)
- fix(webui): support sorting on pass/fail count & raw score (#2271)
- fix(redteam): stringify non-string target provider responses in goat (#2252)

### Dependencies

- chore(deps): bump openai from 4.73.0 to 4.73.1 (#2243)
- chore(deps): sync dependency versions with promptfoo cloud (#2256)
- chore(deps): update dependencies (#2257)
- chore(deps): update lock file for yanked dependency (#2250)

## [0.99.0] - 2024-11-25

### Added

- feat(cli): `promptfoo debug` command (#2220)
- feat(eval): Read variables from PDF (#2218)
- feat(providers): Add `sequence` provider (#2217)
- feat(redteam): Citation strategy (#2223)
- feat(redteam): Composite jailbreak strategy (#2227)
- feat(redteam): Ability to limit strategies to specific plugins (#2222)

### Changed

- chore(redteam): Attempt to reuse existing server for redteam init (#2210)
- chore(redteam): Naive GOAT error handling (#2213)
- chore(redteam): Improve competitors plugin and grading (#2208)

### Fixed

- fix(eval): CSV BOM parsing (#2230)
- fix(redteam): Add missing entities field to redteam schema (#2226)
- fix(redteam): Ensure numTests is properly inherited in config for all plugin types (#2229)
- fix(redteam): Strip prompt asterisks (#2212)
- fix(redteam): Validate plugins before starting (#2219)

### Dependencies

- chore(deps): Bump @aws-sdk/client-bedrock-runtime from 3.696.0 to 3.699.0 (#2231)

### Documentation

- docs(redteam): Ollama redteam blog (#2221)
- docs(redteam): Add troubleshooting documentation (#2211)

## [0.98.0] - 2024-11-22

### Added

- feat(providers): Maintain session-id in HTTP provider (#2101)
- feat(redteam): Add custom strategy (#2166)
- feat(webui): Add CSV download to report view (#2168)
- feat(webui): Add image preview lightbox for base64 image strings (#2194)

### Changed

- chore(providers): Add GPT-4-0-2024-11-20 to supported models (#2203)
- chore(providers): Add support for UUID in transformVars (#2204)
- chore(cli): Display help for invalid args (#2196)
- chore(redteam): Add `promptfoo redteam setup` (#2172)
- chore(redteam): Init now opens web setup UI (#2191)
- chore(redteam): Update purpose UI to capture better information (#2180)
- chore(redteam): Instrument redteam setup (#2193)
- chore(redteam): Remove OpenAI key requirement in onboarding (#2187)
- chore(redteam): Remove overreliance from default (#2201)
- chore(redteam): Remove redundant harmful plugin when all subcategories are selected (#2206)
- chore(redteam): Reorganize plugins in setup (#2173)
- chore(redteam): Session parsing in UI (#2192)
- chore(redteam): Update docs for multi-turn strategies (#2182)
- chore(redteam): Update redteam init instructions (#2190)
- chore(redteam): Wrap more system purpose tags (#2202)
- chore(redteam): Wrap purposes in <Purpose> tags (#2175)

### Fixed

- fix(prompts): Parse YAML files into JSON before Nunjucks template render (#2205)
- fix(providers): Handle more response parser failures in HTTP provider (#2200)
- fix(redteam): Attempt to fix undefined redteam testcase bug (#2186)
- fix(redteam): Debug access plugin grader improvement (#2178)
- fix(redteam): Handle missing prompts in indirect prompt injection setup (#2199)
- fix(redteam): Pass isRedteam from eval database model (#2171)
- fix(webui): Handle division by zero cases in CustomMetrics component (#2195)

### Dependencies

- chore(deps): Bump @aws-sdk/client-bedrock-runtime from 3.693.0 to 3.696.0 (#2176)
- chore(deps): Update dependencies - resolve lock file issue (#2179)
- chore(deps): Update dependencies (#2169)

### Documentation

- docs(examples): Add F-score example (#2198)
- docs(examples): Modernize image classification example (#2197)
- docs(site): Add red team Hugging Face model guide (#2181)
- docs(site): Use `https` id with `url` config (#2189)

## [0.97.0] - 2024-11-18

### Added

- feat(azure): adding AzureCliCredential as a fallback authentication option (#2149)

### Changed

- feat: report shows % framework compliance as progress bar (#2160)
- feat: support for grader fewshot examples (#2162)
- feat: add support for bedrock guardrails (#2163)
- fix: crescendo feedback (#2145)
- fix: handle null test cases in strategy generation (#2146)
- refactor(redteam): extract parseGeneratedPrompts from redteam base class (#2155)
- refactor(redteam): modularize and simplify harmful plugin (#2154)
- chore: bump @aws-sdk/client-bedrock-runtime from 3.691.0 to 3.693.0 (#2147)
- chore: bump @eslint/plugin-kit from 0.2.0 to 0.2.3 in the npm_and_yarn group (#2151)
- chore: track token usage for redteam providers (#2150)
- chore(providers): misc harmful completion provider enhancements (#2153)
- chore: display strategy used in report view (#2156)
- chore: open result details in report view (#2159)
- chore: add # requests to token usage (#2158)
- chore: set redteamFinalPrompt in goat provider (#2161)
- chore(redteam): refactor harmful plugin into aligned and unaligned modules (#2164)
- chore(redteam): refactor unaligned inference API response handling (#2167)

### Fixed

- fix(share): update eval author to logged-in user when sharing (#2165)

## [0.96.2] - 2024-11-14

### Added

- feat(redteam): redteam fewshot overrides (#2138)
- feat(cli): make README.md file during onboarding init flow optional (#2054)

### Changed

- feat: helm chart for self hosted (#2003)

### Fixed

- fix(cli): remove validation warning on yaml files (#2137)
- fix(providers): handle system messages correctly for bedrock Claude models (#2141)
- fix(redteam): Config for all strategies (#2126)
- fix(webui): potential divide by 0s (#2135)
- fix(webui): restore token usage display (#2143)

### Dependencies

- chore(deps): clean up plugin action params (#2139)
- chore(deps): bump @aws-sdk/client-bedrock-runtime from 3.687.0 to 3.691.0 (#2140)
- chore(deps): update dependencies (#2133)

## [0.96.1] - 2024-11-12

### Added

- feat(ui): Respect max text length in Markdown cells (#2109)

### Changed

- chore(assertions): split assertions into separate modules (#2116)\* chore(blog): update API endpoint to canonical domain by @mldangelo in https://github.com/promptfoo/promptfoo/pull/2119
- chore(cli): add promptfoo version header to all requests (#2121)
- chore(redteam): allow goat to be used stateless or not (#2102)
- chore(redteam): Break out Prompt Metrics Types (#2120)
- chore(redteam): re-organize report categories (#2127)
- chore(docs): Fix AWS default region to match documentation (#2117)

### Fixed

- fix(cli): validate config after dereferencing (#2129)
- fix(providers): handle system messages correctly in anthropic parseMessages (#2128)

### Dependencies

- chore(deps): bump groq-sdk from 0.7.0 to 0.8.0 (#2131)
- chore(deps): update multiple dependencies (#2118)

## [0.96.0] - 2024-11-10

### Added

- feat(redteam): intent plugin (#2072)
- feat(redteam): rag poisoning plugin (#2078)
- feat(cli): --filter-sample on eval to randomly sample (#2115)
- feat(providers): azure default provider (#2107)
- feat(assertions): BLEU score (#2081)

### Changed

- chore(assertions): refactor JSON assertions (#2098)
- chore(assertions): split assertions into separate files (#2089)
- chore(cli): add --ids-only to list commands (#2076)
- chore(cli): lazily init csv assertion regex (#2111)
- chore(cli): validate json, yaml, js configs on load (#2114)
- chore(lint): format lint (#2082)
- chore(providers): add envar support for azure auth (#2106)
- chore(providers): add support for Claude 3.5 Haiku model (#2066)
- chore(providers): add support for external response_format in azure openai (#2092)
- chore(providers): azureopenai -> azure (#2113)
- chore(providers): Support AWS sessionToken and profile for authentication (#2085)
- chore(redteam): improve rbac grader (#2067)
- chore(redteam): pass context and options to target in iterativeTree provider (#2093)
- chore(redteam): Use purpose in graders (#2077)
- chore(webui): prevent unnecessary state resets in plugin configuration in redteam ui (#2071)
- chore: add yaml config validation tests (#2070)
- chore(docs): goat-blog demo component usability improvements (#2095)
- docs: use "provider" key in python prompt function (#2103)
- docs: add GOAT blog post (#2068)
- chore(blog): update API endpoint to canonical domain (#2119)

### Fixed

- fix(cli): keep eval id on `import` (#2112)
- fix(providers): portkey provider and headers (#2088)
- fix(redteam): provide target context (#2090)
- fix(providers): ensure consistent message parsing for Anthropic Claude Vision (#2069)
- fix(redteam): make remote generation URL dynamic to support dotenv loading (#2086)

### Dependencies

- chore(deps): bump @anthropic-ai/sdk from 0.31.0 to 0.32.0 (#2074)
- chore(deps): bump @anthropic-ai/sdk from 0.32.0 to 0.32.1 (#2083)
- chore(deps): bump @aws-sdk/client-bedrock-runtime from 3.686.0 to 3.687.0 (#2104)
- chore(deps): bump openai from 4.70.2 to 4.71.0 (#2073)
- chore(deps): bump openai from 4.71.0 to 4.71.1 (#2087)

## [0.95.0] - 2024-11-04

### Added

- **feat(redteam):** goat (#2006)
- **feat(webui):** add support for file providers in eval creation view via file upload by @mldangelo in https://github.com/promptfoo/promptfoo/pull/2055
- feat(webui): add support for file providers in eval creation view via file upload (#2055)

### Changed

- **feat:** save and load configs (#2044)
- **feat:** index page for report view (#2048)
- **fix:** competitors grader (#2042)
- **fix:** llm rubric markup (#2043)
- **fix:** OOM on large evals (#2049)
- **chore:** migrate rag-full example to langchain 0.3.0 (#2041)
- **chore:** add some loaders to webui pages (#2050)
- **chore(providers):** add bedrock regional inference profile IDs (#2058)
- **chore(webui):** optimize custom policy handling (#2061)
- **chore:** bump @anthropic-ai/sdk from 0.30.1 to 0.31.0 (#2062)
- **chore:** bump openai from 4.69.0 to 4.70.2 (#2063)

### Fixed

- **fix(webui):** preserve target label when switching target types (#2060)

### Dependencies

- **chore(deps):** bump langchain from 0.2.10 to 0.3.0 in /examples/rag-full (#2040)
- **chore(deps):** bump openai from 4.68.4 to 4.69.0 (#2045)
- **chore(deps):** update patch and minor dependencies (#2064)

## [0.94.6] - 2024-10-30

### Added

- feat(webui): make table header sticky (#2001)

### Changed

- feat: `promptfoo auth whoami` (#2034)
- fix: minor redteam run fixes (#2033)
- fix: report issue counts (#2037)
- fix: Integration backlink to portkey docs (#2039)
- chore: add provider to assertion function context (#2036)
- chore: add `--verbose` to redteam run (#2032)
- chore(deps-dev): bump @aws-sdk/client-bedrock-runtime from 3.679.0 to 3.682.0 (#2038)

### Dependencies

- chore(deps): bump elliptic from 6.5.7 to 6.6.0 in /src/app (#2031)
- chore(deps): bump langchain from 0.1.14 to 0.3.0 in /examples/langchain-python (#2035)

## [0.94.5] - 2024-10-28

### Changed

- fix: bump version on fetch cache key (#2029)
- fix: support browser back/forward in redteam setup (#2022)
- chore: improve ui for plugin configs (#2024)
- chore(webui): improve redteam plugin configuration UI (#2028)
- chore: Add Missing Statuses to Risk Categories (#2030)

### Fixed

- fix(ci): add disk space cleanup steps to prevent runner failures (#2018)
- fix(redteam): auto-extract injectVar from prompt template in redteam image provider (#2021)
- fix(providers): adjust bedrock anthropic default temperature (#2027)
- fix(webui): hide redteam setup dialog after seen (#2023)

### Documentation

- docs(provider): fix dalle-3 provider name (#2020)

## [0.94.4] - 2024-10-27

### Added

- **Feature:** Add simulated user provider ([#2014](https://github.com/promptfoo/promptfoo/pull/2014) by [@typpo](https://github.com/typpo))

### Changed

- **Fix:** Handle basic auth credentials in fetch requests ([#2013](https://github.com/promptfoo/promptfoo/pull/2013) by [@mldangelo](https://github.com/mldangelo))
- **Chore:** Add configuration option to disable template environment variables ([#2017](https://github.com/promptfoo/promptfoo/pull/2017) by [@mldangelo](https://github.com/mldangelo))
- **Chore (Redteam):** Improve onboarding CLI plugin configuration handling ([#2015](https://github.com/promptfoo/promptfoo/pull/2015) by [@mldangelo](https://github.com/mldangelo))

## [0.94.3] - 2024-10-26

### Changed

- feat: package import support improvements (#1995)
- feat: add adaline gateway provider (#1980)
- fix: template creation for `promptfoo init` and `promptfoo redteam init`
- chore(providers): merge prompt and provider config in azure (#2011)

## [0.94.2] - 2024-10-25

### Added

- feat(browser): `optional` arg on `click` commands (#1997)

### Changed

- feat: add browser support in redteam setup (#1998)
- fix: test case descriptions (#2000)
- fix: Http Provider parser (#1994)
- chore: save user consent when logged in via webui (#1999)
- chore: Constants are lower case (#2007)
- style(eslint): add sort-keys rule and sort type constituents (#2008)
- chore(redteam): alphabetize and normalize ordering of constants (#2002)
- revert: style(eslint): add sort-keys rule and sort type constituents (#2009)

## [0.94.1] - 2024-10-24

### Added

- **feat(schema):** Add YAML schema validation to config files by [@mldangelo](https://github.com/mldangelo) in [#1990](https://github.com/promptfoo/promptfoo/pull/1990)

### Changed

- **chore:** Don't run Docker as root by [@typpo](https://github.com/typpo) in [#1884](https://github.com/promptfoo/promptfoo/pull/1884)
- **chore(webui):** Move Snackbar out of component for reuse by [@sklein12](https://github.com/sklein12) in [#1989](https://github.com/promptfoo/promptfoo/pull/1989)
- **chore(redteam):** Send version to remote endpoint by [@typpo](https://github.com/typpo) in [#1982](https://github.com/promptfoo/promptfoo/pull/1982)
- **refactor(tests):** Reorganize test files into subdirectories by [@mldangelo](https://github.com/mldangelo) in [#1984](https://github.com/promptfoo/promptfoo/pull/1984)
- site: additional landing page (#1996)

### Fixed

- **fix(providers):** Better OpenAI rate limit handling by [@typpo](https://github.com/typpo) in [#1981](https://github.com/promptfoo/promptfoo/pull/1981)
- **fix(providers):** Refusals are not failures by [@typpo](https://github.com/typpo) in [#1991](https://github.com/promptfoo/promptfoo/pull/1991)
- **fix(redteam):** Better error handling in strategies by [@typpo](https://github.com/typpo) in [#1983](https://github.com/promptfoo/promptfoo/pull/1983)
- **fix(redteam):** Better error on remote plugins when remote is disabled by [@typpo](https://github.com/typpo) in [#1979](https://github.com/promptfoo/promptfoo/pull/1979)
- fix: prompt validation (#1993)

### Dependencies

- **chore(deps):** Bump @aws-sdk/client-bedrock-runtime from 3.677.0 to 3.678.0 by [@dependabot](https://github.com/dependabot) in [#1987](https://github.com/promptfoo/promptfoo/pull/1987)
- **chore(deps):** Bump @anthropic-ai/sdk from 0.30.0 to 0.30.1 by [@dependabot](https://github.com/dependabot) in [#1986](https://github.com/promptfoo/promptfoo/pull/1986)
- **chore(deps):** Bump OpenAI from 4.68.2 to 4.68.4 by [@dependabot](https://github.com/dependabot) in [#1985](https://github.com/promptfoo/promptfoo/pull/1985)

## [0.94.0] - 2024-10-23

### Added

- feat(providers): add support for `github` provider (#1927)
- feat(providers): add support for xAI (Grok) provider (#1967)
- feat(providers): Update HTTP Provider to support any type of request (#1920)
- feat(prompts): add context to python and javascript prompts (#1974)
- feat(webui): add ability to update eval author (#1951)
- feat(webui): add login page (#1964)
- feat(webui): add support for displaying base64-encoded images (#1937)
- feat(cli): allow referencing specific gsheet (#1942)
- feat(redteam): show passes and fails in report drawer (#1972)

### Changed

- chore(cli): disable database logging by default (#1953)
- chore(cli): move db migrations up (#1975)
- chore(cli): replace node-fetch with native fetch API (#1968)
- chore(cli): warn on unsupported test format (#1945)
- chore(providers): support AWS credentials in config file for bedrock provider (#1936)
- chore(providers): support response_format in prompt config in openai provider (#1966)
- chore(providers): update Claude 3.5 model version (#1973)
- chore(providers): update implementation of togetherAI provider (#1934)
- chore(redteam): Add redteam descriptions and display names (#1962)
- chore(redteam): Better typing for the new constants (#1965)
- chore(redteam): fix typing issue, don't return in route (#1933)
- chore(redteam): move all redteam constants to one spot (#1952)
- chore(redteam): remove providers from db (#1955)
- chore(redteam): update providers to id by id or label (#1924)
- chore(redteam): Use Provider Label as Unique ID for redteam targets (#1938)
- chore(webui): add user email management endpoints (#1949)
- chore(webui): create dedicated eval router (#1948)
- chore(webui): expose redteam init ui in navigation dropdown menu (#1926)
- chore(webui): improve max text length slider (#1939)
- chore(webui): optimize Material-UI imports for better tree-shaking (#1928)
- chore(webui): optionally record anonymous telemetry (#1940)
- chore(webui): resolve fast refresh warning by separating useToast hook (#1941)
- refactor(assertions): move utility functions to separate file (#1944)
- chore: add citation generation script and update CITATION.cff (#1914)

### Fixed

- fix(cli): add metadata to EvaluateResult model (#1978)
- fix(cli): check for python3 alias (#1971)
- fix(cli): cli properly watches all types of configs (#1929)
- fix(cli): resolve deep copy issue when using grader cli arg (#1943)
- fix(eval): set author from getUserEmail when creating Eval (#1950)
- fix(providers): improve Gemini format coercion and add tests (#1925)
- fix(providers): maybeCoerceToGeminiFormat in palm provider - parse system_instruction (#1947)

### Dependencies

- chore(deps): bump aiohttp from 3.9.5 to 3.10.2 in /examples/rag-full (#1959)
- chore(deps): bump certifi from 2023.11.17 to 2024.7.4 in /examples/python-provider (#1958)
- chore(deps): bump idna from 3.6 to 3.7 in /examples/python-provider (#1957)
- chore(deps): bump rollup from 4.21.3 to 4.24.0 in /src/app (#1961)
- chore(deps): bump starlette from 0.37.2 to 0.40.0 in /examples/rag-full (#1956)
- chore(deps): bump vite from 5.3.3 to 5.4.9 in /examples/jest-integration (#1960)
- chore(deps): migrate drizzle (#1922)
- chore(deps): update dependencies (#1913)

### Documentation

- docs(blog): adding fuzzing post (#1921)

## [0.93.3] - 2024-10-17

### Added

- **feat(assertions):** Support array of files in assertion values by [@danpe](https://github.com/promptfoo/promptfoo/pull/1897)
- **feat(redteam):** Math-prompt strategy by [@AISimplyExplained](https://github.com/promptfoo/promptfoo/pull/1907)
- feat(redteam): math-prompt strategy (#1907)
- feat: add watsonx bearer token auth and display model cost (#1904)
- feat: support array of files in assertion values (#1897)

### Changed

- **chore(providers):** Add WatsonX bearer token auth and display model cost by [@gprem09](https://github.com/promptfoo/promptfoo/pull/1904)
- **chore(redteam):** Rename math-prompt strategy and update docs by [@mldangelo](https://github.com/promptfoo/promptfoo/pull/1912)
- **chore(webui):** Redesign navigation and dark mode components by [@mldangelo](https://github.com/promptfoo/promptfoo/pull/1903)
- **chore(ci):** Correct GitHub Actions syntax for secret access by [@mldangelo](https://github.com/promptfoo/promptfoo/pull/1911)
- **chore(ci):** Fix Docker build by [@sklein12](https://github.com/promptfoo/promptfoo/pull/1910)
- **chore(ci):** Test eval share for hosted container by [@sklein12](https://github.com/promptfoo/promptfoo/pull/1908)
- **chore(ci):** Test sharing to cloud by [@sklein12](https://github.com/promptfoo/promptfoo/pull/1909)
- chore: fix docker build (#1910)
- chore(redteam): rename math-prompt strategy and update docs (#1912)
- chore: Test sharing to cloud (#1909)
- chore: Test eval share for hosted container (#1908)

### Fixed

- **fix(webui):** Navigating directly to an eval by [@sklein12](https://github.com/promptfoo/promptfoo/pull/1905)
- fix(providers): lazy load watsonx dependencies (#1977)
- fix(ci): correct GitHub Actions syntax for secret access (#1911)
- fix: Navigating directly to an eval (#1905)

### Documentation

- **docs(redteam):** Add documentation for Custom and PII plugins by [@mldangelo](https://github.com/promptfoo/promptfoo/pull/1892)

## [0.93.2] - 2024-10-16

### Fixed

- fix: sharing to hosted (#1902)
- fix: update cloud share URL path from 'results' to 'eval' (#1901)
- fix: gemini chat formatting (#1900)

### Documentation

- docs(redteam): add documentation for Custom and PII plugins (#1892)

### Changed

- **fix:** update cloud share URL path from 'results' to 'eval' by [@mldangelo](https://github.com/promptfoo/promptfoo/pull/1901)
- **fix:** gemini chat formatting by [@typpo](https://github.com/promptfoo/promptfoo/pull/1900)
- **fix:** sharing to hosted by [@sklein12](https://github.com/promptfoo/promptfoo/pull/1902)
- **chore:** add `--filter-targets` to `redteam run` by [@typpo](https://github.com/promptfoo/promptfoo/pull/1893)
- **chore:** warn users about unknown arguments after 'eval' command by [@mldangelo](https://github.com/promptfoo/promptfoo/pull/1898)
- chore(webui): redesign navigation and dark mode components (#1903)
- chore(cli): warn users about unknown arguments after 'eval' command (#1898)
- chore: add `--filter-targets` to `redteam run` (#1893)

### Dependencies

- **chore(deps):** bump `@anthropic-ai/sdk` from 0.29.0 to 0.29.1 by [@dependabot](https://github.com/promptfoo/promptfoo/pull/1894)
- chore(deps): bump @anthropic-ai/sdk from 0.29.0 to 0.29.1 (#1894)

## [0.93.1] - 2024-10-15

### Fixed

- fix: Delete all evals broken (#1891)

### Added

- feat: Redteam http target tester (#1883)

### Changed

- **feat:** Crisp chat on certain pages by [@typpo](https://github.com/promptfoo/promptfoo/pull/1880)
- **feat:** Redteam HTTP target tester by [@sklein12](https://github.com/promptfoo/promptfoo/pull/1883)
- **fix:** Do not use default config when config is explicitly set by [@typpo](https://github.com/promptfoo/promptfoo/pull/1878)
- **fix:** Delete all evals broken by [@sklein12](https://github.com/promptfoo/promptfoo/pull/1891)
- **docs:** Add RAG architecture blog post by [@vsauter](https://github.com/promptfoo/promptfoo/pull/1886)
- **refactor(webui):** Move dashboard to redteam directory by [@mldangelo](https://github.com/promptfoo/promptfoo/pull/1890)
- refactor(webui): move dashboard to redteam directory (#1890)

## [0.93.0] - 2024-10-14

### Documentation

- docs: add rag architecture blog post (#1886)

### Added

- feat(cli): add example download functionality to init command (#1875)
- feat(redteam): introduce experimental redteam setup ui (#1872)
- feat(providers): watsonx provider (#1869)
- feat(providers): node package provider (#1855)
- feat: crisp chat on certain pages (#1880)

### Changed

- chore(webui): show tools in report view (#1871)

### Fixed

- fix(cli): only set redteam on combined configs when necessary (#1879)
- fix(cli): disable remote grading with rubric prompt override (#1877)
- fix(webui): rendering evals (#1881)
- fix: do not use default config when config is explicitly set (#1878)

## [0.92.3] - 2024-10-12

### Changed

- fix: request correct structure in prompt (#1851)
- fix: Only persist custom API url in local storage if it's set through the UI (#1854)
- fix: equality failure message (#1868)
- fix: don't always persist providers (#1870)
- feat: env variable to host pf at a different url path then base (#1853)
- chore(redteam): improve custom plugin definition and validation (#1860)
- chore: move skip logic to generate (#1834)
- chore: add `--filter-targets` alias (#1863)
- chore: Cloud sharing with new format (#1840)

### Fixed

- fix(webui): resolve undefined version display in InfoModal (#1856)

### Dependencies

- chore(deps-dev): bump @aws-sdk/client-bedrock-runtime from 3.667.0 to 3.668.0 (#1857)
- chore(deps-dev): bump @aws-sdk/client-bedrock-runtime from 3.668.0 to 3.669.0 (#1865)

## [0.92.2] - 2024-10-09

### Changed

- **ci(tests)**: Separate unit and integration tests in CI pipeline by [@mldangelo](https://github.com/mldangelo) in [#1849](https://github.com/promptfoo/promptfoo/pull/1849)
  - Bump `@aws-sdk/client-bedrock-runtime` from 3.666.0 to 3.667.0 by [@dependabot](https://github.com/dependabot) in [#1845](https://github.com/promptfoo/promptfoo/pull/1845)
  - Bump `@anthropic-ai/sdk` from 0.28.0 to 0.29.0 by [@dependabot](https://github.com/dependabot) in [#1846](https://github.com/promptfoo/promptfoo/pull/1846)
  - Bump `openai` from 4.67.2 to 4.67.3 by [@dependabot](https://github.com/dependabot) in [#1844](https://github.com/promptfoo/promptfoo/pull/1844)

### Fixed

- **fix(providers)**: Dynamically import FAL-AI serverless client by [@mldangelo](https://github.com/mldangelo) in [#1850](https://github.com/promptfoo/promptfoo/pull/1850)

### Dependencies

- **chore(deps)**:

## [0.92.1] - 2024-10-08

### Added

- **feat(providers):** Add support for an optional `responseSchema` file to Google Gemini by [@aud](https://github.com/promptfoo/promptfoo/pull/1839)
- feat(providers): Add support for an optional `responseSchema` file to google gemini (#1839)

### Changed

- **fix:** count could be off if there was a test that wasn't recorded by [@sklein12](https://github.com/promptfoo/promptfoo/pull/1841)
- **fix:** support relative paths by [@sklein12](https://github.com/promptfoo/promptfoo/pull/1842)
- **fix:** Prompt ordering on tables by [@sklein12](https://github.com/promptfoo/promptfoo/pull/1843)
- **chore:** delete empty file by [@sklein12](https://github.com/promptfoo/promptfoo/pull/1829)
- **chore:** rename tables by [@sklein12](https://github.com/promptfoo/promptfoo/pull/1831)
- chore(deps-dev): bump @aws-sdk/client-bedrock-runtime from 3.665.0 to 3.666.0 (#1836)

### Fixed

- **fix(provider):** fal prompt config overrides by [@drochetti](https://github.com/promptfoo/promptfoo/pull/1835)
- fix: Prompt ordering on tables (#1843)
- fix: support relative paths (#1842)
- fix: count could be off if there was a test that wasn't recorded (#1841)

### Dependencies

- **chore(deps):** bump openai from 4.67.1 to 4.67.2 by [@dependabot](https://github.com/promptfoo/promptfoo/pull/1837)
- **chore(deps-dev):** bump @aws-sdk/client-bedrock-runtime from 3.665.0 to 3.666.0 by [@dependabot](https://github.com/promptfoo/promptfoo/pull/1836)
- chore(deps): bump openai from 4.67.1 to 4.67.2 (#1837)

### Documentation

- **docs(contributing):** expand guide for adding new providers by [@mldangelo](https://github.com/promptfoo/promptfoo/pull/1833)

## [0.92.0] - 2024-10-07

### Fixed

- fix(provider): fal prompt config overrides (#1835)

### Documentation

- docs(contributing): expand guide for adding new providers (#1833)

### Changed

- Normalize eval results in db (#1776)
- foundation model blog post (#1823)
- site: custom blog index page (#1824)
- chore(build): allow-composite-ts (#1825)
- chore(cli): improve validation for extension hooks (#1827)
- chore: rename tables (#1831)
- chore: delete empty file (#1829)

## [0.91.3] - 2024-10-04

### Added

- feat(redteam): add religion plugin (#1822)
- feat(provider-fal): allow prompt config overrides (#1815)
- feat: remove in memory table (#1820)

## [0.91.2] - 2024-10-04

### Added

- feat(cli): Add input validation to eval command (@mldangelo #1810)
- feat(cli): Add real-time logging for Python script execution (@mldangelo #1818)
- feat(providers): Add support for setting cookies in `browser` provider (@typpo #1809)

### Changed

- chore(ci): Move integration tests to separate job in GitHub Actions workflow (@mldangelo #1821)
- chore(providers): Add support for file-based response parser for HTTP provider (@mldangelo #1808)
- chore(providers): Improve error message for browser provider missing imports (67c5fed2 @typpo)
- chore(redteam): Update to specific GPT-4 model (0be9c87f @mldangelo)
- chore(site): Update intro cal.com link (ff36972e @typpo)
- chore(webui): Remove 'use client' directives from React components (bc6f4214 @mldangelo)
- docs: Add Streamlit application in browser documentation (855e80f4 @typpo)
- docs: Escape tag in documentation (9c3ae83b @typpo)
- docs: Remove responseparser from quickstart (fe17b837 @typpo)
- docs: Remove responseParser from redteam template (feda3c60 @typpo)
- docs: Update test case reference documentation (d7c7a507 @mldangelo)
- docs: Update to use `redteam run` and `redteam report` (@typpo #1814)

### Fixed

- fix(redteam): Resolve cross-session templating issues (@typpo #1811)
- fix(webui): Ensure weight is not 0 (@sklein12 #1817)

### Dependencies

- chore(deps-dev): Bump @aws-sdk/client-bedrock-runtime from 3.658.1 to 3.662.0 (@dependabot #1805)
- chore(deps-dev): Bump @aws-sdk/client-bedrock-runtime from 3.663.0 to 3.664.0 (@dependabot #1819)
- chore(deps): Bump openai from 4.66.1 to 4.67.0 (@dependabot #1804)
- chore(deps): Bump replicate from 0.34.0 to 0.34.1 (@dependabot #1806)
- chore(deps): Update dependencies (ec37ca4e @mldangelo)

## [0.91.1] - 2024-10-01

### Changed

- feat: prompts as python classmethods (#1799)

### Fixed

- fix(redteam): read redteam config during redteam eval command (#1803)

### Documentation

- docs(custom-api): update documentation and improve typing (#1802)

## [0.91.0] - 2024-10-01

### Added

- feat(cli): ask for email on public share by @typpo in #1798
- feat(cli): support input transforms by @MrFlounder in #1704
- feat(redteam): add `redteam run` command by @typpo in #1791
- feat(webui): new Chart type on the eval page of web UI by @YingjiaLiu99 in #1147

### Changed

- fix: calc the same prompt id everywhere by @sklein12 in #1795
- docs: add troubleshooting section for timeouts by @mldangelo
- docs: fix indentation by @typpo
- docs: provider index by @mldangelo in #1792
- docs: update ts-config example README with tsx loader options by @mldangelo
- site: misc redteam guide clarifications by @typpo
- chore(cli): reorganize command structure and add program name by @mldangelo
- chore(cli): simplify node version check by @mldangelo in #1794
- chore(openai): use omni moderation by default by @typpo in #1797
- chore(providers): add support for special chars in browser provider by @typpo in #1790
- chore(providers): render provider label using Nunjucks by @mldangelo in #1789
- chore(providers): warn on unknown provider types by @mldangelo in #1787
- chore(redteam): include package version in redteam run hash by @typpo in 6d2d0c65
- chore(redteam): rename and export base classes by @mldangelo in #1801
- chore(redteam): serverside generation for indirect-prompt-injection by @mldangelo
- chore(redteam): update adversarial generation to specific gpt-4o model by @typpo in 1f397f62
- chore(cli): reorganize command structure and add program name by @mldangelo in 66781927

### Fixed

- fix(build): remove ts-config path aliases until compilation works correctly by @sklein12 in #1796
- fix(cli): don't ask for email when sharing in ci or without tty by @typpo
- fix(package): use provider prompt map when running via Node package by @vsauter in #1788
- fix(redteam): don't include entities if list is empty by @typpo
- fix(redteam): OWASP aliases by @typpo in #1765

### Dependencies

- chore(deps): bump openai from 4.65.0 to 4.66.1 by @dependabot in #1800
- chore(deps): update dependencies by @mldangelo

## [0.90.3] - 2024-09-27

### Changed

- fix: browser provider ignores cert errors by @ianw_github in 9fcc9f5974d919291456292e187fba1b1bacb3e2

## [0.90.2] - 2024-09-27

### Changed

- **feat:** Add fal.ai provider by [@drochetti](https://github.com/drochetti) in [#1778](https://github.com/promptfoo/promptfoo/pull/1778)
- **feat:** Add install script for pre-built binary installation by [@mldangelo](https://github.com/mldangelo) in [#1755](https://github.com/promptfoo/promptfoo/pull/1755)
- **fix:** Improve JSON parser handling for multiple braces by [@typpo](https://github.com/typpo) in [#1766](https://github.com/promptfoo/promptfoo/pull/1766)
- **refactor(eval):** Reorganize and improve eval command options by [@mldangelo](https://github.com/mldangelo) in [#1762](https://github.com/promptfoo/promptfoo/pull/1762)
- **chore(bedrock):** Improve support for LLAMA3.1 and LLAMA3.2 model configurations by [@mldangelo](https://github.com/mldangelo) in [#1777](https://github.com/promptfoo/promptfoo/pull/1777)
- **chore(config):** Simplify config loading by [@mldangelo](https://github.com/mldangelo) in [#1779](https://github.com/promptfoo/promptfoo/pull/1779)
- **chore(redteam):** Move select plugins for server-side generation by [@mldangelo](https://github.com/mldangelo) in [#1783](https://github.com/promptfoo/promptfoo/pull/1783)
- **ci(nexe-build):** Add ARM64 support for nexe builds by [@mldangelo](https://github.com/mldangelo) in [#1780](https://github.com/promptfoo/promptfoo/pull/1780)
- **ci(nexe-build):** Update runner selection for macOS and add Windows file extension by [@mldangelo](https://github.com/mldangelo) in [#1784](https://github.com/promptfoo/promptfoo/pull/1784)

### Fixed

- **fix(providers):** Correct data types for `responseParser` in HTTP provider by [@typpo](https://github.com/typpo) in [#1764](https://github.com/promptfoo/promptfoo/pull/1764)

### Dependencies

- **chore(deps-dev):** Bump `@aws-sdk/client-bedrock-runtime` from 3.658.0 to 3.658.1 by [@dependabot](https://github.com/dependabot) in [#1769](https://github.com/promptfoo/promptfoo/pull/1769)
- **chore(deps):** Bump `replicate` from 0.33.0 to 0.34.0 by [@dependabot](https://github.com/dependabot) in [#1767](https://github.com/promptfoo/promptfoo/pull/1767)
- **chore(deps):** Bump `openai` from 4.63.0 to 4.64.0 by [@dependabot](https://github.com/dependabot) in [#1768](https://github.com/promptfoo/promptfoo/pull/1768)

## [0.90.1] - 2024-09-26

### Changed

- **chore(providers):** Updated Bedrock integration to support Llama 3.2 models. [#1763](https://github.com/promptfoo/promptfoo/pull/1763) by [@aristsakpinis93](https://github.com/aristsakpinis93)
- **chore:** Added support for config objects in JavaScript and Python assertions. [#1729](https://github.com/promptfoo/promptfoo/pull/1729) by [@vedantr](https://github.com/vedantr)
- **fix:** Improved prompts handling per provider. [#1757](https://github.com/promptfoo/promptfoo/pull/1757) by [@typpo](https://github.com/typpo)
- **fix:** Updated `--no-interactive` description and added it to the documentation. [#1761](https://github.com/promptfoo/promptfoo/pull/1761) by [@kentyman23](https://github.com/kentyman23)
- site: adding blog post for Prompt Airlines (#1774)

### Dependencies

- **chore(deps-dev):** Bumped `@aws-sdk/client-bedrock-runtime` from 3.654.0 to 3.658.0. [#1758](https://github.com/promptfoo/promptfoo/pull/1758) by [@dependabot](https://github.com/dependabot)

## [0.90.0] - 2024-09-24

### Changed

- cli: Added 'pf' as an alias for the 'promptfoo' command (@mldangelo, #1745)
- providers(bedrock): Added support for AI21 Jamba Models and Meta Llama 3.1 Models (@mldangelo, #1753)
- providers(python): Added support for file:// syntax for Python providers (@mldangelo, #1748)
- providers(http): Added support for raw requests (@typpo, #1749)
- cli: implement cloud Login functionality for private sharing (@sklein12, #1719)
- cli(redteam): aliased 'eval' in redteam namespace and prioritized redteam.yaml over promptfooconfig.yaml (@typpo, #1664)
- providers(http): Added templating support for provider URLs (@mldangelo, #1747)
- cli: read config files from directory paths (@andretran, #1721)
- Added PROMPTFOO_EXPERIMENTAL environment variable (@typpo)
- Simplified redteam consent process (@typpo)
- Improved input handling for login prompts (@mldangelo)
- Updated dependencies (@mldangelo)
- webui: fix route to edit eval description(@sklein12, #1754)
- cli: prevent logging of empty output paths (@mldangelo)
- Added raw HTTP request example (@typpo)
- Updated documentation to prefer prebuilt versions (@sklein12, #1752)
- Triggered release step in nexe build for tagged branches (@mldangelo)
- Updated release token in GitHub Actions workflow (@mldangelo)
- Added continue-on-error to nexe-build job (@mldangelo)

## [0.89.4] - 2024-09-23

### Added

- feat(webui): display suggestions (#1739)

### Changed

- feat: headless browser provider (#1736)
- feat: suggestions (#1723)
- feat: improvements to http and websocket providers (#1732)
- fix: empty state for webui (#1727)
- chore: add costs for OpenAI model "gpt-4o-2024-08-06" (#1728)
- fix: catch errors when creating share url (#1726)https://github.com/promptfoo/promptfoo/pull/1725
- fix: add missing outputPath (#1734)
- fix: output path when PROMPTFOO_LIGHTWEIGHT_RESULTS is set (#1737)
- chore: Move share action to server (#1743)
- docs: Update documentation for Tree-based Jailbreaks Strategy by @vingiarrusso in

### Fixed

- fix(prompts): add handling for function prompt (#1724)

## [0.89.3] - 2024-09-20

### Changed

- **Bug Fixes:**
  - Improved sanitization of generations ([#1713](https://github.com/promptfoo/promptfoo/pull/1713) by [@typpo](https://github.com/typpo))
  - Reverted config changes to resolve prompt file bug ([#1722](https://github.com/promptfoo/promptfoo/pull/1722) by [@mldangelo](https://github.com/mldangelo))
- **Docs**
  - Added more information to the enterprise page ([#1714](https://github.com/promptfoo/promptfoo/pull/1714) by [@typpo](https://github.com/typpo))
  - Updated the about page ([#1715](https://github.com/promptfoo/promptfoo/pull/1715) by [@typpo](https://github.com/typpo))
  - Minor landing page updates ([#1718](https://github.com/promptfoo/promptfoo/pull/1718) by [@typpo](https://github.com/typpo))
- Update documentation for Tree-based Jailbreaks Strategy (#1725)

## [0.89.2] - 2024-09-18

### Changed

- **Dependencies**: Updated project dependencies (@mldangelo)
- **Website**: Added truncate functionality to the site (@typpo)
- Fixed Node cache dependency issue (@typpo)
- Improved nexe build workflow artifact handling in CI pipeline (@mldangelo)
- Bumped version to 0.89.2 (@typpo)
-

## [0.89.1] - 2024-09-18

### Added

- **feat(provider/openai)**: support loading `response_format` from a file by [@albertlieyingadrian](https://github.com/albertlieyingadrian) in [#1711](https://github.com/promptfoo/promptfoo/pull/1711)
- **feat(matchers)**: add external file loader for LLM rubric by [@albertlieyingadrian](https://github.com/albertlieyingadrian) in [#1698](https://github.com/promptfoo/promptfoo/pull/1698)

### Changed

- **feat**: Redteam dashboard by [@typpo](https://github.com/typpo) in [#1709](https://github.com/promptfoo/promptfoo/pull/1709)
- **feat**: add WebSocket provider by [@typpo](https://github.com/typpo) in [#1712](https://github.com/promptfoo/promptfoo/pull/1712)
- **docs**: GPT vs O1 guide by [@typpo](https://github.com/typpo) in [#1703](https://github.com/promptfoo/promptfoo/pull/1703)

### Dependencies

- **chore(deps)**: bump `openai` from `4.61.1` to `4.62.0` by [@dependabot](https://github.com/dependabot) in [#1706](https://github.com/promptfoo/promptfoo/pull/1706)
- **chore(deps)**: bump `@azure/openai-assistants` from `1.0.0-beta.5` to `1.0.0-beta.6` by [@dependabot](https://github.com/dependabot) in [#1707](https://github.com/promptfoo/promptfoo/pull/1707)

## [0.89.0] - 2024-09-17

### Added

- feat(util): add nunjucks template support for file path (#1688) by @albertlieyingadrian
- feat(redteam): top level targets, plugins, strategies (#1689) by @typpo

### Changed

- feat: Migrate NextUI to a React App (#1637) by @sklein12
- feat: add golang provider (#1693) by @typpo
- feat: make config `prompts` optional (#1694) by @typpo
- chore(redteam): plumb scores per plugin and strategy (#1684) by @typpo
- chore(redteam): redteam init indent plugins and strategies by @typpo
- chore(redteam): redteam onboarding updates (#1695) by @typpo
- chore(redteam): update some framework mappings by @typpo
- refactor(csv): improve assertion parsing and add warning for single underscore usage (#1692) by @mldangelo
- docs: improve Python provider example with stub LLM function by @mldangelo

### Fixed

- fix(python): change PythonShell mode to binary to fix unicode encoding issues (#1671) by @mldangelo
- fix(python): check --version for executable path validation (#1690) by @mldangelo
- fix(providers): Mistral Error Reporting (#1691) by @GICodeWarrior

### Dependencies

- chore(deps): bump openai from 4.61.0 to 4.61.1 (#1696) by @dependabot
- chore(deps): remove nexe dev dependency by @mldangelo
- chore(deps): update eslint and related packages by @mldangelo

## [0.88.0] - 2024-09-16

### Dependencies

- chore(deps): bump replicate from 0.32.1 to 0.33.0 (#1682)

### Added

- feat(webui): display custom namedScores (#1669)

### Changed

- **Added** `--env-path` as an alias for the `--env-file` option in CLI (@mldangelo)
- **Introduced** `PROMPTFOO_LIGHTWEIGHT_RESULTS` environment variable to optimize result storage (@typpo)
- **Added** `validatePythonPath` function and improved error handling for Python scripts (@mldangelo)
- **Displayed** custom named scores in the Web UI (@khp)
- **Improved** support for structured outputs in the OpenAI provider (@mldangelo)
- **Added** OpenAI Assistant's token usage statistics (@albertlieyingadrian)
- **Added** pricing information for Azure OpenAI models (@mldangelo)
- **Improved** API URL formatting for Azure OpenAI provider (@mldangelo)
- **Fixed** prompt normalization when reading configurations (@mldangelo)
- **Resolved** Docker image issues by adding Python, ensuring the `next` output directory exists, and disabling telemetry (@mldangelo)
- **Improved** message parsing for the Anthropic provider (@mldangelo)
- **Fixed** error in loading externally defined OpenAI function calls (@mldangelo)
- **Corrected** latency assertion error for zero milliseconds latency (@albertlieyingadrian)
- **Added** a new Red Team introduction and case studies to the documentation (@typpo)
- **Updated** model references and default LLM models in the documentation (@mldangelo)
- **Fixed** typos and broken image links in the documentation (@mldangelo, @typpo)
- **Refactored** Red Team commands and types to improve code organization (@mldangelo)
- **Moved** `evaluateOptions` initialization to `evalCommand` (@mldangelo)
- **Centralized** cost calculation logic in providers (@mldangelo)
- ci: improve nexe build workflow and caching (#1683)
- chore(providers): add pricing information for Azure OpenAI models (#1681)

### Tests

- **Added** support for `file://` prefix for local file paths in the `tests:` field in configuration (@mldangelo)

## [0.87.1] - 2024-09-12

### Fixed

- fix(docker): add Python to Docker image and verify in CI (#1677)
- fix(assertions): fix latencyMs comparison with undefined to allow 0 ms latency (#1668)
- fix(providers): improve parseMessages function for anthropic (#1666)
- fix(dockerfile): ensure next out directory exists and disable next telemetry (#1665)
- fix: normalize prompts when reading configs (#1659)

### Added

- feat(python): add validatePythonPath function and improve error handling (#1670)
- feat(cli): accept '--env-path' as an alias for '--env-file' option (#1654)
- feat: PROMPTFOO_LIGHTWEIGHT_RESULTS envar (#1450)

### Documentation

- docs: red team intro (#1662)
- docs: update model references from gpt-3.5-turbo to gpt-4o-mini (#1655)

### Changed

- **Add OpenAI `o1` pricing** by [@typpo](https://github.com/typpo) in [#1649](https://github.com/promptfoo/promptfoo/pull/1649)
- **Add support for OpenAI `o1` max completion tokens** by [@mldangelo](https://github.com/mldangelo) in [#1650](https://github.com/promptfoo/promptfoo/pull/1650)
- **Share link issue when self-hosting** by [@typpo](https://github.com/typpo) in [#1647](https://github.com/promptfoo/promptfoo/pull/1647)
- **Fix OpenAI function tool callbacks handling** by [@mldangelo](https://github.com/mldangelo) in [#1648](https://github.com/promptfoo/promptfoo/pull/1648)
- **Fix broken anchor links** by [@mldangelo](https://github.com/mldangelo) in [#1645](https://github.com/promptfoo/promptfoo/pull/1645)
- **Add documentation for Echo provider** by [@mldangelo](https://github.com/mldangelo) in [#1646](https://github.com/promptfoo/promptfoo/pull/1646)
- ci: add push trigger to docker workflow (#1678)
- refactor(providers): centralize cost calculation logic (#1679)
- refactor: move evaluateOptions initialization to evalCommand (#1674)
- refactor(redteam): move redteam types to src/redteam/types (#1653)
- refactor(redteam): move redteam commands to src/redteam/commands (#1652)
- chore(providers): improve API URL formatting for Azure OpenAI provider (#1672)
- chore(providers): add openai assistant's token usage (#1661)
- chore(openai): improve support for structured outputs (#1656)
- chore: support file:// prefix for local file paths in `tests:` field in config (#1651)

## [0.87.0] - 2024-09-12

### Changed

- feat: remote strategy execution (#1592)
- fix: run db migrations first thing in cli (#1638)
- chore: add --remote to `eval` (#1639)
- chore: ability to record when feature is used (#1643)
- site: intro and image updates (#1636)

### Dependencies

- chore(deps-dev): bump @aws-sdk/client-bedrock-runtime from 3.649.0 to 3.650.0 (#1640)
- chore(deps): bump openai from 4.58.2 to 4.59.0 (#1641)

## [0.86.1] - 2024-09-11

### Changed

- feat: cross-session leak plugin (#1631)
- fix: quickswitcher (#1635)

## [0.86.0] - 2024-09-11

### Changed

- **feat**: Added MITRE Atlas plugin aliases by [@typpo](https://github.com/typpo) in [#1629](https://github.com/promptfoo/promptfoo/pull/1629)
- **chore**: Removed the NextAPI by [@sklein12](https://github.com/sklein12) in [#1599](https://github.com/promptfoo/promptfoo/pull/1599)
- **fix**: Improved rate limiting handling by [@sinedied](https://github.com/sinedied) in [#1633](https://github.com/promptfoo/promptfoo/pull/1633)
- **fix**: Ensured `name:value` pairs are unique, rather than just names, for tags by [@sklein12](https://github.com/sklein12) in [#1621](https://github.com/promptfoo/promptfoo/pull/1621)
- **chore**: Fixed paths for `ts-node` by [@sklein12](https://github.com/sklein12) in [#1628](https://github.com/promptfoo/promptfoo/pull/1628)
- **chore**: Standardized paths by [@sklein12](https://github.com/sklein12) in [#1627](https://github.com/promptfoo/promptfoo/pull/1627)

### Dependencies

- **chore(deps-dev)**: Bumped `@aws-sdk/client-bedrock-runtime` from 3.645.0 to 3.649.0 by [@dependabot](https://github.com/dependabot) in [#1632](https://github.com/promptfoo/promptfoo/pull/1632)
- **chore(deps)**: Bumped `@anthropic-ai/sdk` from 0.27.2 to 0.27.3 by [@dependabot](https://github.com/dependabot) in [#1625](https://github.com/promptfoo/promptfoo/pull/1625)
- **chore(deps)**: Bumped `openai` from 4.58.1 to 4.58.2 by [@dependabot](https://github.com/dependabot) in [#1624](https://github.com/promptfoo/promptfoo/pull/1624)

## [0.85.2] - 2024-09-10

### Changed

- feat: compliance status in redteam reports (#1619)
- fix: prompt parsing (#1620)

## [0.85.1] - 2024-09-09

### Changed

- feat: add support for markdown prompts (#1616)
- fix: Indirect Prompt Injection missing purpose and will only generate… (#1618)

### Dependencies

- chore(deps): bump openai from 4.58.0 to 4.58.1 (#1617)

## [0.85.0] - 2024-09-06

### Added

- **feat(mistral):** Update chat models and add embedding provider by @mldangelo in [#1614](https://github.com/promptfoo/promptfoo/pull/1614)
- **feat(templates):** Allow Nunjucks templating in grader context by @mldangelo in [#1606](https://github.com/promptfoo/promptfoo/pull/1606)
- **feat(redteam):** Add remote generation for multilingual strategy by @mldangelo in [#1603](https://github.com/promptfoo/promptfoo/pull/1603)
- **feat(redteam):** ASCII smuggling plugin by @typpo in [#1602](https://github.com/promptfoo/promptfoo/pull/1602)
- **feat(redteam):** More direct prompt injections by @typpo in [#1600](https://github.com/promptfoo/promptfoo/pull/1600)
- **feat(redteam):** Prompt injections for all test cases by @typpo in [commit 28605413](https://github.com/promptfoo/promptfoo/commit/28605413)

### Changed

- **refactor:** Improve project initialization and error handling by @mldangelo in [#1591](https://github.com/promptfoo/promptfoo/pull/1591)
- **chore:** Warn if API keys are not present when running `promptfoo init` by @cristiancavalli in [#1577](https://github.com/promptfoo/promptfoo/pull/1577)
- **chore:** Add info to contains-all and icontains-all error by @typpo in [#1596](https://github.com/promptfoo/promptfoo/pull/1596)
- **chore(redteam):** Export graders by @sklein12 in [#1593](https://github.com/promptfoo/promptfoo/pull/1593)
- **chore(redteam):** Export prompt generators by @sklein12 in [#1583](https://github.com/promptfoo/promptfoo/pull/1583)
- **docs:** Add information on loading scenarios from external files by @mldangelo in [commit ddcc6e59](https://github.com/promptfoo/promptfoo/commit/ddcc6e59)

### Fixed

- **fix(redteam):** Correct metric name for misinfo/pii/etc plugins by @typpo in [#1605](https://github.com/promptfoo/promptfoo/pull/1605)
- **fix(redteam):** Remove quotes and numbered results from generated prompts by @typpo in [#1601](https://github.com/promptfoo/promptfoo/pull/1601)
- **fix(redteam):** Move purpose to the right place in redteam template by @typpo in [commit 00b2ed1c](https://github.com/promptfoo/promptfoo/commit/00b2ed1c)

### Dependencies

- **chore(deps):** Bump openai from 4.57.3 to 4.58.0 by @dependabot in [#1608](https://github.com/promptfoo/promptfoo/pull/1608)
- **chore(deps):** Bump openai from 4.57.2 to 4.57.3 by @dependabot in [#1594](https://github.com/promptfoo/promptfoo/pull/1594)

### Documentation

- **docs(redteam):** Red team introduction by @typpo in [commit ba5fe14c](https://github.com/promptfoo/promptfoo/commit/ba5fe14c) and [commit 60624456](https://github.com/promptfoo/promptfoo/commit/60624456)
- **docs(redteam):** Minor redteam update by @typpo in [commit 7cad8da5](https://github.com/promptfoo/promptfoo/commit/7cad8da5)

### Tests

- **test(redteam):** Enhance nested quotes handling in parseGeneratedPrompts by @mldangelo in [commit 36f6464a](https://github.com/promptfoo/promptfoo/commit/36f6464a)

## [0.84.1] - 2024-09-04

### Changed

- fix: json parsing infinite loop (#1590)
- fix: add cache and timeout to remote grading (#1589)

## [0.84.0] - 2024-09-04

### Changed

- Support for remote `llm-rubric` (@typpo in #1585)
- Resolve foreign key constraint in `deleteAllEvals` (@mldangelo in #1581)
- Don't set OpenAI chat completion `seed=0` by default (@Sasja in #1580)
- Improve strategy JSON parsing (@typpo in #1587)
- Multilingual strategy now uses redteam provider (@typpo in #1586)
- Handle redteam remote generation error (@typpo)
- Redteam refusals are not failures for Vertex AI (@typpo)
- Reorganize redteam exports and add Strategies (@mldangelo in #1588)
- Update OpenAI config documentation (@mldangelo)
- Improve Azure environment variables and configuration documentation (@mldangelo)
- Bump dependencies and devDependencies (@mldangelo)
- Set `stream: false` in Ollama provider (@typpo, #1568)
- Bump openai from 4.57.0 to 4.57.1 (@dependabot in #1579)
- Regenerate JSON schema based on type change (@mldangelo)
- Synchronize EnvOverrides in types and validators (@mldangelo)

## [0.83.2] - 2024-09-03

### Added

- feat: add --remote to redteam generate (#1576)

## [0.83.1] - 2024-09-03

## [0.83.0] - 2024-09-03

### Changed

- feat: add onboarding flow for http endpoint (#1572)
- feat: remote generation on the cli (#1570)
- docs: update YAML syntax for prompts and providers arrays (#1574)

## [0.82.0] - 2024-09-02

### Added

- feat(redteam): add remote generation for purpose and entities by @mldangelo

### Changed

- feat: add `delay` option for redteam generate and refactor plugins by @typpo
- fix: validate all plugins before running any by @typpo
- fix: remove indirect prompt injection `config.systemPrompt` dependency by @typpo
- fix: show all strategies on report by @typpo
- fix: bfla grading by @typpo
- chore: simplify redteam types by @typpo
- chore: move redteam command locations by @typpo
- chore: defaults for redteam plugins/strategies by @typpo
- chore: clean up some redteam onboarding questions by @typpo
- chore: export redteam plugins by @typpo
- chore: rename envar by @typpo
- chore: add `PROMPTFOO_NO_REDTEAM_MODERATION` envar by @typpo
- chore(redteam): add progress bar to multilingual strategy by @mldangelo
- chore(redteam): export extraction functions by @mldangelo
- chore(docker): install peer dependencies during build by @mldangelo
- docs: update file paths to use file:// prefix by @mldangelo
- chore: clean up some redteam onboarding questions (#1569)
- chore: defaults for redteam plugins/strategies (#1521)

### Dependencies

- chore(deps-dev): bump @aws-sdk/client-bedrock-runtime from 3.637.0 to 3.642.0 by @dependabot
- chore(deps): bump replicate from 0.32.0 to 0.32.1 by @dependabot
- chore(deps): bump openai from 4.56.1 to 4.57.0 by @dependabot
- chore(deps): bump the github-actions group with 2 updates by @dependabot

## [0.81.5] - 2024-08-30

### Dependencies

- chore(deps): bump the github-actions group with 2 updates (#1566)
- chore(deps): bump replicate from 0.32.0 to 0.32.1 (#1559)
- chore(deps): bump openai from 4.56.1 to 4.57.0 (#1558)

### Fixed

- fix: remove indirect prompt injection `config.systemPrompt` dependency (#1562)
- fix: validate all plugins before running any (#1561)

### Added

- feat: add `delay` option for redteam generate and refactor plugins (#1564)
- feat(redteam): add remote generation for purpose and entities (#1555)

### Changed

- feat: global `env` var in templates (#1553)
- fix: harmful grader (#1554)
- chore: include createdAt in getStandaloneEvals (#1550)
- chore: write eval tags to database and add migration (#1551)
- style: enforce object shorthand rule (#1557)
- chore: move redteam command locations (#1565)
- chore: simplify redteam types (#1563)
- chore(deps-dev): bump @aws-sdk/client-bedrock-runtime from 3.637.0 to 3.642.0 (#1560)

## [0.81.4] - 2024-08-29

### Changed

- **fix:** redteam progress bar by @typpo in [#1548](https://github.com/promptfoo/promptfoo/pull/1548)
- **fix:** redteam grading should use defaultTest by @typpo in [#1549](https://github.com/promptfoo/promptfoo/pull/1549)
- **refactor:** move extractJsonObjects to json utility module by @mldangelo in [#1539](https://github.com/promptfoo/promptfoo/pull/1539)

### Fixed

- **fix(redteam):** fix modifier handling in PluginBase by @mldangelo in [#1538](https://github.com/promptfoo/promptfoo/pull/1538)
- **fix(testCases):** improve test case generation with retry logic by @mldangelo in [#1544](https://github.com/promptfoo/promptfoo/pull/1544)
- **fix(docker):** link peer dependencies in Docker build by @mldangelo in [#1545](https://github.com/promptfoo/promptfoo/pull/1545)
- **fix(devcontainer):** simplify and standardize development environment by @mldangelo in [#1547](https://github.com/promptfoo/promptfoo/pull/1547)

### Dependencies

- **chore(deps):** update dependencies by @mldangelo in [#1540](https://github.com/promptfoo/promptfoo/pull/1540)
- **chore(deps):** bump @anthropic-ai/sdk from 0.27.0 to 0.27.1 by @dependabot in [#1541](https://github.com/promptfoo/promptfoo/pull/1541)
- **chore(deps):** bump openai from 4.56.0 to 4.56.1 by @dependabot in [#1542](https://github.com/promptfoo/promptfoo/pull/1542)

## [0.81.3] - 2024-08-28

### Changed

- fix: use redteam provider in extractions (#1536)
- feat: Indirect prompt injection plugin (#1518)
- feat: add support for tags property in config (#1526)
- feat: ability to reference external files in plugin config (#1530)
- feat: custom redteam plugins (#1529)
- fix: remove failure messages from output (#1531)
- fix: reduce pii false positives (#1532)
- fix: Addtl Pii false positives (#1533)
- fix: RBAC plugin false positives (#1534)
- fix: redteam providers should be overriddeable (#1516)
- fix: dont use openai moderation if key not present (#1535)

### Fixed

- fix(redteam): update logic for json only response format in default provider (#1537)

## [0.81.2] - 2024-08-27

### Changed

- fix: use redteam provider in extractions (#1536)
- feat: Indirect prompt injection plugin (#1518)
- feat: add support for tags property in config (#1526)
- feat: ability to reference external files in plugin config (#1530)
- feat: custom redteam plugins (#1529)
- fix: remove failure messages from output (#1531)
- fix: reduce pii false positives (#1532)
- fix: Addtl Pii false positives (#1533)
- fix: RBAC plugin false positives (#1534)
- fix: redteam providers should be overriddeable (#1516)
- fix: dont use openai moderation if key not present (#1535)

## [0.81.1] - 2024-08-27

### Changed

- feat: Indirect prompt injection plugin (#1518)
- feat: add support for `tags` property in config (#1526)
- feat: ability to reference external files in plugin config (#1530)
- feat: custom redteam plugins (#1529)
- fix: remove failure messages from output (#1531)
- fix: reduce pii false positives (#1532)
- fix: Addtl Pii false positives (#1533)
- fix: RBAC plugin false positives (#1534)
- fix: redteam providers should be overriddeable (#1516)
- fix: dont use openai moderation if key not present (#1535)
- chore: Set jest command line setting for jest extension (#1527)

## [0.81.0] - 2024-08-26

### Added

- feat(report): performance by strategy (#1524)
- feat(ai21): Add AI21 Labs provider (#1514)
- feat(docker): add Python runtime to final image (#1519)
- feat(anthropic): add support for create message headers (prompt caching) (#1503)

### Changed

- feat: report view sidebar for previewing test failures (#1522)
- chore: add plugin/strategy descriptions (#1520)
- chore: add `promptfoo redteam plugins` command to list plugins (#1523)
- chore: clear cache status messages (#1517)

### Fixed

- fix(scriptCompletionProvider): handle UTF-8 encoding in script output (#1515)
- fix(config): support loading scenarios and tests from external files (#331)

### Dependencies

- chore(deps-dev): bump @aws-sdk/client-bedrock-runtime from 3.635.0 to 3.637.0 (#1513)

## [0.80.3] - 2024-08-22

### Changed

- **Add Support for Embeddings API (Cohere)**: Added support for the embeddings API. [#1502](https://github.com/promptfoo/promptfoo/pull/1502) by @typpo
- **Improve Download Menu**: Enhanced the web UI by improving the download menu, adding an option to download human eval test cases, and adding tests. [#1500](https://github.com/promptfoo/promptfoo/pull/1500) by @mldangelo
- **Python IPC Encoding**: Resolved an issue by ensuring that Python IPC uses UTF-8 encoding. [#1511](https://github.com/promptfoo/promptfoo/pull/1511) by @typpo
- **Dependencies**:
  - Bumped `@anthropic-ai/sdk` from `0.26.1` to `0.27.0`. [#1507](https://github.com/promptfoo/promptfoo/pull/1507) by @dependabot
  - Upgraded Docusaurus to version `3.5.2`. [#1512](https://github.com/promptfoo/promptfoo/pull/1512) by @mldangelo

## [0.80.2] - 2024-08-22

### Changed

- fix: remove prompt-extraction from base plugins (#1505)

## [0.80.1] - 2024-08-21

### Added

- feat(redteam): improve test generation and reporting (#1481)
- feat(eval)!: remove interactive providers option (#1487)

### Changed

- refactor(harmful): improve test generation and deduplication (#1480)
- fix: hosted load shared eval (#1482)
- fix: Generate correct url for hosted shared evals (#1484)
- feat: multilingual strategy (#1483)
- chore(eslint): add and configure eslint-plugin-unicorn (#1489)
- fix: include vars in python provider cache key (#1493)
- fix: Including prompt extraction broke redteam generation (#1494)
- fix: floating point comparisons in matchers (#1486)
- site: enterprise breakdown (#1495)
- fix: Prompt setup during redteam generation (#1496)
- fix: hardcoded injectVars in harmful plugin (#1498)
- site: enterprise blog post (#1497)

### Fixed

- fix(assertions): update error messages for context-relevance and context-faithfulness (#1485)

### Dependencies

- chore(deps-dev): bump @aws-sdk/client-bedrock-runtime from 3.632.0 to 3.635.0 (#1490)

## [0.80.0] - 2024-08-21

### Changed

- **Multilingual Strategy**: Added multilingual strategy by @typpo in [#1483](https://github.com/promptfoo/promptfoo/pull/1483)
- **Redteam**: Improved test generation and reporting by @mldangelo in [#1481](https://github.com/promptfoo/promptfoo/pull/1481)
- **Evaluation**: Removed interactive providers option by @mldangelo in [#1487](https://github.com/promptfoo/promptfoo/pull/1487)
- **Hosted Load**: Fixed hosted load shared eval by @sklein12 in [#1482](https://github.com/promptfoo/promptfoo/pull/1482)
- **Shared Evals**: Generated correct URL for hosted shared evals by @sklein12 in [#1484](https://github.com/promptfoo/promptfoo/pull/1484)
- **Assertions**: Updated error messages for context-relevance and context-faithfulness by @mldangelo in [#1485](https://github.com/promptfoo/promptfoo/pull/1485)
- **Python Provider**: Included vars in Python provider cache key by @typpo in [#1493](https://github.com/promptfoo/promptfoo/pull/1493)
- **Prompt Extraction**: Fixed prompt extraction during redteam generation by @sklein12 in [#1494](https://github.com/promptfoo/promptfoo/pull/1494)
- **Matchers**: Fixed floating point comparisons in matchers by @typpo in [#1486](https://github.com/promptfoo/promptfoo/pull/1486)
- **Redteam Generation**: Fixed prompt setup during redteam generation by @sklein12 in [#1496](https://github.com/promptfoo/promptfoo/pull/1496)
- **Harmful Tests**: Improved test generation and deduplication by @mldangelo in [#1480](https://github.com/promptfoo/promptfoo/pull/1480)
- **ESLint**: Added and configured eslint-plugin-unicorn by @mldangelo in [#1489](https://github.com/promptfoo/promptfoo/pull/1489)
- **Dependencies**: Bumped @aws-sdk/client-bedrock-runtime from 3.632.0 to 3.635.0 by @dependabot in [#1490](https://github.com/promptfoo/promptfoo/pull/1490)
- **Crescendo**: Crescendo now uses gpt-4o-mini instead of gpt-4o by @typpo
- **Environment Variables**: Added GROQ_API_KEY and alphabetized 3rd party environment variables by @mldangelo
- **Enterprise Breakdown**: Added enterprise breakdown by @typpo in [#1495](https://github.com/promptfoo/promptfoo/pull/1495)

## [0.79.0] - 2024-08-20

### Added

- feat(groq): integrate native Groq SDK and update documentation by @mldangelo in #1479
- feat(redteam): support multiple policies in redteam config by @mldangelo in #1470
- feat(redteam): handle graceful exit on Ctrl+C during initialization by @mldangelo

### Changed

- feat: Prompt Extraction Redteam Plugin by @sklein12 in #1471
- feat: nexe build artifacts by @typpo in #1472
- fix: expand supported config file extensions by @mldangelo in #1473
- fix: onboarding.ts should assume context.py by @typpo
- fix: typo in onboarding example by @typpo
- fix: reduce false positives in `policy` and `sql-injection` by @typpo
- docs: remove references to optional Supabase environment variables by @mldangelo in #1474
- docs: owasp llm top 10 updates by @typpo
- test: mock logger in util test suite by @mldangelo
- chore(workflow): change release trigger type from 'published' to 'created' in Docker workflow, remove pull request and push triggers by @mldangelo
- chore(webui): update plugin display names by @typpo
- chore: refine pass rate threshold logging by @mldangelo
- ci: upload artifact by @typpo

### Fixed

- fix(devcontainer): improve Docker setup for development environment by @mldangelo
- fix(devcontainer): update Dockerfile.dev for Node.js development by @mldangelo
- fix(webui): truncate floating point scores by @typpo

### Dependencies

- chore(deps): update dependencies by @mldangelo in #1478
- chore(deps): update dependencies including @swc/core, esbuild, @anthropic-ai/sdk, and openai by @mldangelo

### Tests

- test(config): run tests over example promptfoo configs by @mldangelo in #1475

## [0.78.3] - 2024-08-19

### Added

- feat(redteam): add base path to CLI state for redteam generate by @mldangelo in [#1464](https://github.com/promptfoo/promptfoo/pull/1464)
- feat(eval): add global pass rate threshold by @mldangelo in [#1443](https://github.com/promptfoo/promptfoo/pull/1443)

### Changed

- chore: check config.redteam instead of config.metadata.redteam by @mldangelo in [#1463](https://github.com/promptfoo/promptfoo/pull/1463)
- chore: Add vscode settings for prettier formatting by @sklein12 in [#1469](https://github.com/promptfoo/promptfoo/pull/1469)
- build: add defaults for supabase environment variables by @sklein12 in [#1468](https://github.com/promptfoo/promptfoo/pull/1468)
- fix: smarter caching in exec provider by @typpo in [#1467](https://github.com/promptfoo/promptfoo/pull/1467)
- docs: display consistent instructions for npx vs npm vs brew by @typpo in [#1465](https://github.com/promptfoo/promptfoo/pull/1465)

### Dependencies

- chore(deps): bump openai from 4.55.9 to 4.56.0 by @dependabot in [#1466](https://github.com/promptfoo/promptfoo/pull/1466)
- chore(deps): replace rouge with js-rouge by @QuarkNerd in [#1420](https://github.com/promptfoo/promptfoo/pull/1420)

## [0.78.2] - 2024-08-18

### Changed

- feat: multi-turn jailbreak (#1459)
- feat: plugin aliases for owasp, nist (#1410)
- refactor(redteam): aliase `generate redteam` to `redteam generate`. (#1461)
- chore: strongly typed envars (#1452)
- chore: further simplify redteam onboarding (#1462)
- docs: strategies (#1460)

## [0.78.1] - 2024-08-16

### Changed

- **feat:** Helicone integration by @maamalama in [#1434](https://github.com/promptfoo/promptfoo/pull/1434)
- **fix:** is-sql assertion `databaseType` not `database` by @typpo in [#1451](https://github.com/promptfoo/promptfoo/pull/1451)
- **chore:** Use temporary file for Python interprocess communication by @enkoder in [#1447](https://github.com/promptfoo/promptfoo/pull/1447)
- **chore:** Redteam onboarding updates by @typpo in [#1453](https://github.com/promptfoo/promptfoo/pull/1453)
- **site:** Add blog post by @typpo in [#1444](https://github.com/promptfoo/promptfoo/pull/1444)

### Fixed

- **fix(redteam):** Improve iterative tree-based red team attack provider by @mldangelo in [#1458](https://github.com/promptfoo/promptfoo/pull/1458)

### Dependencies

- **chore(deps):** Update various dependencies by @mldangelo in [#1442](https://github.com/promptfoo/promptfoo/pull/1442)
- **chore(deps):** Bump `@aws-sdk/client-bedrock-runtime` from 3.629.0 to 3.631.0 by @dependabot in [#1448](https://github.com/promptfoo/promptfoo/pull/1448)
- **chore(deps):** Bump `@aws-sdk/client-bedrock-runtime` from 3.631.0 to 3.632.0 by @dependabot in [#1455](https://github.com/promptfoo/promptfoo/pull/1455)
- **chore(deps):** Bump `@anthropic-ai/sdk` from 0.25.2 to 0.26.0 by @dependabot in [#1449](https://github.com/promptfoo/promptfoo/pull/1449)
- **chore(deps):** Bump `@anthropic-ai/sdk` from 0.26.0 to 0.26.1 by @dependabot in [#1456](https://github.com/promptfoo/promptfoo/pull/1456)
- **chore(deps):** Bump `openai` from 4.55.7 to 4.55.9 by @dependabot in [#1457](https://github.com/promptfoo/promptfoo/pull/1457)

## [0.78.0] - 2024-08-14

### Changed

- **Web UI**: Added ability to choose prompt/provider column in report view by @typpo in [#1426](https://github.com/promptfoo/promptfoo/pull/1426)
- **Eval**: Support loading scenarios and tests from external files by @mldangelo in [#1432](https://github.com/promptfoo/promptfoo/pull/1432)
- **Redteam**: Added language support for generated tests by @mldangelo in [#1433](https://github.com/promptfoo/promptfoo/pull/1433)
- **Transform**: Support custom function names in file transforms by @mldangelo in [#1435](https://github.com/promptfoo/promptfoo/pull/1435)
- **Extension Hook API**: Introduced extension hook API by @aantn in [#1249](https://github.com/promptfoo/promptfoo/pull/1249)
- **Report**: Hide unused plugins in report by @typpo in [#1425](https://github.com/promptfoo/promptfoo/pull/1425)
- **Memory**: Optimize memory usage in `listPreviousResults` by not loading all results into memory by @typpo in [#1439](https://github.com/promptfoo/promptfoo/pull/1439)
- **TypeScript**: Added TypeScript `promptfooconfig` example by @mldangelo in [#1427](https://github.com/promptfoo/promptfoo/pull/1427)
- **Tests**: Moved `evaluatorHelpers` tests to a separate file by @mldangelo in [#1437](https://github.com/promptfoo/promptfoo/pull/1437)
- **Dev**: Bumped `@aws-sdk/client-bedrock-runtime` from 3.624.0 to 3.629.0 by @dependabot in [#1428](https://github.com/promptfoo/promptfoo/pull/1428)
- **SDK**: Bumped `@anthropic-ai/sdk` from 0.25.1 to 0.25.2 by @dependabot in [#1429](https://github.com/promptfoo/promptfoo/pull/1429)
- **SDK**: Bumped `openai` from 4.55.4 to 4.55.7 by @dependabot in [#1436](https://github.com/promptfoo/promptfoo/pull/1436)

## [0.77.0] - 2024-08-12

### Added

- feat(assertions): add option to disable AJV strict mode (#1415)

### Changed

- feat: ssrf plugin (#1411)
- feat: `basic` strategy to represent raw payloads only (#1417)
- refactor: transform function (#1423)
- fix: suppress docker lint (#1412)
- fix: update eslint config and resolve unused variable warnings (#1413)
- fix: handle retries for harmful generations (#1422)
- docs: add plugin documentation (#1421)

### Fixed

- fix(redteam): plugins respect config-level numTest (#1409)

### Dependencies

- chore(deps): bump openai from 4.55.3 to 4.55.4 (#1418)

### Documentation

- docs(faq): expand and restructure FAQ content (#1416)

## [0.76.1] - 2024-08-11

## [0.76.0] - 2024-08-10

### Changed

- feat: add `delete eval latest` and `delete eval all` (#1383)
- feat: bfla and bofa plugins (#1406)
- feat: Support loading tools from multiple files (#1384)
- feat: `promptfoo eval --description` override (#1399)
- feat: add `default` strategy and remove `--add-strategies` (#1401)
- feat: assume unrecognized openai models are chat models (#1404)
- feat: excessive agency grader looks at tools (#1403)
- fix: dont check SSL certs (#1396)
- fix: reduce rbac and moderation false positives (#1400)
- fix: `redteam` property was not read in config (#1407)
- fix: Do not ignored derived metrics (#1381)
- fix: add indexes for sqlite (#1382)

### Fixed

- fix(types): allow boolean values in VarsSchema (#1386)

### Dependencies

- chore(deps-dev): bump @aws-sdk/client-bedrock-runtime from 3.623.0 to 3.624.0 (#1379)
- chore(deps): bump openai from 4.54.0 to 4.55.0 (#1387)
- chore(deps): bump openai from 4.55.0 to 4.55.1 (#1392)
- chore(deps): bump @anthropic-ai/sdk from 0.25.0 to 0.25.1 (#1397)
- chore(deps): bump openai from 4.55.1 to 4.55.3 (#1398)

## [0.75.2] - 2024-08-06

### Added

- feat: ability to attach configs to prompts (#1391)

### Changed

- fix: Update "Edit Comment" dialog background for the dark mode (#1374)
- fix: undefined var in hallucination template (#1375)
- fix: restore harmCategory var (#1380)

## [0.75.1] - 2024-08-05

### Changed

- fix: temporarily disable nunjucks strict mode by @typpo

### Dependencies

- chore(deps): update dependencies (#1373)

## [0.75.0] - 2024-08-05

### Added

- feat(webui): Download report as PDF by @typpo in #1348
- feat(redteam): Add custom policy plugin by @mldangelo in #1346
- feat(config): Add writePromptfooConfig function and orderKeys utility by @mldangelo in #1360
- feat(redteam): Add purpose and entities to defaultTest metadata by @mldangelo in #1359
- feat(webui): Show metadata in details dialog by @typpo in #1362
- feat(redteam): Add some simple requested strategies by @typpo in #1364

### Changed

- feat: Implement defaultTest metadata in tests and scenarios by @mldangelo in #1361
- feat!: Add `default` plugin collection and remove --add-plugins by @typpo in #1369
- fix: Moderation assert and iterative provider handle output objects by @typpo in #1353
- fix: Improve PII grader by @typpo in #1354
- fix: Improve RBAC grading by @typpo in #1347
- fix: Make graders set assertion value by @typpo in #1355
- fix: Allow falsy provider response outputs by @typpo in #1356
- fix: Improve entity extraction and enable for PII by @typpo in #1358
- fix: Do not dereference external tool files by @typpo in #1357
- fix: Google sheets output by @typpo in #1367
- docs: How to red team RAG applications by @typpo in #1368
- refactor(redteam): Consolidate graders and plugins by @mldangelo in #1370
- chore(redteam): Collect user consent for harmful generation by @typpo in #1365

### Dependencies

- chore(deps): Bump openai from 4.53.2 to 4.54.0 by @dependabot in #1349
- chore(deps-dev): Bump @aws-sdk/client-bedrock-runtime from 3.622.0 to 3.623.0 by @dependabot in #1372

## [0.74.0] - 2024-08-01

### Changed

- **feat**: Split types vs validators for prompts, providers, and redteam [#1325](https://github.com/promptfoo/promptfoo/pull/1325) by [@typpo](https://github.com/typpo)
- **feat**: Load provider `tools` and `functions` from external file [#1342](https://github.com/promptfoo/promptfoo/pull/1342) by [@typpo](https://github.com/typpo)
- **fix**: Show gray icon when there are no tests in report [#1335](https://github.com/promptfoo/promptfoo/pull/1335) by [@typpo](https://github.com/typpo)
- **fix**: numTests calculation for previous evals [#1336](https://github.com/promptfoo/promptfoo/pull/1336) by [@onyck](https://github.com/onyck)
- **fix**: Only show the number of tests actually run in the eval [#1338](https://github.com/promptfoo/promptfoo/pull/1338) by [@typpo](https://github.com/typpo)
- **fix**: better-sqlite3 in arm64 docker image [#1344](https://github.com/promptfoo/promptfoo/pull/1344) by [@cmrfrd](https://github.com/cmrfrd)
- **fix**: Correct positive example in DEFAULT_GRADING_PROMPT [#1337](https://github.com/promptfoo/promptfoo/pull/1337) by [@tbuckley](https://github.com/tbuckley)
- **chore**: Integrate red team evaluation into promptfoo init [#1334](https://github.com/promptfoo/promptfoo/pull/1334) by [@mldangelo](https://github.com/mldangelo)
- **chore**: Enforce consistent type imports [#1341](https://github.com/promptfoo/promptfoo/pull/1341) by [@mldangelo](https://github.com/mldangelo)
- **refactor(redteam)**: Update plugin architecture and improve error handling [#1343](https://github.com/promptfoo/promptfoo/pull/1343) by [@mldangelo](https://github.com/mldangelo)
- **docs**: Expand installation instructions in README and docs [#1345](https://github.com/promptfoo/promptfoo/pull/1345) by [@mldangelo](https://github.com/mldangelo)

### Dependencies

- **chore(deps)**: Bump @azure/identity from 4.4.0 to 4.4.1 [#1340](https://github.com/promptfoo/promptfoo/pull/1340) by [@dependabot](https://github.com/dependabot)
- **chore(deps)**: Bump the github-actions group with 3 updates [#1339](https://github.com/promptfoo/promptfoo/pull/1339) by [@dependabot](https://github.com/dependabot)

## [0.73.9] - 2024-07-30

### Dependencies

- chore(deps): update dev dependencies and minor package versions (#1331)
- chore(deps): bump @anthropic-ai/sdk from 0.24.3 to 0.25.0 (#1326)

### Fixed

- fix: chain provider and test transform (#1316)

### Added

- feat: handle rate limits in generic fetch path (#1324)

### Changed

- **Features:**
  - feat: handle rate limits in generic fetch path by @typpo in https://github.com/promptfoo/promptfoo/pull/1324
- **Fixes:**
  - fix: show default vars in table by @typpo in https://github.com/promptfoo/promptfoo/pull/1306
  - fix: chain provider and test transform by @fvdnabee in https://github.com/promptfoo/promptfoo/pull/1316
- **Refactors:**
  - refactor(redteam): extract entity and purpose logic, update imitation plugin by @mldangelo in https://github.com/promptfoo/promptfoo/pull/1301
- **Chores:**
  - chore(deps): bump openai from 4.53.1 to 4.53.2 by @dependabot in https://github.com/promptfoo/promptfoo/pull/1314
  - chore: set page titles by @typpo in https://github.com/promptfoo/promptfoo/pull/1315
  - chore: add devcontainer setup by @cmrfrd in https://github.com/promptfoo/promptfoo/pull/1317
  - chore(webui): persist column selection in evals view by @mldangelo in https://github.com/promptfoo/promptfoo/pull/1302
  - chore(redteam): allow multiple provider selection by @mldangelo in https://github.com/promptfoo/promptfoo/pull/1319
  - chore(deps): bump @anthropic-ai/sdk from 0.24.3 to 0.25.0 by @dependabot in https://github.com/promptfoo/promptfoo/pull/1326
  - chore(deps-dev): bump @aws-sdk/client-bedrock-runtime from 3.620.0 to 3.620.1 by @dependabot in https://github.com/promptfoo/promptfoo/pull/1327
  - chore(deps): update dev dependencies and minor package versions by @mldangelo in https://github.com/promptfoo/promptfoo/pull/1331
- **CI/CD:**
  - ci: add assets generation job and update json schema by @mldangelo in https://github.com/promptfoo/promptfoo/pull/1321
  - docs: add CITATION.cff file by @mldangelo in https://github.com/promptfoo/promptfoo/pull/1322
  - docs: update examples and docs to use gpt-4o and gpt-4o-mini models by @mldangelo in https://github.com/promptfoo/promptfoo/pull/1323
- chore(deps-dev): bump @aws-sdk/client-bedrock-runtime from 3.620.0 to 3.620.1 (#1327)

### Documentation

- **Documentation:**

## [0.73.8] - 2024-07-29

### Dependencies

- chore(deps): bump openai from 4.53.1 to 4.53.2 (#1314)

### Documentation

- docs: update examples and docs to use gpt-4o and gpt-4o-mini models (#1323)
- docs: add CITATION.cff file (#1322)

### Added

- feat(webui): tooltip with provider config on hover (#1312)

### Changed

- feat: Imitation redteam plugin (#1163)
- fix: report cached tokens from assertions (#1299)
- fix: trim model-graded-closedqa response (#1309)
- refactor(utils): move transform logic to separate file (#1310)
- chore(cli): add option to strip auth info from shared URLs (#1304)
- chore: set page titles (#1315)
- chore(webui): persist column selection in evals view (#1302)
- ci: add assets generation job and update json schema (#1321)
- refactor(redteam): extract entity and purpose logic, update imitation plugin (#1301)
- chore(redteam): allow multiple provider selection (#1319)
- chore: add devcontainer setup (#1317)

### Fixed

- fix(webui): make it easier to select text without toggling cell (#1295)
- fix(docker): add sqlite-dev to runtime dependencies (#1297)
- fix(redteam): update CompetitorsGrader rubric (#1298)
- fix(redteam): improve plugin and strategy selection UI (#1300)
- fix(redteam): decrease false positives in hallucination grader (#1305)
- fix(redteam): misc fixes in grading and calculations (#1313)
- fix: show default vars in table (#1306)

## [0.73.7] - 2024-07-26

### Changed

- **Standalone graders for redteam** by [@typpo](https://github.com/typpo) in [#1256](https://github.com/promptfoo/promptfoo/pull/1256)
- **Punycode deprecation warning on node 22** by [@typpo](https://github.com/typpo) in [#1287](https://github.com/promptfoo/promptfoo/pull/1287)
- **Improve iterative providers and update provider API interface to pass original prompt** by [@mldangelo](https://github.com/mldangelo) in [#1293](https://github.com/promptfoo/promptfoo/pull/1293)
- **Add issue templates** by [@typpo](https://github.com/typpo) in [#1288](https://github.com/promptfoo/promptfoo/pull/1288)
- **Support TS files for prompts providers and assertions** by [@benasher44](https://github.com/benasher44) in [#1286](https://github.com/promptfoo/promptfoo/pull/1286)
- **Update dependencies** by [@mldangelo](https://github.com/mldangelo) in [#1292](https://github.com/promptfoo/promptfoo/pull/1292)
- **Move circular dependency check to style-check job** by [@mldangelo](https://github.com/mldangelo) in [#1291](https://github.com/promptfoo/promptfoo/pull/1291)
- **Add examples for embedding and classification providers** by [@Luca-Hackl](https://github.com/Luca-Hackl) in [#1296](https://github.com/promptfoo/promptfoo/pull/1296)

## [0.73.6] - 2024-07-25

### Added

- feat(ci): add Docker image publishing to GitHub Container Registry (#1263)
- feat(webui): add yaml upload button (#1264)

### Changed

- docs: fix javascript configuration guide variable example (#1268)
- site(careers): update application instructions and preferences (#1270)
- chore(python): enhance documentation, tests, formatting, and CI (#1282)
- fix: treat .cjs and .mjs files as javascript vars (#1267)
- fix: add xml tags for better delineation in `llm-rubric`, reduce `harmful` plugin false positives (#1269)
- fix: improve handling of json objects in http provider (#1274)
- fix: support provider json filepath (#1279)
- chore(ci): implement multi-arch Docker image build and push (#1266)
- chore(docker): add multi-arch image description (#1271)
- chore(eslint): add new linter rules and improve code quality (#1277)
- chore: move types files (#1278)
- refactor(redteam): rename strategies and improve type safety (#1275)
- ci: re-enable Node 22.x in CI matrix (#1272)
- chore: support loading .{,m,c}ts promptfooconfig files (#1284)

### Dependencies

- chore(deps): update ajv-formats from 2.1.1 to 3.0.1 (#1276)
- chore(deps): update @swc/core to version 1.7.1 (#1285)

## [0.73.5] - 2024-07-24

### Added

- **feat(cli):** Add the ability to share a specific eval by [@typpo](https://github.com/promptfoo/promptfoo/pull/1250)
- **feat(webui):** Hide long metrics lists by [@typpo](https://github.com/promptfoo/promptfoo/pull/1262)
- feat(webui): hide long metrics lists (#1262)
- feat: ability to share a specific eval (#1250)

### Changed

- **fix:** Resolve node-fetch TypeScript errors by [@mldangelo](https://github.com/promptfoo/promptfoo/pull/1254)
- **fix:** Correct color error in local `checkNodeVersion` test by [@mldangelo](https://github.com/promptfoo/promptfoo/pull/1255)
- **fix:** Multiple Docker fixes by [@typpo](https://github.com/promptfoo/promptfoo/pull/1257)
- **fix:** Improve `--add-strategies` validation error messages by [@typpo](https://github.com/promptfoo/promptfoo/pull/1260)
- **chore:** Warn when a variable is named `assert` by [@typpo](https://github.com/promptfoo/promptfoo/pull/1259)
- **chore:** Update Llama examples and add support for chat-formatted prompts in Replicate by [@typpo](https://github.com/promptfoo/promptfoo/pull/1261)
- chore: update llama examples and add support for chat formatted prompts in Replicate (#1261)
- chore: warn when a var is named assert (#1259)

### Fixed

- **fix(redteam):** Allow arbitrary `injectVar` name for redteam providers by [@mldangelo](https://github.com/promptfoo/promptfoo/pull/1253)
- fix: make --add-strategies validation have useful error (#1260)
- fix: multiple docker fixes (#1257)
- fix: color error in local checkNodeVersion test (#1255)
- fix: resolve node-fetch typescript errors (#1254)
- fix(redteam): allow arbitrary injectVar name for redteam providers (#1253)

## [0.73.4] - 2024-07-24

### Changed

- **schema**: Update config schema for strategies by @mldangelo in [#1244](https://github.com/promptfoo/promptfoo/pull/1244)
- **defaultTest**: Fix scenario assert merging by @onyck in [#1251](https://github.com/promptfoo/promptfoo/pull/1251)
- **webui**: Handle port already in use error by @mldangelo in [#1246](https://github.com/promptfoo/promptfoo/pull/1246)
- **webui**: Update provider list in `ProviderSelector` and add tests by @mldangelo in [#1245](https://github.com/promptfoo/promptfoo/pull/1245)
- **site**: Add blog post by @typpo in [#1247](https://github.com/promptfoo/promptfoo/pull/1247)
- **site**: Improve navigation and consistency by @mldangelo in [#1248](https://github.com/promptfoo/promptfoo/pull/1248)
- **site**: Add careers page by @mldangelo in [#1222](https://github.com/promptfoo/promptfoo/pull/1222)
- **docs**: Full RAG example by @typpo in [#1228](https://github.com/promptfoo/promptfoo/pull/1228)

## [0.73.3] - 2024-07-23

### Changed

- **WebUI:** Make eval switcher more obvious by @typpo in [#1232](https://github.com/promptfoo/promptfoo/pull/1232)
- **Redteam:** Add iterative tree provider and strategy by @mldangelo in [#1238](https://github.com/promptfoo/promptfoo/pull/1238)
- Improve `CallApiFunctionSchema`/`ProviderFunction` type by @aloisklink in [#1235](https://github.com/promptfoo/promptfoo/pull/1235)
- **Redteam:** CLI nits, plugins, provider functionality, and documentation by @mldangelo in [#1231](https://github.com/promptfoo/promptfoo/pull/1231)
- **Redteam:** PII false positives by @typpo in [#1233](https://github.com/promptfoo/promptfoo/pull/1233)
- **Redteam:** `--add-strategies` flag didn't work by @typpo in [#1234](https://github.com/promptfoo/promptfoo/pull/1234)
- Cleanup logging and fix nextui TS error by @mldangelo in [#1243](https://github.com/promptfoo/promptfoo/pull/1243)
- **CI:** Add registry URL to npm publish workflow by @mldangelo in [#1241](https://github.com/promptfoo/promptfoo/pull/1241)
- Remove redundant chalk invocations by @mldangelo in [#1240](https://github.com/promptfoo/promptfoo/pull/1240)
- Update dependencies by @mldangelo in [#1242](https://github.com/promptfoo/promptfoo/pull/1242)
- Update some images by @typpo in [#1236](https://github.com/promptfoo/promptfoo/pull/1236)
- More image updates by @typpo in [#1237](https://github.com/promptfoo/promptfoo/pull/1237)
- Update capitalization of Promptfoo and fix site deprecation warning by @mldangelo in [#1239](https://github.com/promptfoo/promptfoo/pull/1239)

## [0.73.2] - 2024-07-23

### Changed

- fix: add support for anthropic bedrock tools (#1229)
- chore(redteam): add a warning for no openai key set (#1230)

## [0.73.1] - 2024-07-22

### Changed

- fix: dont try to parse yaml content on load (#1226)

## [0.73.0] - 2024-07-22

### Added

- feat(redteam): add 4 new basic plugins (#1201)
- feat(redteam): improve test generation logic and add batching by @mldangelo in
- feat(redteam): settings dialog (#1215)https://github.com/promptfoo/promptfoo/pull/1208
- feat(redteam): introduce redteam section for promptfooconfig.yaml (#1192)

### Changed

- fix: gpt-4o-mini price (#1218)
- chore(openai): update model list (#1219)
- test: improve type safety and resolve TypeScript errors (#1216)
- refactor: resolve circular dependencies and improve code organization (#1212)
- docs: fix broken links (#1211)
- site: image updates and bugfixes (#1217)
- site: improve human readability of validator errors (#1221)
- site: yaml/json config validator for promptfoo configs (#1207)

### Fixed

- fix(validator): fix errors in default example (#1220)
- fix(webui): misc fixes and improvements to webui visuals (#1213)
- fix(redteam): mismatched categories and better overall scoring (#1214)
- fix(gemini): improve error handling (#1193)

### Dependencies

- chore(deps): update multiple dependencies to latest minor and patch versions (#1210)

## [0.72.2] - 2024-07-19

### Documentation

- docs: add guide for comparing GPT-4o vs GPT-4o-mini (#1200)

### Added

- **feat(openai):** add GPT-4o-mini models by [@mldangelo](https://github.com/promptfoo/promptfoo/pull/1196)
- feat(redteam): improve test generation logic and add batching (#1208)

### Changed

- **feat:** add schema validation to `promptfooconfig.yaml` by [@mldangelo](https://github.com/promptfoo/promptfoo/pull/1185)
- **fix:** base path for custom filter resolution by [@onyck](https://github.com/promptfoo/promptfoo/pull/1198)
- **chore(redteam):** refactor PII categories and improve plugin handling by [@mldangelo](https://github.com/promptfoo/promptfoo/pull/1191)
- **build(deps-dev):** bump `@aws-sdk/client-bedrock-runtime` from 3.614.0 to 3.616.0 by [@dependabot](https://github.com/promptfoo/promptfoo/pull/1203)
- **docs:** add guide for comparing GPT-4o vs GPT-4o-mini by [@mldangelo](https://github.com/promptfoo/promptfoo/pull/1200)
- **site:** contact page by [@typpo](https://github.com/promptfoo/promptfoo/pull/1190)
- **site:** newsletter form by [@typpo](https://github.com/promptfoo/promptfoo/pull/1194)
- **site:** miscellaneous images and improvements by [@typpo](https://github.com/promptfoo/promptfoo/pull/1199)
- build(deps-dev): bump @aws-sdk/client-bedrock-runtime from 3.614.0 to 3.616.0 (#1203)
- site: misc images and improvements (#1199)

### Fixed

- **fix(webui):** eval ID not being properly set by [@typpo](https://github.com/promptfoo/promptfoo/pull/1195)
- **fix(Dockerfile):** install curl for healthcheck by [@orange-anjou](https://github.com/promptfoo/promptfoo/pull/1204)
- fix(Dockerfile): install curl for healthcheck (#1204)
- fix: base path for custom filter resolution (#1198)

### Tests

- **test(webui):** add unit tests for `InfoModal` component by [@mldangelo](https://github.com/promptfoo/promptfoo/pull/1187)

## [0.72.1] - 2024-07-18

### Tests

- test(webui): add unit tests for InfoModal component (#1187)

### Fixed

- fix(webui): eval id not being properly set (#1195)

### Added

- feat(openai): add gpt-4o-mini models (#1196)
- feat: add schema validation to promptfooconfig.yaml (#1185)

### Changed

- Fix: Consider model name when caching Bedrock responses by @fvdnabee in [#1181](https://github.com/promptfoo/promptfoo/pull/1181)
- Fix: Parsing of the model name tag in Ollama embeddings provider by @minamijoyo in [#1189](https://github.com/promptfoo/promptfoo/pull/1189)
- Refactor (redteam): Simplify CLI command structure and update provider options by @mldangelo in [#1174](https://github.com/promptfoo/promptfoo/pull/1174)
- Refactor (types): Convert interfaces to Zod schemas by @mldangelo in [#1178](https://github.com/promptfoo/promptfoo/pull/1178)
- Refactor (redteam): Improve type safety and simplify code structure by @mldangelo in [#1175](https://github.com/promptfoo/promptfoo/pull/1175)
- Chore (redteam): Another injection by @typpo in [#1173](https://github.com/promptfoo/promptfoo/pull/1173)
- Chore (deps): Upgrade inquirer to v10 by @mldangelo in [#1176](https://github.com/promptfoo/promptfoo/pull/1176)
- Chore (redteam): Update CLI for test case generation by @mldangelo in [#1177](https://github.com/promptfoo/promptfoo/pull/1177)
- Chore: Include hostname in share confirmation by @typpo in [#1183](https://github.com/promptfoo/promptfoo/pull/1183)
- Build (deps-dev): Bump @azure/identity from 4.3.0 to 4.4.0 by @dependabot in [#1180](https://github.com/promptfoo/promptfoo/pull/1180)
- chore(redteam): refactor PII categories and improve plugin handling (#1191)
- site: newsletter form (#1194)
- site: contact page (#1190)

## [0.72.0] - 2024-07-17

### Added

- feat(webui): add about component with helpful links (#1149)
- feat(webui): Ability to compare evals (#1148)

### Changed

- feat: manual input provider (#1168)
- chore(mistral): add codestral-mamba (#1170)
- chore: static imports for iterative providers (#1169)

### Fixed

- fix(webui): dark mode toggle (#1171)
- fix(redteam): set harmCategory label for harmful tests (#1172)

## [0.71.1] - 2024-07-15

### Added

- feat(redteam): specify the default number of test cases to generate per plugin (#1154)

### Changed

- feat: add image classification example and xml assertions (#1153)

### Fixed

- fix(redteam): fix dynamic import paths (#1162)

## [0.71.0] - 2024-07-15

### Changed

- **Eval picker for web UI** by [@typpo](https://github.com/typpo) in [#1143](https://github.com/promptfoo/promptfoo/pull/1143)
- **Update default model providers to Claude 3.5** by [@mldangelo](https://github.com/mldangelo) in [#1157](https://github.com/promptfoo/promptfoo/pull/1157)
- **Allow provider customization for dataset generation** by [@mldangelo](https://github.com/mldangelo) in [#1158](https://github.com/promptfoo/promptfoo/pull/1158)
- **Predict Redteam injectVars** by [@mldangelo](https://github.com/mldangelo) in [#1141](https://github.com/promptfoo/promptfoo/pull/1141)
- **Fix JSON prompt escaping in HTTP provider and add LM Studio example** by [@mldangelo](https://github.com/mldangelo) in [#1156](https://github.com/promptfoo/promptfoo/pull/1156)
- **Fix poor performing harmful test generation** by [@mldangelo](https://github.com/mldangelo) in [#1124](https://github.com/promptfoo/promptfoo/pull/1124)
- **Update overreliance grading prompt** by [@mldangelo](https://github.com/mldangelo) in [#1146](https://github.com/promptfoo/promptfoo/pull/1146)
- **Move multiple variables warning to before progress bar** by [@typpo](https://github.com/typpo) in [#1160](https://github.com/promptfoo/promptfoo/pull/1160)
- **Add contributing guide** by [@mldangelo](https://github.com/mldangelo) in [#1150](https://github.com/promptfoo/promptfoo/pull/1150)
- **Refactor and optimize injection and iterative methods** by [@mldangelo](https://github.com/mldangelo) in [#1138](https://github.com/promptfoo/promptfoo/pull/1138)
- **Update plugin base class to support multiple assertions** by [@mldangelo](https://github.com/mldangelo) in [#1139](https://github.com/promptfoo/promptfoo/pull/1139)
- **Structural refactor, abstract plugin and method actions** by [@mldangelo](https://github.com/mldangelo) in [#1140](https://github.com/promptfoo/promptfoo/pull/1140)
- **Move CLI commands into individual files** by [@mldangelo](https://github.com/mldangelo) in [#1155](https://github.com/promptfoo/promptfoo/pull/1155)
- **Update Jest linter rules** by [@mldangelo](https://github.com/mldangelo) in [#1161](https://github.com/promptfoo/promptfoo/pull/1161)
- **Bump openai from 4.52.4 to 4.52.5** by [@dependabot](https://github.com/dependabot) in [#1137](https://github.com/promptfoo/promptfoo/pull/1137)
- **Bump @aws-sdk/client-bedrock-runtime from 3.613.0 to 3.614.0** by [@dependabot](https://github.com/dependabot) in [#1136](https://github.com/promptfoo/promptfoo/pull/1136)
- **Bump openai from 4.52.5 to 4.52.7** by [@dependabot](https://github.com/dependabot) in [#1142](https://github.com/promptfoo/promptfoo/pull/1142)
- **Update documentation and MUI dependencies** by [@mldangelo](https://github.com/mldangelo) in [#1152](https://github.com/promptfoo/promptfoo/pull/1152)
- **Update Drizzle dependencies and configuration** by [@mldangelo](https://github.com/mldangelo) in [#1151](https://github.com/promptfoo/promptfoo/pull/1151)
- **Bump dependencies with patch and minor version updates** by [@mldangelo](https://github.com/mldangelo) in [#1159](https://github.com/promptfoo/promptfoo/pull/1159)

## [0.70.1] - 2024-07-11

### Changed

- **provider**: put provider in outer loop to reduce model swap by @typpo in [#1132](https://github.com/promptfoo/promptfoo/pull/1132)
- **evaluator**: ensure unique prompt handling with labeled and unlabeled providers by @mldangelo in [#1134](https://github.com/promptfoo/promptfoo/pull/1134)
- **eval**: validate --output file extension before running eval by @mldangelo in [#1135](https://github.com/promptfoo/promptfoo/pull/1135)
- **deps-dev**: bump @aws-sdk/client-bedrock-runtime from 3.609.0 to 3.613.0 by @dependabot in [#1126](https://github.com/promptfoo/promptfoo/pull/1126)
- fix pythonCompletion test by @mldangelo in [#1133](https://github.com/promptfoo/promptfoo/pull/1133)

## [0.70.0] - 2024-07-10

### Changed

- feat: Add `promptfoo redteam init` command (#1122)
- chore: refactor eval and generate commands out of main.ts (#1121)
- build(deps): bump openai from 4.52.3 to 4.52.4 (#1118)
- refactor(redteam): relocate harmful and pii plugins from legacy directory (#1123)
- refactor(redteam): Migrate harmful test generators to plugin-based architecture (#1116)

### Fixed

- fix(redteam): use final prompt in moderation instead of original (#1117)

## [0.69.2] - 2024-07-08

### Changed

- feat: add support for nested grading results (#1101)
- fix: issue that caused harmful prompts to not save (#1112)
- fix: resolve relative paths for prompts (#1110)
- ci: compress images in PRs (#1108)
- site: landing page updates (#1096)

## [0.69.1] - 2024-07-06

### Changed

- **feat**: Add Zod schema validation for providers in `promptfooconfig` by @mldangelo in [#1102](https://github.com/promptfoo/promptfoo/pull/1102)
- **fix**: Re-add provider context in prompt functions by @mldangelo in [#1106](https://github.com/promptfoo/promptfoo/pull/1106)
- **fix**: Add missing `gpt-4-turbo-2024-04-09` by @aloisklink in [#1100](https://github.com/promptfoo/promptfoo/pull/1100)
- **chore**: Update minor and patch versions of several packages by @mldangelo in [#1107](https://github.com/promptfoo/promptfoo/pull/1107)
- **chore**: Format Python code and add check job to GitHub Actions workflow by @mldangelo in [#1105](https://github.com/promptfoo/promptfoo/pull/1105)
- **chore**: Bump version to 0.69.1 by @mldangelo
- **docs**: Add example and configuration guide for using `llama.cpp` by @mldangelo in [#1104](https://github.com/promptfoo/promptfoo/pull/1104)
- **docs**: Add Vitest integration guide by @mldangelo in [#1103](https://github.com/promptfoo/promptfoo/pull/1103)

## [0.69.0] - 2024-07-05

### Added

- feat(redteam): `extra-jailbreak` plugin that applies jailbreak to all probes (#1085)
- feat(webui): show metrics as % in column header (#1087)
- feat: add support for PROMPTFOO_AUTHOR environment variable (#1099)

### Changed

- feat: `llm-rubric` uses tools API for model-grading anthropic evals (#1079)
- feat: `--filter-providers` eval option (#1089)
- feat: add `author` field to evals (#1045)
- fix: improper path resolution for file:// prefixes (#1094)
- chore(webui): small changes to styling (#1088)
- docs: guide on how to do sandboxed evals on generated code (#1097)
- build(deps): bump replicate from 0.30.2 to 0.31.0 (#1090)

### Fixed

- fix(webui): Ability to toggle visibility of description column (#1095)

## [0.68.3] - 2024-07-04

### Tests

- test: fix assertion result mock pollution (#1086)

### Fixed

- fix: browser error on eval page with derived metrics that results when a score is null (#1093)
- fix(prompts): treat non-existent files as prompt strings (#1084)
- fix: remove test mutation for classifer and select-best assertion types (#1083)

### Added

- feat(openai): support for attachments for openai assistants (#1080)

### Changed

- **Features:**
  - Added support for attachments in OpenAI assistants by [@typpo](https://github.com/promptfoo/promptfoo/pull/1080)
- **Fixes:**
  - Removed test mutation for classifier and select-best assertion types by [@typpo](https://github.com/promptfoo/promptfoo/pull/1083)
  - Treated non-existent files as prompt strings by [@typpo](https://github.com/promptfoo/promptfoo/pull/1084)
  - Fixed assertion result mock pollution by [@mldangelo](https://github.com/promptfoo/promptfoo/pull/1086)
- **Dependencies:**
  - Bumped `openai` from 4.52.2 to 4.52.3 by [@dependabot](https://github.com/promptfoo/promptfoo/pull/1073)
  - Bumped `@aws-sdk/client-bedrock-runtime` from 3.606.0 to 3.609.0 by [@dependabot](https://github.com/promptfoo/promptfoo/pull/1072)

## [0.68.2] - 2024-07-03

### Changed

- build(deps): bump openai from 4.52.2 to 4.52.3 (#1073)
- build(deps-dev): bump @aws-sdk/client-bedrock-runtime from 3.606.0 to 3.609.0 (#1072)

### Added

- feat(webui): add scenarios to test suite configuration in yaml editor (#1071)

## [0.68.1] - 2024-07-02

### Fixed

- fix: resolve issues with relative prompt paths (#1066)
- fix: handle replicate ids without version (#1059)

### Added

- feat: support calling specific function from python provider (#1053)

### Changed

- **feat:** Support calling specific function from Python provider by [@typpo](https://github.com/promptfoo/promptfoo/pull/1053)
- **fix:** Resolve issues with relative prompt paths by [@mldangelo](https://github.com/promptfoo/promptfoo/pull/1066)
- **fix:** Handle replicate IDs without version by [@typpo](https://github.com/promptfoo/promptfoo/pull/1059)
- **build(deps):** Bump `@anthropic-ai/sdk` from 0.24.2 to 0.24.3 by [@dependabot](https://github.com/promptfoo/promptfoo/pull/1062)
- build(deps): bump @anthropic-ai/sdk from 0.24.2 to 0.24.3 (#1062)

## [0.68.0] - 2024-07-01

### Documentation

- docs: dalle jailbreak blog post (#1052)

### Added

- feat(webui): Add support for markdown tables and other extras by @typpo in [#1042](https://github.com/promptfoo/promptfoo/pull/1042)

### Changed

- feat: support for image model redteaming by @typpo in [#1051](https://github.com/promptfoo/promptfoo/pull/1051)
- feat: prompt syntax for bedrock llama3 by @fvdnabee in [#1038](https://github.com/promptfoo/promptfoo/pull/1038)
- fix: http provider returns the correct response format by @typpo in [#1027](https://github.com/promptfoo/promptfoo/pull/1027)
- fix: handle when stdout columns are not set by @typpo in [#1029](https://github.com/promptfoo/promptfoo/pull/1029)
- fix: support additional models via AWS Bedrock and update documentation by @mldangelo in [#1034](https://github.com/promptfoo/promptfoo/pull/1034)
- fix: handle imported single test case by @typpo in [#1041](https://github.com/promptfoo/promptfoo/pull/1041)
- fix: dereference promptfoo test files by @fvdnabee in [#1035](https://github.com/promptfoo/promptfoo/pull/1035)
- chore: expose runAssertion and runAssertions to node package by @typpo in [#1026](https://github.com/promptfoo/promptfoo/pull/1026)
- chore: add Node.js version check to ensure compatibility by @mldangelo in [#1030](https://github.com/promptfoo/promptfoo/pull/1030)
- chore: enable '@typescript-eslint/no-use-before-define' linter rule by @mldangelo in [#1043](https://github.com/promptfoo/promptfoo/pull/1043)
- docs: fix broken documentation links by @mldangelo in [#1033](https://github.com/promptfoo/promptfoo/pull/1033)
- docs: update anthropic.md by @Codeshark-NET in [#1036](https://github.com/promptfoo/promptfoo/pull/1036)
- ci: add GitHub Action for automatic version tagging by @mldangelo in [#1046](https://github.com/promptfoo/promptfoo/pull/1046)
- ci: npm publish workflow by @typpo in [#1044](https://github.com/promptfoo/promptfoo/pull/1044)
- build(deps): bump openai from 4.52.1 to 4.52.2 by @dependabot in [#1057](https://github.com/promptfoo/promptfoo/pull/1057)
- build(deps): bump @anthropic-ai/sdk from 0.24.1 to 0.24.2 by @dependabot in [#1056](https://github.com/promptfoo/promptfoo/pull/1056)
- build(deps-dev): bump @aws-sdk/client-bedrock-runtime from 3.602.0 to 3.606.0 by @dependabot in [#1055](https://github.com/promptfoo/promptfoo/pull/1055)
- build(deps): bump docker/setup-buildx-action from 2 to 3 in the github-actions group by @dependabot in [#1054](https://github.com/promptfoo/promptfoo/pull/1054)

## [0.67.0] - 2024-06-27

### Added

- feat(bedrock): add proxy support for AWS SDK (#1021)
- feat(redteam): Expose modified prompt for iterative jailbreaks (#1024)
- feat: replicate image provider (#1049)

### Changed

- feat: add support for gemini embeddings via vertex (#1004)
- feat: normalize prompt input formats, introduce single responsibility handlers, improve test coverage, and fix minor bugs (#994)
- fix: more robust json extraction for llm-rubric (#1019)
- build(deps): bump openai from 4.52.0 to 4.52.1 (#1015)
- build(deps): bump @anthropic-ai/sdk from 0.24.0 to 0.24.1 (#1016)
- chore: sort imports (#1006)
- chore: switch to smaller googleapis dependency (#1009)
- chore: add config telemetry (#1005)
- docs: update GitHub urls to reflect promptfoo github org repository location (#1011)
- docs: fix incorrect yaml ref in guide (#1018)

## [0.66.0] - 2024-06-24

### Changed

- `config get/set` commands, ability for users to set their email by [@typpo](https://github.com/typpo) in [#971](https://github.com/promptfoo/promptfoo/pull/971)
- **webui**: Download as CSV by [@typpo](https://github.com/typpo) in [#1000](https://github.com/promptfoo/promptfoo/pull/1000)
- Add support for Gemini default grader if credentials are present by [@typpo](https://github.com/typpo) in [#998](https://github.com/promptfoo/promptfoo/pull/998)
- **redteam**: Allow arbitrary providers by [@mldangelo](https://github.com/mldangelo) in [#1002](https://github.com/promptfoo/promptfoo/pull/1002)
- Derived metrics by [@typpo](https://github.com/typpo) in [#985](https://github.com/promptfoo/promptfoo/pull/985)
- Python provider can import modules with same name as built-ins by [@typpo](https://github.com/typpo) in [#989](https://github.com/promptfoo/promptfoo/pull/989)
- Include error text in all cases by [@typpo](https://github.com/typpo) in [#990](https://github.com/promptfoo/promptfoo/pull/990)
- Ensure tests inside scenarios are filtered by filter patterns by [@mldangelo](https://github.com/mldangelo) in [#996](https://github.com/promptfoo/promptfoo/pull/996)
- Anthropic message API support for env vars by [@typpo](https://github.com/typpo) in [#997](https://github.com/promptfoo/promptfoo/pull/997)
- Add build documentation workflow and fix typos by [@mldangelo](https://github.com/mldangelo) in [#993](https://github.com/promptfoo/promptfoo/pull/993)
- Block network calls in tests by [@typpo](https://github.com/typpo) in [#972](https://github.com/promptfoo/promptfoo/pull/972)
- Export `AnthropicMessagesProvider` from providers by [@greysteil](https://github.com/greysteil) in [#975](https://github.com/promptfoo/promptfoo/pull/975)
- Add Claude 3.5 sonnet pricing by [@typpo](https://github.com/typpo) in [#976](https://github.com/promptfoo/promptfoo/pull/976)
- Pass `tool_choice` to Anthropic when set in config by [@greysteil](https://github.com/greysteil) in [#977](https://github.com/promptfoo/promptfoo/pull/977)
- Fixed according to Ollama API specifications by [@keishidev](https://github.com/keishidev) in [#981](https://github.com/promptfoo/promptfoo/pull/981)
- Add Dependabot config and update provider dependencies by [@mldangelo](https://github.com/mldangelo) in [#984](https://github.com/promptfoo/promptfoo/pull/984)
- Don't commit `.env` to Git by [@will-holley](https://github.com/will-holley) in [#991](https://github.com/promptfoo/promptfoo/pull/991)
- Update Docker base image to Node 20, improve self-hosting documentation, and add CI action for Docker build by [@mldangelo](https://github.com/mldangelo) in [#995](https://github.com/promptfoo/promptfoo/pull/995)
- Allow variable cells to scroll instead of exploding the table height by [@grrowl](https://github.com/grrowl) in [#973](https://github.com/promptfoo/promptfoo/pull/973)

## [0.65.2] - 2024-06-20

### Documentation

- docs: update claude vs gpt guide with claude 3.5 (#986)

### Added

- feat(redteam): make it easier to add non default plugins (#958)

### Changed

- feat: contains-sql assert (#964)
- fix: handle absolute paths for js providers (#966)
- fix: label not showing problem when using eval with config option (#928)
- fix: should return the whole message if the OpenAI return the content and the function call/tools at the same time. (#968)
- fix: label support for js prompts (#970)
- docs: Add CLI delete command to docs (#959)
- docs: text to sql validation guide (#962)

### Fixed

- fix(redteam): wire ui to plugins (#965)
- fix(redteam): reduce overreliance, excessive-agency false positive rates (#963)

## [0.65.1] - 2024-06-18

### Changed

- chore(docs): add shell syntax highlighting and fix typos (#953)
- chore(dependencies): update package dependencies (#952)
- Revert "feat(cli): add tests for CLI commands and fix version flag bug" (#967)

### Fixed

- fix: handle case where returned python result is null (#957)
- fix(webui): handle empty fail reasons and null componentResults (#956)

### Added

- feat(cli): add tests for CLI commands and fix version flag bug (#954)
- feat(eslint): integrate eslint-plugin-jest and configure rules (#951)
- feat: add eslint-plugin-unused-imports and remove unused imports (#949)
- feat: assertion type: is-sql (#926)

## [0.65.0] - 2024-06-17

### Added

- feat(webui): show pass/fail toggle (#938)
- feat(webui): carousel for multiple failure reasons (#939)
- feat(webui): clicking metric pills filters by nonzero only (#941)
- feat(redteam): political statements (#944)
- feat(redteam): indicate performance with moderation filter (#933)

### Changed

- feat: add hf to onboarding flow (#947)
- feat: add support for `promptfoo export latest` (#948)
- fix: serialize each item in `vars` when its type is a string (#823) (#943)
- chore(webui): split ResultsTable into separate files (#942)

### Fixed

- fix(redteam): more aggressive contract testing (#946)

### Dependencies

- chore(deps): update dependencies without breaking changes (#937)

## [0.64.0] - 2024-06-15

### Added

- feat(redteam): add unintended contracts test (#934)
- feat(anthropic): support tool use (#932)

### Changed

- feat: export `promptfoo.cache` to node package (#923)
- feat: add Voyage AI embeddings provider (#931)
- feat: Add more Portkey header provider options and create headers automatically (#909)
- fix: handle openai chat-style messages better in `moderation` assert (#930)
- ci: add next.js build caching (#908)
- chore(docs): update installation and GitHub Actions guides (#935)
- chore(dependencies): bump LLM providers in package.json (#936)

### Fixed

- fix(bedrock): support cohere embeddings (#924)

### Dependencies

- chore(deps): bump braces from 3.0.2 to 3.0.3 (#918)

## [0.63.2] - 2024-06-10

### Added

- feat: report view for redteam evals (#920)

### Fixed

- fix(bedrock): default value for configs (#917)
- fix: prevent assertions from being modified as they run (#929)

## [0.63.1] - 2024-06-10

### Fixed

- fix(vertex): correct handling of system instruction (#911)
- fix(bedrock): support for llama, cohere command and command-r, mistral (#915)

## [0.63.0] - 2024-06-09

### Added

- feat(bedrock): Add support for mistral, llama, cohere (#885)
- feat(ollama): add OLLAMA_API_KEY to support authentication (#883)
- feat(redteam): add test for competitor recommendations (#877)
- feat(webui): Show the number of passes and failures (#888)
- feat(webui): show manual grading record in test details view (#906)
- feat(webui): use indexeddb instead of localstorage (#905)

### Changed

- feat: ability to set test case metric from csv (#889)
- feat: interactive onboarding (#886)
- feat: support `threshold` param from csv (#903)
- feat: support array of values for `similar` assertion (#895)
- fix: Prompt variable reads unprocessed spaces on both sides (#887)
- fix: windows node 22 flake (#907)
- [fix: ci passing despite failing build (](https://github.com/promptfoo/promptfoo/commit/ce6090be5d70fbe71c6da0a5ec1a73253a9d8a0e)https://github.com/promptfoo/promptfoo/pull/876[)](https://github.com/promptfoo/promptfoo/commit/ce6090be5d70fbe71c6da0a5ec1a73253a9d8a0e)
- [fix: incorrect migrations path in docker build](https://github.com/promptfoo/promptfoo/commit/6a1eef4e4b006b32de9ce6e5e2d7c0bd3b9fa95a) https://github.com/promptfoo/promptfoo/issues/861
- chore(ci): add `workflow_dispatch` trigger (#897)
- chore: add more gemini models (#894)
- chore: introduce eslint (#904)
- chore: switch to SWC for faster Jest tests (#899)
- chore: update to prettier 3 (#901)
- [chore(openai): add tool_choice required type](https://github.com/promptfoo/promptfoo/commit/e97ce63221b0e06f7e03f46c466da36c5b713017)

### Fixed

- fix(vertex): support var templating in system instruction (#902)
- [fix(webui): display latency when available](https://github.com/promptfoo/promptfoo/commit/bb335efbe9e8d6b23526c837402787a1cbba9969)

### Dependencies

- chore(deps): update most dependencies to latest stable versions (#898)

## [0.62.1] - 2024-06-06

### Added

- feat(webui): Ability to suppress browser open on `promptfoo view` (#881)
- feat(anthropic): add support for base url (#850)
- feat(openai): Support function/tool callbacks (#830)
- feat(vertex/gemini): add support for toolConfig and systemInstruction (#841)
- feat(webui): Ability to filter to highlighted cells (#852)
- feat(webui): ability to click to filter metric (#849)
- feat(webui): add copy and highlight cell actions (#847)

### Changed

- fix: migrate database before writing results (#882)
- chore: upgrade default graders to gpt-4o (#848)
- ci: Introduce jest test coverage reports (#868)
- ci: add support for node 22, remove support for node 16 (#836)
- docs: Addresses minor typographical errors (#845)
- docs: Help description of default `--output` (#844)
- feat: Add Red Team PII Tests (#862)
- feat: Support custom gateway URLs in Portkey (#840)
- feat: add support for python embedding and classification providers (#864)
- feat: add support for titan premier on bedrock (#839)
- feat: pass evalId in results (#758)
- fix: Broken types (#854)
- fix: Fix broken progress callback in web ui (#860)
- fix: Fix formatting and add style check to CI (#872)
- fix: Fix type error eval page.tsx (#867)
- fix: Improve Error Handling for Python Assertions and Provider Exceptions (#863)
- fix: Pass evaluateOptions from web ui yaml (#859)
- fix: Render multiple result images with markdown, if markdown contains multiple images (#873)
- fix: The values of defaultTest and evaluateOptions are not set when editing the eval yaml file. (#834)
- fix: crash on db migration when cache is disabled on first run (#842)
- fix: csv and html outputs include both prompt and provider labels (#851)
- fix: docker build and prepublish script (#846)
- fix: show labels for custom provider (#875)
- chore: fix windows node 22 build issues by adding missing encoding dependency and updating webpack config (#900)
- chore: update Node.js version management and improve documentation (#896)
- Fix CI Passing Despite Failing Build (#866) (#876)

## [0.62.0] - 2024-06-05

### Fixed

- fix: Parameter evaluateOptions not passed correctly in jobs created using web (#870)

### Added

- feat(anthropic): add support for base url (#850)
- feat(openai): Support function/tool callbacks (#830)
- feat(vertex/gemini): add support for toolConfig and systemInstruction (#841)
- feat(webui): Ability to filter to highlighted cells (#852)
- feat(webui): ability to click to filter metric (#849)
- feat(webui): add copy and highlight cell actions (#847)

### Changed

- feat: Add Red Team PII Tests (#862)
- feat: Support custom gateway URLs in Portkey (#840)
- feat: add support for python embedding and classification providers (#864)
- feat: add support for titan premier on bedrock (#839)
- feat: pass evalId in results (#758)
- feat: upgrade default graders to gpt-4o (#848)
- fix: Broken types (#854)
- fix: Fix broken progress callback in web ui (#860)
- fix: Fix formatting and add style check to CI (#872)
- fix: Fix type error eval page.tsx (#867)
- fix: Improve Error Handling for Python Assertions and Provider Exceptions (#863)
- fix: Pass evaluateOptions from web ui yaml (#859)
- fix: Render multiple result images with markdown, if markdown contains multiple images (#873)
- fix: The values of defaultTest and evaluateOptions are not set when editing the eval yaml file. (#834)
- fix: crash on db migration when cache is disabled on first run (#842)
- fix: csv and html outputs include both prompt and provider labels (#851)
- fix: docker build and prepublish script (#846)
- fix: show labels for custom provider (#875)
- ci: Introduce jest test coverage reports (#868)
- ci: add support for node 22, remove support for node 16 (#836)
- docs: Addresses minor typographical errors (#845)
- docs: Help description of default `--output` (#844)

## [0.61.0] - 2024-05-30

### Changed

- feat: `moderation` assert type (#821)
- feat: general purpose http/https provider (#822)
- feat: add portkey provider (#819)
- feat: Add Cloudflare AI Provider (#817)
- fix: Remove duplicate logging line (#825)
- fix: The ‘defaultTest’ option has no effect during evaluation. (#829)
- fix: Improve Error Handling in Python Script Execution (#833)
- docs: How to red team LLMs (#828)
- chore(mistral): add codestral (#831)

## [0.60.0] - 2024-05-25

### Added

- feat(webui): Add image viewer (#816)

### Changed

- feat: redteam testset generation (#804)
- feat: support for deep equality check in equals assertion (#805)
- feat: Allow functions in renderVarsInObject (#813)
- feat: ability to reference previous llm outputs via storeOutputAs (#808)
- feat: support for prompt objects (#818)
- fix: huggingface api key handling (#809)
- docs: Restore ProviderResponse class name (#806)
- docs: Fix typo in local build command (#811)

## [0.59.1] - 2024-05-18

### Changed

- [fix: handle null result timestamp when writing to db.](https://github.com/promptfoo/promptfoo/commit/40e1ebfbfd512fea56761b4cbdfff0cd25d61ae1) https://github.com/promptfoo/promptfoo/issues/800

## [0.59.0] - 2024-05-18

### Added

- feat(webui): add --filter-description option to `promptfoo view` (#780)
- feat(bedrock): add support for embeddings models (#797)

### Changed

- fix: python prompts break when using whole file (#784)
- Langfuse need to compile variables (#779)
- chore(webui): display prompt and completion tokens (#794)
- chore: include full error response in openai errors (#791)
- chore: add logprobs to assertion context (#790)
- feat: support var interpolation in function calls (#792)
- chore: add timestamp to EvaluateSummary (#785)
- fix: render markdown in variables too (#796)

### Fixed

- fix(vertex): remove leftover dependency on apiKey (#798)

## [0.58.1] - 2024-05-14

### Changed

- fix: improve GradingResult validation (#772)
- [fix: update python ProviderResponse error message and docs.](https://github.com/promptfoo/promptfoo/commit/258013080809bc782afe3de51c9309230cb5cdb2) https://github.com/promptfoo/promptfoo/issues/769
- [chore(openai): add gpt-4o models (](https://github.com/promptfoo/promptfoo/commit/ff4655d31d3588972522bb162733cb61e460f36f)https://github.com/promptfoo/promptfoo/pull/776[)](https://github.com/promptfoo/promptfoo/commit/ff4655d31d3588972522bb162733cb61e460f36f)
- add gpt-4o models (#776)

### Fixed

- fix(langfuse): Check runtime type of `getPrompt`, stringify the result (#774)

## [0.58.0] - 2024-05-09

### Changed

- feat: assert-set (#765)
- feat: add comma-delimited string support for array-type assertion values (#755)
- fix: Resolve JS assertion paths relative to configuration file (#756)
- fix: not-equals assertion (#763)
- fix: upgrade rouge package and limit to strings (#764)

## [0.57.1] - 2024-05-02

### Changed

- fix: do not serialize js objects to non-js providers (#754)
- **[See 0.57.0 release notes](https://github.com/promptfoo/promptfoo/releases/tag/0.57.0)**

## [0.57.0] - 2024-05-01

### Changed

- feat: ability to override provider per test case (#725)
- feat: eval tests matching pattern (#735)
- feat: add `-n` limit arg for `promptfoo list` (#749)
- feat: `promptfoo import` and `promptfoo export` commands (#750)
- feat: add support for `--var name=value` cli option (#745)
- feat: promptfoo eval --filter-failing outputFile.json (#742)
- fix: eval --first-n arg (#734)
- chore: Update openai package to 3.48.5 (#739)
- chore: include logger and cache utils in javascript provider context (#748)
- chore: add `PROMPTFOO_FAILED_TEST_EXIT_CODE` envar (#751)
- docs: Document `python:` prefix when loading assertions in CSV (#731)
- docs: update README.md (#733)
- docs: Fixes to Python docs (#728)
- docs: Update to include --filter-\* cli args (#747)

## [0.56.0] - 2024-04-28

### Added

- feat(webui): improved comment dialog (#713)

### Changed

- feat: Intergration with Langfuse (#707)
- feat: Support IBM Research BAM provider (#711)
- fix: Make errors uncached in Python completion. (#706)
- fix: include python tracebacks in python errors (#724)
- fix: `getCache` should return a memory store when disk caching is disabled (#715)
- chore(webui): improve eval view performance (#719)
- chore(webui): always show provider in header (#721)
- chore: add support for OPENAI_BASE_URL envar (#717)

### Fixed

- fix(vertex/gemini): support nested generationConfig (#714)

## [0.55.0] - 2024-04-24

### Changed

- [Docs] Add llama3 example to ollama docs (#695)
- bugfix in answer-relevance (#697)
- feat: add support for provider `transform` property (#696)
- feat: add support for provider-specific delays (#699)
- feat: portkey.ai integration (#698)
- feat: `eval -n` arg for running the first n test cases (#700)
- feat: ability to write outputs to google sheet (#701)
- feat: first-class support for openrouter (#702)
- Fix concurrent cache request behaviour (#703)

## [0.54.1] - 2024-04-20

### Changed

- Add support for Mixtral 8x22B (#687)
- fix: google sheets async loading (#688)
- fix: trim spaces in csv assertions that can have file:// prefixes (#689)
- fix: apply thresholds to custom python asserts (#690)
- fix: include detail from external python assertion (#691)
- chore(webui): allow configuration of results per page (#694)
- fix: ability to override rubric prompt for all model-graded metrics (#692)

## [0.54.0] - 2024-04-18

### Changed

- feat: support for authenticated google sheets access (#686)
- fix: bugs in `Answer-relevance` calculation (#683)
- fix: Add tool calls to response from azure openai (#685)

## [0.53.0] - 2024-04-16

### Changed

- fix!: make `javascript` assert function call consistent with external js function call (#674)
- fix: node library supports prompt files (#668)
- feat: Enable post-hoc evaluations through defining and using output value in TestSuite (#671)
- feat: Allow local files to define providerOutput value for TestCase (#675)
- feat: detect suitable anthropic default provider (#677)
- feat: Ability to delete evals (#676)
- feat: ability to create derived metrics (#670)

## [0.52.0] - 2024-04-12

### Added

- feat(webui): add pagination (#649)

### Changed

- feat: support for inline yaml for is-json, contains-json in csv (#651)
- feat: run providers 1 at a time with --interactive-providers (#645)
- feat: --env-file arg (#615)
- fix: Do not fail with api error when azure datasource is used (#644)
- fix: allow loading of custom provider in windows (#518) (#652)
- fix: don't show telemetry message without telemtry (#658)
- fix: `E2BIG` error during the execution of Python asserts (#660)
- fix: support relative filepaths for non-code assert values (#664)

### Fixed

- fix(webui): handle invalid search regexes (#663)

## [0.51.0] - 2024-04-07

### Added

- feat(webui): store settings in localstorage (#617)
- feat(azureopenai): apiKeyEnvar support (#628)
- feat(webui): "progress" page that shows provider/prompt pairs (#631)

### Changed

- chore: improve json parsing errors (#620)
- feat: ability to override path to python binary (#619)
- Add documentation for openai vision (#637)
- Support claude vision and images (#639)
- fix: assertion files use relative path (#624)
- feat: add provider reference to prompt function (#633)
- feat: ability to import vars using glob (#641)
- feat!: return values directly in python assertions (#638)

### Fixed

- fix(webui): ability to save defaultTest and evaluateOptions in yaml editor (#629)

## [0.50.1] - 2024-04-02

### Changed

- fix: compiled esmodule interop (#613)
- fix: downgrade var resolution failure to warning (#614)
- fix: glob behavior on windows (#612)

## [0.50.0] - 2024-04-01

### Added

- feat(webui): download button (#482)
- feat(webui): toggle for showing full prompt in output cell (#603)

### Changed

- feat: support .mjs external imports (#601)
- feat: load .env from cli (#602)
- feat: ability to use js files as `transform` (#605)
- feat: ability to reference vars from other vars (#607)
- fix: handling for nonscript assertion files (#608)

### Fixed

- fix(selfhost): add support for prompts and datasets api endpoints (#600)
- fix(selfhost): Consolidate to `NEXT_PUBLIC_PROMPTFOO_REMOTE_BASE_URL` (#609)

## [0.49.3] - 2024-03-29

### Changed

- fix: bedrock model parsing (#593)
- [fix: make llm-rubric more resilient to bad json responses.](https://github.com/promptfoo/promptfoo/commit/93fd059a13454ed7a251a90a33306fb1f3c81895) https://github.com/promptfoo/promptfoo/issues/596
- feat: display progress bar for each parallel execution (#597)

## [0.49.2] - 2024-03-27

### Changed

- fix: support relative paths for custom providers (#589)
- fix: gemini generationConfig and safetySettings (#590)
- feat: cli watch for vars and providers (#591)

## [0.49.1] - 2024-03-25

### Changed

- fix: lazy import of azure peer dependency (#586)

## [0.49.0] - 2024-03-23

### Added

- feat(vertexai): use gcloud application default credentials (#580)

### Changed

- feat: Add support for huggingface token classification (#574)
- feat: Mistral provider support for URL and API key envar (#570)
- feat: run assertions in parallel (#575)
- feat: support for azure openai assistants (#577)
- feat: ability to set tags on standalone assertion llm outputs (#581)
- feat: add support for claude3 on bedrock (#582)
- fix: load file before running prompt function (#583)
- [fix: broken ansi colors on cli table](https://github.com/promptfoo/promptfoo/commit/bbb0157b09c0ffb5366d3cbd112438ca3d2d61c9)
- [fix: remove duplicate instruction output](https://github.com/promptfoo/promptfoo/commit/fb095617d36102f5b6256e9718e736378c0a5cea)
- chore: better error messages when expecting json but getting text (#576)

### Fixed

- fix(selfhost): handle sqlite db in docker image and build (#568)

### Dependencies

- chore(deps): bump webpack-dev-middleware from 5.3.3 to 5.3.4 in /site (#579)

## [0.48.0] - 2024-03-18

### Added

- feat(csv): add support for `__description` field (#556)

### Changed

- feat: migrate filesystem storage to sqlite db (#558)
  - **When you first run `eval` or `view` with 0.48.0, your saved evals will be migrated from `.json` files to a sqlite db. Please open an issue if you run into problems.**
  - Restoration: By default, the migration process runs on the promptfoo output directory `~/.promptfoo/output`. This directory is backed up at `~/.promptfoo/output-backup-*` and you can restore it and use a previous version by renaming that directory back to `output`
- feat: Add anthropic:messages and replicate:mistral as default providers to web ui (#562)
- feat: add label field to provider options (#563)
- docs: adjust configuration for python provider (#565)
- chore: db migration and cleanup (#564)

### Fixed

- fix(azureopenai): add support for `max_tokens` and `seed` (#561)

## [0.47.0] - 2024-03-14

### Changed

- feat: improve python inline asserts to not require printing (#542)
- feat: add tools and tool_choice config parameters to azure openai provider (#550)
- feat: Add support for Claude 3 Haiku (#552)
- fix: validate custom js function return values (#548)
- fix: dedupe prompts from combined configs (#554)

### Fixed

- fix(replicate): support non-array outputs (#547)

## [0.46.0] - 2024-03-08

### Added

- feat(self-host): run evals via web ui (#540)
- feat(self-host): Persist changes on self-deployed UI without sharing a new link (#538)
- feat(webui): ability to change eval name (#537)

### Changed

- feat: add support for calling specific functions for python prompt (#533)
- fix: openai tools and function checks handle plaintext responses (#541)

### Fixed

- fix(anthropic): wrap text if prompt supplied as json (#536)

## [0.45.2] - 2024-03-07

### Changed

- fix: python provider handles relative script paths correctly (#535)

## [0.45.1] - 2024-03-06

### Changed

- fix: json and yaml vars files (#531)

### Fixed

- fix(python): deserialize objects from json (#532)

## [0.45.0] - 2024-03-06

### Added

- feat(anthropic): Add Claude 3 support (#526)

### Changed

- feat: ability to load `vars` values at runtime (#496)
  // Example logic to return a value based on the varName
  if (varName === 'context') {
  return `Processed ${otherVars.input} for prompt: ${prompt}`;
  }
  return {
  output: 'default value',
  };
  // Handle potential errors
  // return { error: 'Error message' }
  # Example logic to dynamically generate variable content
  if var_name == 'context':
  return {
  'output': f"Context for {other_vars['input']} in prompt: {prompt}"
  }
  return {'output': 'default context'}
  # Handle potential errors
  # return { 'error': 'Error message' }

## [0.44.0] - 2024-03-04

### Added

- feat(mistral): Add new models, JSON mode, and update pricing (#500)

### Changed

- fix: Print incorrect response from factuality checker (#503)
- fix: Support missing open parenthesis (fixes #504) (#505)
- feat: include prompt in transform (#512)
- feat: Support csv and json files in the `tests` array (#520)

### Fixed

- fix(ollama): dont send invalid options for `OllamaChatProvider` (#506)
- fix(huggingface): do not pass through non-hf parameters (#519)

## [0.43.1] - 2024-02-25

### Changed

- fix: pass through PROMPTFOO\_\* variables from docker run (#498)
- docs: clean up python provider header

### Fixed

- fix(huggingface): support `apiKey` config param (#494)
- fix(bedrock): transform model output from cache. #474

### Documentation

- docs(huggingface): example of private huggingface inference endpoint (#497)

## [0.43.0] - 2024-02-23

### Added

- feat(webui): Display test suite description (#487)
- feat(webui): Add upload testcase csv to eval page (#484)

### Changed

- feat: pass `test` to assertion context (#485)
- fix: Change variable name to what the prompt template expects (#489)
- (docs): Replace references to deprecated postprocess option (#483)
- chore: update replicate library and add new common params (#491)

### Fixed

- fix(self-hosting): remove supabase dependency from webui eval view (#492)

## [0.42.0] - 2024-02-19

### Added

- feat(webview): toggle for prettifying json outputs (#472)
- feat(openai): support handling OpenAI Assistant functions tool calls (#473)

### Changed

- feat: add support for claude 2.1 on bedrock (#470)
- feat: support for overriding `select-best` provider (#478)
- feat: ability to disable var expansion (#476)
- fix: improve escaping for python prompt shell (#481)

## [0.41.0] - 2024-02-12

### Added

- feat(openai)!: Allow apiBaseUrl to override /v1 endpoint (#464)

### Changed

- feat: add support for async python providers (#465)
- fix: pass config to python provider (#460)
- chore: include progress output in debug logs (#461)
- docs: perplexity example (#463)

### Fixed

- fix(factuality): make factuality output case-insensitive (#468)
- fix: ensure that only valid ollama params are passed (#480)

## [0.40.0] - 2024-02-06

### Added

- feat(mistral): Add Mistral provider (#455)
- feat(openai): add support for `apiKeyEnvar` (#456)
- feat(azureopenai): add apiBaseUrl config (#459)

### Changed

- feat: cohere api support (#457)
- feat: ability to override select-best prompt. #289
- fix: support for gemini generationConfig and safetySettings (#454)

### Fixed

- fix(vertex/gemini): add support for llm-rubric and other OpenAI-formatted prompts (#450)

### Documentation

- documentation: update python.md typo in yaml (#446)

## [0.39.1] - 2024-02-02

### Changed

- fix: func => function in index.ts (#443)
- feat: add support for google ai studio gemini (#445)

## [0.39.0] - 2024-02-01

### Changed

- feat: Add DefaultGradingJsonProvider to improve `llm-rubric` reliability (#432)
- feat: add caching for exec and python providers (#435)
- feat: add `--watch` option to eval command (#439)
- feat: ability to transform output on per-assertion level (#437)
- feat: compare between multiple outputs with `select-best` (#438)
- fix: pass through cost to runAssertion
- fix: pass through cost to runAssertion

## [0.38.0] - 2024-01-29

### Added

- feat(openai): Jan 25 model updates (#416)
- feat(webui): eval deeplinks (#426)
- feat(huggingface): Support sentence similarity inference API (#425)

### Changed

- fix: Only open previous results when necessary (uses lots of memory) (#418)
- fix: html output (#430)
- feat: add a `python` provider that supports native python function calls (#419)
- feat: support for image models such as dall-e (#406)
- feat: support for `PROMPTFOO_PROMPT_SEPARATOR envar. #424

## [0.37.1] - 2024-01-26

### Changed

- fix: do not require token usage info on openai provider (#414)

## [0.37.0] - 2024-01-24

### Added

- feat(webui): add markdown support (#403)

### Changed

- feat: standalone share server (#408)
- feat: `PROMPTFOO_DISABLE_TEMPLATING` disables nunjucks templates (#405)

## [0.36.0] - 2024-01-18

### Added

- feat(webui): Ability to comment on outputs (#395)
- feat(azure): Add response_format support (#402)
- feat(azure): add support for `passthrough` and `apiVersion` (#399)

### Changed

- feat: add `promptfoo generate dataset` (#397)
- fix: typo (#401)

## [0.35.1] - 2024-01-12

### Added

- feat(bedrock): introduce amazon titan models as another option for Bedrock (#380)
- feat(openai): add support for `passthrough` request args (#388)
- feat(azure): add support for client id/secret auth (#389)
- feat(webui): label evals using `description` field (#391)

### Changed

- fix: proper support for multiple types of test providers (#386)
- feat: update CSV and HTML outputs with more details (#393)

## [0.35.0] - 2024-01-07

### Added

- feat(webview): add regex search (#378)

### Changed

- feat: support standalone assertions on CLI (#368)
- feat: add perplexity-score metric (#377)
- feat: add logprobs support for azure openai (#376)
- fix: use relative paths consistently and handle object formats (#375)
- [fix: restore **prefix and **suffix column handlers when loading test csv](https://github.com/promptfoo/promptfoo/commit/3a058684b3389693f4c5899f786fb090b04e3c93)

## [0.34.1] - 2024-01-02

### Added

- feat(openai): add support for overriding provider cost (1be1072)

### Fixed

- fix(webview): increase the request payload size limit (ef4c30f)

## [0.34.0] - 2024-01-02

### Changed

- feat: Support for evaluating cost of LLM inference (#358)
- feat: save manual edits to test outputs in webview (#362)
- feat: add `cost` assertion type (#367)
- fix: handle huggingface text generation returning dict (#357)
- fix: disable cache when using repeat (#361)
- fix: do not dereference tools and functions in config (#365)
- docs: optimize docs of openai tool usage (#355)

## [0.33.2] - 2023-12-23

### Changed

- fix: bad indentation for inline python sript (#353)
- [fix: truncate CLI table headers](https://github.com/promptfoo/promptfoo/commit/9aa9106cc9bc1660df40117d3c8f053f361fa09c)
- feat: add openai tool parameter (#350)
- feat: add `is-valid-openai-tools-call` assertion type (#354)

## [0.33.1] - 2023-12-18

### Changed

- [fix: pass env to providers when using CLI](https://github.com/promptfoo/promptfoo/commit/e8170a7f0e9d4033ef219169115f6474d978f1a7)
- [fix: correctly handle bedrock models containing :](https://github.com/promptfoo/promptfoo/commit/4469b693993934192fee2e84cc27c21e31267e5f)
- feat: add latency assertion type (#344)
- feat: add perplexity assertion type (#346)
- feat: add support for ollama chat API (#342)
- feat: retry when getting internal server error with PROMPTFOO_RETRY_5XX envar (#327)
- fix: properly escape arguments for external python assertions (#338)
- fix: use execFile/spawn for external processes (#343)
- [fix: handle null score in custom metrics](https://github.com/promptfoo/promptfoo/commit/514feed49e2f83f3e04d3e167e5833dc075e6c10)
- [fix: increment failure counter for script errors.](https://github.com/promptfoo/promptfoo/commit/61d1b068f26c63f3234dc49c9d5f5104b9cf1cda)

## [0.33.0] - 2023-12-17

### Changed

- feat: add latency assertion type (#344)
- feat: add perplexity assertion type (#346)
- feat: add support for ollama chat API (#342)
- feat: retry when getting internal server error with PROMPTFOO_RETRY_5XX envar (#327)
- fix: properly escape arguments for external python assertions (#338)
- fix: use execFile/spawn for external processes (#343)
- [fix: handle null score in custom metrics](https://github.com/promptfoo/promptfoo/commit/514feed49e2f83f3e04d3e167e5833dc075e6c10)
- [fix: increment failure counter for script errors.](https://github.com/promptfoo/promptfoo/commit/61d1b068f26c63f3234dc49c9d5f5104b9cf1cda)

## [0.32.0] - 2023-12-14

### Added

- feat(webview): Layout and styling improvements (#333)

### Changed

- feat: add support for Google Gemini model (#336)
- feat: add download yaml button in config modal. Related to #330 (#332)
- fix: set process exit code on failure

## [0.31.2] - 2023-12-11

### Added

- feat(webview): Show aggregated named metrics at top of column (#322)

### Changed

- fix: sharing option is degraded (#325)

## [0.31.1] - 2023-12-04

### Changed

- fix: issues when evaling multiple config files
- feat: support for web viewer running remotely (#321)

## [0.31.0] - 2023-12-02

### Added

- feat(openai): Adds support for function call validation (#316)

### Changed

- feat: add support for ajv formats (#314)
- feat: support prompt functions via nodejs interface (#315)
- fix: webview handling of truncated cell contents with html (#318)
- docs: Merge docs into main repo (#317)

## [0.30.2] - 2023-11-29

### Changed

- feat(cli): simplify onboarding and provide npx-specific instructions (f81bd88)

## [0.30.1] - 2023-11-29

### Changed

- feat: add bedrock in webui setup (#301)
- feat: add support for custom metrics (#305)
- feat: show table by default, even with --output (#306)
- fix: handle multiple configs that import multiple prompts (#304)
- fix: remove use of dangerouslySetInnerHTML in results table (#309)

### Fixed

- fix(openai): add support for overriding api key, host, baseurl, org in Assistants API (#311)

## [0.30.0] - 2023-11-29

### Changed

- feat: add bedrock in webui setup (#301)
- feat: add support for custom metrics (#305)
- feat: show table by default, even with --output (#306)
- fix: handle multiple configs that import multiple prompts (#304)
- fix: remove use of dangerouslySetInnerHTML in results table (#309)

## [0.29.0] - 2023-11-28

### Changed

- feat: Add support for external provider configs via file:// (#296)
- feat: Add support for HTTP proxies (#299)
- feat: claude-based models on amazon bedrock (#298)

## [0.28.2] - 2023-11-27

### Added

- feat(azureopenai): Warn when test provider should be overwritten with azure (#293)
- feat(webview): Display test descriptions if available (#294)
- feat(webview): Ability to set test scores manually (#295)

### Changed

- feat: add support for self-hosted huggingface text generation inference (#290)
- fix: prevent duplicate asserts with `defaultTest` (#287)
- fix: multiple configs handle external test and prompt files correctly (#291)

## [0.28.0] - 2023-11-19

### Changed

- feat: Add support for multiple "\_\_expected" columns (#284)
- feat: Support for OpenAI assistants API (#283)
- feat: Ability to combine multiple configs into a single eval (#285)

## [0.27.1] - 2023-11-14

### Added

- [feat(node-package): Add support for raw objects in prompts](https://github.com/promptfoo/promptfoo/commit/e6a5fe2fa7c05aabd2f52bd4fa143d957a7953dd)
- feat(openai): Add support for OpenAI `seed` param (#275)
- [feat(openai): Add support for OpenAI response_format](https://github.com/promptfoo/promptfoo/commit/12781f11f495bed21db1070e987f1b40a43b72e3)
- [feat(webview): Round score in details modal](https://github.com/promptfoo/promptfoo/commit/483c31d79486a75efc497508b9a42257935585cf)

### Changed

- fix: Set `vars._conversation` only if it is used in prompt (#282)
- feat: Add new RAG metrics (answer-relevance, context-recall, context-relevance, context-faithfulness) (#279)
- feat: throw error correctly when invalid api key is passed for OpenAI (#276)
- Bump langchain from 0.0.325 to 0.0.329 in /examples/langchain-python (#278)
- Provide the prompt in the context to external assertion scripts (#277)
- fix the following error : 'List should have at least 1 item after val… (#280)
- [chore: Add HuggingFace debug output](https://github.com/promptfoo/promptfoo/commit/2bae118e3fa7f8164fd78d29a3a30d187026bf13)

## [0.27.0] - 2023-11-14

### Added

- [feat(node-package): Add support for raw objects in prompts](https://github.com/promptfoo/promptfoo/commit/e6a5fe2fa7c05aabd2f52bd4fa143d957a7953dd)
- feat(openai): Add support for OpenAI `seed` param (#275)
- [feat(openai): Add support for OpenAI response_format](https://github.com/promptfoo/promptfoo/commit/12781f11f495bed21db1070e987f1b40a43b72e3)
- [feat(webview): Round score in details modal](https://github.com/promptfoo/promptfoo/commit/483c31d79486a75efc497508b9a42257935585cf)

### Changed

- feat: Add new RAG metrics (answer-relevance, context-recall, context-relevance, context-faithfulness) (#279)
- feat: throw error correctly when invalid api key is passed for OpenAI (#276)
- Bump langchain from 0.0.325 to 0.0.329 in /examples/langchain-python (#278)
- Provide the prompt in the context to external assertion scripts (#277)
- fix the following error : 'List should have at least 1 item after val… (#280)
- [chore: Add HuggingFace debug output](https://github.com/promptfoo/promptfoo/commit/2bae118e3fa7f8164fd78d29a3a30d187026bf13)

## [0.26.5] - 2023-11-10

### Changed

- feat: Support for Azure OpenAI Cognitive Search (#274)
- [feat: Add PROMPTFOO_PYTHON environment variable](https://github.com/promptfoo/promptfoo/commit/33ecca3dab9382f063e68529c047cfd3fbd959e5)

## [0.26.4] - 2023-11-09

### Fixed

- fix(providers): use Azure OpenAI extensions endpoint when dataSources is set (2e5f14d)

### Tests

- test(assertions): add tests for object outputs (9e0909c)

## [0.26.3] - 2023-11-08

### Added

- [feat(AzureOpenAI): Add support for deployment_id and dataSources](https://github.com/promptfoo/promptfoo/commit/3f6dee99b4ef860af1088c4ceda1a74726070f37)

### Changed

- [Stringify output display string if output is a JSON object](https://github.com/promptfoo/promptfoo/commit/e6eff1fb75e09bfd602c08edd89ec154e3e61bf9)
- [Add JSON schema dereferencing support for JSON configs](https://github.com/promptfoo/promptfoo/commit/c32f9b051a51ee6e1ee08738e0921b4e05a5c23d)
- Update chat completion endpoint in azureopenai.ts (#273)

### Fixed

- fix(openai): Improve handling for function call responses (#270)

## [0.26.2] - 2023-11-07

### Changed

- [Fix issue with named prompt function imports](https://github.com/promptfoo/promptfoo/commit/18a4d751af15b996310eceafc5a75e114ce1bf56)
- [Fix OpenAI finetuned model parsing](https://github.com/promptfoo/promptfoo/commit/b52de61c6e1fd0a9e67d2476a9f3f9153084ad61)
- [Add new OpenAI models](https://github.com/promptfoo/promptfoo/commit/d9432d3b5747516aea1a7e8a744167fbd10a69d2)
- Fix: Broken custom api host for OpenAI. (#261)
- Add `classifier` assert type (#263)
- Send provider options and test context to ScriptCompletion (exec) provider (#268)
- Support for loading JSON schema from external file (#266)

## [0.26.1] - 2023-11-01

### Changed

- Fix broken default config for OpenAI evals created in web app (#255)
- Fix prompt per provider (#253)
- Add support for custom config directory (#257)
- Add latency and token metrics per prompt (#258)
- Add caching support to Anthropic provider (#259)
- webview: Preserve formatting of LLM outputs
- Bump langchain from 0.0.317 to 0.0.325 in /examples/langchain-python (#254)

## [0.26.0] - 2023-10-28

### Changed

- cli: Add support for raw text prompts (#252)
- Ensure the directory for the output file is created if it does not exist

## [0.25.2] - 2023-10-26

### Changed

- allow Python in tests.csv (#237)
- Improve escaping in matchers (#242)
- Add support for nunjucks filters (#243)
- Fix issue where outputPath from the configuration file is not used when `-c` option is provided
- Add envar PROMPTFOO_DISABLE_CONVERSATION_VAR
- Resolve promises in external assert files

## [0.25.1] - 2023-10-19

### Changed

- Fix issue with loading google sheets directly. (#222)
- Add \_conversation variable for testing multiple-turn chat conversations (#224)
- Allow multiple output formats simultaneously with `outputPath` (#229)
- Fall back to default embedding model if provided model doesn't support embeddings
- Various fixes and improvements
- Bump langchain from 0.0.312 to 0.0.317 in /examples/langchain-python (#245)

## [0.25.0] - 2023-10-10

### Changed

- Add support for icontains-any and icontains-all (#210)
- Bump langchain from 0.0.279 to 0.0.308 in /examples/langchain-python (#213)
- Add support for .cjs file extensions (#214)
- Add Prompts and Datasets pages (#211)
- Add CLI commands for listing and showing evals, prompts, and datasets (#218)
- Add support for `config` object in webhook provider payload. (#217)
- Other misc changes and improvements
- Bump langchain from 0.0.308 to 0.0.312 in /examples/langchain-python (#219)

## [0.24.4] - 2023-10-01

### Changed

- Fix bug in custom function boolean return value score (#208)
- Fix ollama provider with `--no-cache` and improve error handling
- Add support for HuggingFace Inference API (text generation) (#205)
- Add `apiHost` config key to Azure provider

## [0.24.3] - 2023-09-28

### Changed

- Better LocalAI/Ollama embeddings traversal failure (#191)
- `OPENAI_API_HOST` to `OPENAI_API_BASE_URL` (#187)
- Ability to include files as assertion values (#180)
- Add hosted db for evals (#149)
- Webview details pane improvements (#196)
- Add support for ollama options (#199)
- Adding TXT and HTML to `--output` help/error message (#201)

## [0.24.2] - 2023-09-23

### Changed

- Specify repo in package.json (#174)
- Add support for parsing multiple json blobs in responses (#178)
- Updated node version update of Google Colab notebook example (#171)
- Fix arg escaping for external python prompts on Windows (#179)
- Better OpenAI embeddings traversal failure (#190)
- Adds embeddings providers for LocalAI and Oolama (#189)
- Add `noindex` to shared results
- Many other misc fixes and improvements

## [0.24.1] - 2023-09-21

### Changed

- Fix prompt errors caused by leading and trailing whitespace for var file imports
- Fix an issue with response parsing in LocalAI chat
- Fix issue preventing custom provider for similarity check (#152)
- Fix escaping in python asserts (#156)
- Fix README link to providers docs (#153)
- Allow object with function name as a value for function_call (#158)
- Add a -y/--yes option to `promptfoo view` command to skip confirmation (#166)
- Other misc fixes and improvements

## [0.24.0] - 2023-09-18

### Changed

- Support for custom functions as prompts (#147)
- Refactor parts of util into more descriptive files (#148)
- Misc fixes and improvements

## [0.23.1] - 2023-09-14

### Changed

- Improvements to custom grading (#140)
- Support for Google Vertex and PaLM chat APIs (#131)
- Add support for including files in defaultTest (#137)
- Add support for disabling cache in evaluate() options (#135)
- Add support for loading vars directly from file (#139)
- Include `provider` in `EvaluateResult`
- Other misc improvements and fixes

## [0.23.0] - 2023-09-14

### Changed

- Improvements to custom grading (#140)
- Support for Google Vertex and PaLM chat APIs (#131)
- Add support for including files in defaultTest (#137)
- Add support for disabling cache in evaluate() options (#135)
- Add support for loading vars directly from file (#139)
- Include `provider` in `EvaluateResult`
- Other misc improvements and fixes

## [0.22.1] - 2023-09-14

### Added

- feat(vars): add support for loading vars directly from file (#139)
- feat(config): add support for including files in defaultTest (#137)
- feat(config): add support for disabling cache in evaluate() options (#135)
- feat(providers): support for Google Vertex and PaLM chat APIs (#131)
- feat(api): include provider in EvaluateResult (#130)

### Changed

- chore(providers): improve PaLM recognized model detection (2317eac)

### Documentation

- docs(examples): add conversation history example (#136)
- docs(examples): update node-package example with context (#134)

## [0.22.0] - 2023-09-04

### Changed

- Add OpenAI factuality and closed-QA graders (#126). These new graders implement OpenAI's eval methodology.
- Auto-escape vars when prompt is a JSON object (#127).
- Improvements to custom providers - Pass context including `vars` to callApi and make `TestCase` generic for ease of typing
- Add `prompt` to Javascript, Python, and Webhook assertion context
- Fix llama.cpp usage of provider config overrides
- Fix ollama provider parsing for llama versions like llama:13b, llama:70b etc.
- Trim var strings in CLI table (prevents slowness during CLI table output)

## [0.21.4] - 2023-09-01

### Changed

- Add support for test case threshold value (#125)
- Add support for pass/fail threshold for javascript and python numeric return values

## [0.21.3] - 2023-09-01

### Changed

- Increase request backoff and add optional delay between API calls (#122)

## [0.21.2] - 2023-08-31

### Changed

- Fix symlink bug on Windows

## [0.21.1] - 2023-08-30

### Changed

- Consistent envars and configs across providers (#119)
- Add configuration for API keys in WebUI (#120)
- Add CodeLlama to WebUI
- Fix issue with numeric values in some assert types
- Add support for running specific prompts for specific providers using `{id, prompts, config}` format
- Add a feedback command

## [0.21.0] - 2023-08-28

### Changed

- Add webhook provider (#117)
- Add support for editing config in web view (#115)
- Standalone server with database with self-hosting support (#118)
- Add support for custom llm-rubric grading via `rubricPrompt` in Assertion objects
- Add support for `vars` in `rubricPrompt`, making it easier to pass expected values per test case
- Add a handful of new supported parameters to OpenAI, Azure, Anthropic, and Replicate providers
- Allow setting `config` on `provider` attached to Assertion or TestCase
- Add/improve support for custom providers in matchesSimilarity and matchesLlmRubric

## [0.20.1] - 2023-08-18

### Changed

- Fix issue when there's not enough data to display useful charts
- Add charts to web viewer (#112)
- Add support for multiline javascript asserts
- Add support for Levenshtein distance assert type (#111)

## [0.20.0] - 2023-08-18

### Changed

- Add charts to web viewer (#112)
- Add support for multiline javascript asserts
- Add support for Levenshtein distance assert type (#111)

## [0.19.3] - 2023-08-17

### Changed

- llm-rubric provider fixes (#110)
- New diff viewer for evals
- Web UI for running evals (#103)
- Add support for OpenAI organization (#106)
- function call azure fix (#95)
- Add support for JSON schema validation for is-json and contains-json (#108)
- Other misc fixes and API improvements

## [0.19.2] - 2023-08-15

### Changed

- function call azure fix (#95)
- Add support for JSON schema validation for is-json and contains-json (#108)
- New diff viewer for evals
- Web UI for running evals (#103)
- Add support for OpenAI organization (#106)
- Other misc fixes and API improvements

## [0.19.1] - 2023-08-14

### Changed

- Add support for OpenAI organization (#106)
- New diff viewer for evals
- Web UI for running evals (#103)
- Other misc fixes and API improvements

## [0.19.0] - 2023-08-14

### Changed

- New diff viewer for evals
- Web UI for running evals (#103)
- Other misc fixes and API improvements

## [0.18.4] - 2023-08-11

### Fixed

- fix(providers): resolve Ollama provider issue with empty line handling (c4d1e5f)

### Dependencies

- chore(deps): bump certifi from 2023.5.7 to 2023.7.22 in /examples/langchain-python (#104)

## [0.18.3] - 2023-08-08

### Added

- feat(providers): add Ollama provider (#102)

### Changed

- chore(webui): disable nunjucks autoescaping by default (#101)
- chore(webui): stop forcing manual line breaks in results view (76d18f5)

### Fixed

- fix(history): remove stale `latest` symlinks before regenerating eval output (a603eee)

## [0.18.2] - 2023-08-08

### Added

- feat(webui): display assertion summaries in the results viewer (#100)

### Changed

- feat(providers): allow testing identical models with different parameters (#83)

### Fixed

- fix(cli): repair `promptfoo share` regression (01df513)
- fix(config): handle provider map parsing when entries are strings (bdd1dea)
- fix(scoring): keep weighted averages accurate by running all test cases (7854424)

## [0.18.1] - 2023-08-06

### Added

- feat(providers): add llama.cpp server support (#94)

### Changed

- chore(providers): expose `LLAMA_BASE_URL` environment variable (f4b4c39)

### Fixed

- fix(history): repair symlink detection when writing latest results (e6aed7a)

## [0.18.0] - 2023-07-28

### Added

- feat(assertions): add `python` assertion type (#78)
- feat(api): support native function ApiProviders and assertions (#93)
- feat(evals): introduce Promptfoo scenarios for data-driven testing - allows datasets to be associated with specific tests, eliminating the need to copy tests for each dataset by @Skylertodd (#89)
- feat(cli): allow specifying `outputPath` when using the Node evaluate helper (#91)

### Changed

- chore(evals): rename default "theories" concept to "scenarios" (aca0821)

### Fixed

- fix(history): repair symlink handling when persisting latest results (81a4a26)
- fix(history): clean up stale eval history entries (253ae60)
- fix(cli): restore ANSI escape code rendering in console tables (497b698)

## [0.17.9] - 2023-07-24

### Added

- feat(evals): load test cases from file or directory paths (#88)

### Changed

- feat(metrics): record latency in eval results (#85)

### Fixed

- fix(windows): resolve path compatibility issues (8de6e12)

## [0.17.8] - 2023-07-22

### Added

- feat(evals): support post-processing hooks in test cases (#84)

### Changed

- feat(webui): show recent runs in the results viewer (#82)
- feat(providers): expose additional OpenAI parameters (#81)

### Fixed

- fix(evaluator): support empty test suites without crashing (31fb876)
- fix(network): ensure fetch timeouts bubble up correctly (9e4bf94)

## [0.17.7] - 2023-07-20

### Added

- feat(config): allow provider-specific prompts in test suites (#76)

### Changed

- chore(runtime): require Node.js 16 or newer (f7f85e3)
- chore(providers): reuse context configuration for Replicate provider (48819a7)

### Fixed

- fix(providers): handle missing provider prompt maps gracefully (7c6bb35)
- fix(grading): escape user input in grading prompts (4049b3f)

## [0.17.6] - 2023-07-20

### Added

- feat(cli): add `--repeat` support to evaluations (#71)
- feat(providers): add Azure YAML prompt support (#72)
- feat(providers): implement Replicate provider (#75)

### Changed

- chore(providers): refine Replicate provider behaviour (57fa43f)
- chore(cli): default `promptfoo share` prompt to Yes on enter (1a4c080)
- chore(webui): simplify dark mode and hide identical rows in history (c244403)

## [0.17.5] - 2023-07-14

### Added

- feat(assertions): add starts-with assertion type (#64)
- feat(providers): add Azure OpenAI provider (#66)

### Changed

- feat(providers): support YAML-formatted OpenAI prompts (#67)
- chore(cli): allow disabling sharing prompts (#69)
- chore(cli): require confirmation before running `promptfoo share` (f3de0e4)
- chore(env): add `PROMPTFOO_DISABLE_UPDATE` environment variable (60fee72)

### Fixed

- fix(config): read prompts relative to the config directory (ddc370c)

## [0.17.4] - 2023-07-13

### Added

- feat(assertions): add `contains-any` assertion support (#61)

### Changed

- chore(cli): handle npm outages without crashing (3177715)

### Fixed

- fix(cli): support terminals without `process.stdout.columns` (064dcb3)
- fix(cli): correct `promptfoo init` output to reference YAML (404be34)

### Documentation

- docs: add telemetry notice (#39)

## [0.17.3] - 2023-07-10

### Added

- feat(providers): add Anthropic provider (#58)

### Changed

- chore(onboarding): refresh init onboarding content (992c0b6)

### Fixed

- fix(cli): maintain table header ordering (1e3a711)
- fix(runtime): ensure compatibility with Node 14 (59e2bb1)

## [0.17.2] - 2023-07-07

### Changed

- feat(providers): improve support for running external scripts (#55)

## [0.17.1] - 2023-07-07

### Fixed

- fix(webui): restore output rendering in results view (5ce5598)

## [0.17.0] - 2023-07-06

### Added

- feat(models): add gpt-3.5-16k checkpoints (#51)
- feat(providers): add `script:` provider prefix for custom providers (bae14ec)
- feat(webui): view raw prompts in the web viewer (#54)
- feat(cli): add `cache clear` command (970ee67)

### Changed

- chore(providers): change default suggestion provider (cc11e59)
- chore(providers): ensure OpenAI chat completions fail on invalid JSON (c456c01)
- chore(assertions): allow numeric values for contains/icontains assertions (dc04329)

### Fixed

- fix(evals): avoid creating assertions from empty expected columns (d398866)

## [0.16.0] - 2023-06-28

### Added

- feat(cli): retry failed HTTP requests to reduce transient failures (#47)
- feat(templates): allow object vars inside nunjucks templates for richer prompts (#50)

### Documentation

- docs: refresh the Question reference page with updated guidance (#46)

## [0.15.0] - 2023-06-26

### Added

- feat(scoring): add continuous scoring support for evaluations (#44)
- feat(assertions): introduce assertion weights to fine-tune scoring (0688a64)

### Changed

- chore(prompt): rename grading prompt field from `content` to `output` (fa20a25)
- chore(webui): maintain backwards compatibility for row outputs in the viewer (b2fc084)

### Fixed

- fix(config): ensure `defaultTest` populates when configs load implicitly (44acb91)

## [0.14.2] - 2023-06-24

### Changed

- chore(assertions): switch the default grading provider to `gpt-4-0613` (0d26776)
- chore(cli): trim stray progress-bar newlines for cleaner output (8d624d6)

### Fixed

- fix(cli): update cached table output correctly when results change (8fe5f84)
- fix(cli): allow non-string result payloads during rendering (61d349e)

## [0.14.1] - 2023-06-19

### Fixed

- fix(config): only apply the config base path when a path override is provided (e67918b)

## [0.14.0] - 2023-06-18

### Added

- feat(cli)!: add shareable URLs and the `promptfoo share` command by @typpo (#42)
- feat(cli): add `--no-progress-bar` option to `promptfoo eval` (75adf8a)
- feat(cli): add `--no-table` flag for evaluation output (ecf79a4)
- feat(cli): add `--share` flag to automatically create shareable URLs (7987f6e)

### Changed

- chore(cli)!: resolve config-relative file references from the config directory, not working directory (dffb091)
- chore(api)!: restructure JSON/YAML output formats to include `results`, `config`, and `shareableUrl` properties (d1b7038)

### Fixed

- fix(cli): write the latest results before launching the viewer with `--view` (496f2fb)

## [0.13.1] - 2023-06-17

### Fixed

- fix(cli): ensure command arguments override config values (c425d3a)

## [0.13.0] - 2023-06-16

### Added

- feat(providers): support OpenAI functions and custom provider arguments by @typpo (#34)
- feat(cli): add JSONL prompt file support by @typpo (#40)
- feat(cli): export `generateTable()` for external tooling reuse by @tizmagik (#37)
- feat(openai): enable OpenAI ChatCompletion function calling (0f10cdd)

### Changed

- chore(openai): add official support for OpenAI `*-0613` models (4d5f827)
- chore(cli): allow optional configs when invoking the CLI (a9140d6)
- chore(cli): respect the `LOG_LEVEL` environment variable in the logger (1f1f05f)
- chore(cli): stabilize progress display when using var arrays (340da53)

### Fixed

- fix(build): fix HTML output generation in production builds (46a2233)

## [0.12.0] - 2023-06-12

### Added

- feat(share): publish evaluations with the `promptfoo share` workflow by @typpo (#33)
- feat(telemetry): add basic usage telemetry for insight gathering (7e7e3ea)
- feat(assertions): support CSV definitions for `rouge-n` and webhook assertions (7f8be15)

### Changed

- chore(build): resolve build output paths for the web client (#32)
- chore(cli): notify users when a newer promptfoo release is available by @typpo (#31)

## [0.11.0] - 2023-06-11

### Added

- feat(assertions): add contains, icontains, contains-some, contains-any, regex, webhook, and rouge-n assertion types (#30)
- feat(assertions): allow negating any assertion type with `not-` prefix (cc5fef1)
- feat(assertions): pass context objects with vars to custom functions (1e4df7e)
- feat(webui): add failure filtering and improved table layout (69189fe)
- feat(webui): add word-break toggle to results (9c1fd3b)
- feat(webui): highlight highest passing scores in matrix (6e2942f)

### Changed

- chore(cli): limit console table rows for readability (52a28c9)
- chore(cli): add more detailed custom function failure output (6fcc37a)

### Fixed

- fix(config): respect CLI write/cache options from config (5b456ec)
- fix(webui): improve dark mode colours and rating overflow (eb7bd54)
- fix(config): parse YAML references correctly in configs (62561b5)

## [0.10.0] - 2023-06-09

### Added

- feat(prompts): add support for named prompts by @typpo (#28)

### Changed

- chore(env)!: rename `OPENAI_MAX_TEMPERATURE` to `OPENAI_TEMPERATURE` (4830557)
- chore(config): read `.yml` files by default as configs (d5c179e)
- chore(build): add native ts-node compatibility by @MentalGear (#25)
- chore(openai): add chatml stopwords by default (561437f)
- chore(webui): adjust column ordering and styling (27977c5)

### Fixed

- fix(config): support `defaultTest` overrides in CLI (59c3cbb)
- fix(env): correctly parse `OPENAI_MAX_TOKENS` and `OPENAI_MAX_TEMPERATURE` by @abi (#29)
- fix(cli): improve JSON formatting error messages (5f59900)

## [0.9.0] - 2023-06-05

### Added

- feat(vars): add support for var arrays by @typpo (#21)

### Changed

- chore(core): set a default semantic similarity threshold (4ebea73)
- chore(cli): refresh `promptfoo init` output messaging (cdbf806)

### Fixed

- fix(cache): register cache manager types for TypeScript (1a82de7)
- fix(evals): handle string interpolation issues in prompts (6b8c175)

## [0.8.3] - 2023-05-31

### Fixed

- fix(cache): create cache directory on first use (423f375)
- fix(config): throw a clearer error for malformed default configs (0d759c4)

## [0.8.2] - 2023-05-30

### Fixed

- fix(cache): only persist cache entries on successful API responses (71c10a6)

## [0.8.1] - 2023-05-30

### Added

- feat(data): add Google Sheets loader support (df900c3)

### Fixed

- fix(cli): restore backward compatibility for `-t/--tests` flags (aad1822)

## [0.8.0] - 2023-05-30

### Added

- feat(api)!: simplify the API and support unified test suite definitions by @typpo (#14)

### Changed

- chore(api)!: move evaluation settings under `evaluateOptions` (`maxConcurrency`, `showProgressBar`, `generateSuggestions`) (#14)
- chore(api)!: move CLI flag defaults under `commandLineOptions` (`write`, `cache`, `verbose`, `view`) (#14)

## [0.7.0] - 2023-05-29

### Changed

- chore(cache): improve caching defaults and enable caching by default (#17)

## [0.6.0] - 2023-05-28

### Added

- feat(providers): add LocalAI support for open-source LLMs like Llama, Alpaca, Vicuna, GPT4All (6541bb2)
- feat(cli): add glob pattern support for prompts and tests (#13)
- feat(assertions): rename `eval:` to `fn:` for custom JavaScript assertions by @MentalGear (#11)
- feat(webui): add dark mode support (0a2bb49)
- feat(api): add exports for types and useful utility functions (57ac4bb)
- feat(tests): add Jest and Mocha integrations (00d9aa2)

### Changed

- chore(cli): improve error handling and word wrapping in CLI output (398f4b0)
- chore(cli): support non-ES module requires (c451362)

### Fixed

- fix(cli): move API key validation into OpenAI subclasses (c451362)
- fix(webui): correct HTML table rendering errors in the viewer (64c9161)
- fix(providers): improve handling of third-party API errors (398f4b0)

### Dependencies

- chore(deps): bump socket.io-parser from 4.2.2 to 4.2.3 in /src/web/client (#15)

## [0.5.1] - 2023-05-23

### Changed

- chore(cli): add glob support for prompt selection (#13)

### Fixed

- fix(cli): prevent crashes when `OPENAI_API_KEY` is not set (c451362)

## [0.5.0] - 2023-05-22

### Added

- feat(assertions): add semantic similarity grading (#7)

### Changed

- chore(cli): improve error handling and word wrapping in CLI output (398f4b0)

## [0.4.0] - 2023-05-13

### Added

- feat(webui): add web viewer for evaluation results (#5)

### Changed

- chore(openai): support `OPENAI_STOP` environment variable for stopwords (79d590e)
- chore(cli): increase the default request timeout (c73e055)

## [0.3.0] - 2023-05-07

### Added

- feat(grading): enable LLM automatic grading of outputs (#4)
- feat(webui): improve how test results are shown - PASS/FAIL is shown in matrix view rather than its own column (2c3f489)

### Changed

- chore(config): allow overriding `OPENAI_API_HOST` environment variable (e390678)
- chore(cli): add `REQUEST_TIMEOUT_MS` environment variable for API timeouts (644abf9)
- chore(webui): improve HTML table output readability (2384c69)

## [0.2.2] - 2023-05-04

### Added

- feat(cli): add `promptfoo --version` output (77e862b)

### Changed

- chore(cli): improve error messages when API calls fail (af2c8d3)

### Fixed

- fix(cli): correct `promptfoo init` output text (862d7a7)
- fix(evals): preserve table ordering when building concurrently (2e3ddfa)

## [0.2.0] - 2023-05-04

### Added

- feat(cli): add `promptfoo init` command (c6a3a59)
- feat(providers): improve custom provider loading and add example (4f6b6e2)<|MERGE_RESOLUTION|>--- conflicted
+++ resolved
@@ -6,11 +6,6 @@
 
 ## [Unreleased]
 
-<<<<<<< HEAD
-### Fixed
-
-- fix(providers): support function providers in defaultTest.options.provider and assertions (#3784)
-=======
 ### Added
 
 - feat(plugins): organize domain-specific risks into vertical suites
@@ -18,6 +13,7 @@
 
 ### Fixed
 
+- fix(providers): support function providers in defaultTest.options.provider and assertions (#3784)
 - fix(code-scan): in `code-scans run`, don't log anything to stdout except json results when --json is used—fixes GitHub action (#6248)
 - fix(code-scan): update default API host to https://api.promptfoo.app to fix websocket connection issues (#6247)
 
@@ -65,7 +61,6 @@
 - chore(deps): bump openai from 6.8.1 to 6.9.0 (#6208)
 
 ## [0.119.6] - 2025-11-12
->>>>>>> 6340782f
 
 ### Documentation
 
@@ -76,8 +71,6 @@
 - chore(site): remove Koala analytics and migrate Google tracking to Docusaurus built-in gtag configuration with multiple tracking IDs (G-3TS8QLZQ93, G-3YM29CN26E, AW-17347444171) (#6169)
 - chore(webui): order 'plugins' before 'steps' in layer strategy YAML to match documentation examples (#6180)
 
-<<<<<<< HEAD
-=======
 ### Fixed
 
 - fix(webui): prevent infinite loop in StrategyConfigDialog useEffect - fixes vitest tests hanging by using stable empty array references for default parameters (#6203)
@@ -92,7 +85,6 @@
 
 - docs(redteam): document Hydra configuration options for max turns, backtracking, and stateful operation (#6165)
 
->>>>>>> 6340782f
 ## [0.119.5] - 2025-11-10
 
 ### Added
