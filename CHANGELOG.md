--- conflicted
+++ resolved
@@ -8,13 +8,10 @@
 
 ### Added
 
-<<<<<<< HEAD
 - feat(app): Metadata value autocomplete eval filter (#6176)
-=======
 - feat(webui): display both total and filtered metrics simultaneously when filters are active, showing "X/Y filtered, Z total" format in evaluation results table for better visibility into filtered vs unfiltered data (#5969)
 
 ## [0.119.6] - 2025-11-12
->>>>>>> 7a65225b
 
 ### Documentation
 
